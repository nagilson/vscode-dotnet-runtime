trigger:
  batch: true
  branches:
    include:
    - master
    - main
    - release/*
    - internal/release/3.*
    - internal/release/5.*
    - internal/release/6.*

variables:
  - name: teamName
    value: Roslyn-Project-System
  - name: _DotNetPublishToBlobFeed
    value: false
  - name: _DotNetArtifactsCategory
    value: .NETCore
  - name: _DotNetValidationArtifactsCategory
    value: .NETCore
  - name: PostBuildSign
    value: true
  - ${{ if eq(variables['System.TeamProject'], 'public') }}:
    - name: _InternalRuntimeDownloadArgs
      value: ''
  - ${{ if ne(variables['System.TeamProject'], 'public') }}:
    - name: _DotNetPublishToBlobFeed
      value: true
    - group: DotNetBuilds storage account read tokens
    - name: _InternalRuntimeDownloadArgs
      value: /p:DotNetRuntimeSourceFeed=https://dotnetbuilds.blob.core.windows.net/internal 
        /p:DotNetRuntimeSourceFeedKey=$(dotnetbuilds-internal-container-read-token-base64)
  - ${{ if and(ne(variables['System.TeamProject'], 'public'), notin(variables['Build.Reason'], 'PullRequest')) }}:
    - group: DotNet-CLI-SDLValidation-Params

stages:
- stage: build
  displayName: Build
  jobs:
  - job: Publish_Build_Configuration
    pool:
      ${{ if eq(variables['System.TeamProject'], 'public') }}:
        name: NetCore1ESPool-Public
        demands: ImageOverride -equals build.windows.10.amd64.vs2019.open
      ${{ if eq(variables['System.TeamProject'], 'internal') }}:
        name: NetCore1ESPool-Internal
        demands: ImageOverride -equals build.windows.10.amd64.vs2019
    steps:
      - publish: $(Build.SourcesDirectory)\eng\BuildConfiguration
        artifact: BuildConfiguration
        displayName: Publish Build Config
  - template: /eng/build.yml
    parameters:
      agentOs: Windows_NT
      pool:
        ${{ if eq(variables['System.TeamProject'], 'public') }}:
<<<<<<< HEAD
          name: NetCore1ESPool-Public
          demands: ImageOverride -equals Build.Windows.Amd64.VS2022.Pre.Open
        ${{ if ne(variables['System.TeamProject'], 'public') }}:
          name: NetCore1ESPool-Internal
=======
          name: NetCore1ESPool-Svc-Public
          demands: ImageOverride -equals Build.Windows.Amd64.VS2022.Pre.Open
        ${{ if ne(variables['System.TeamProject'], 'public') }}:
          name: NetCore1ESPool-Svc-Internal
>>>>>>> 85e60c5b
          demands: ImageOverride -equals Build.Windows.Amd64.VS2022.Pre
      helixTargetQueue: Windows.Amd64.VS2022.Pre.Open
      strategy:
        matrix:
          Build_Release:
            _BuildConfig: Release
            _PublishArgs: '-publish /p:DotNetPublishUsingPipelines=true'
            ${{ if or(eq(variables['System.TeamProject'], 'public'), in(variables['Build.Reason'], 'PullRequest')) }}:
              _SignType: test
              _Test: -test
            ${{ if and(ne(variables['System.TeamProject'], 'public'), notin(variables['Build.Reason'], 'PullRequest')) }}:
              _SignType: real
              _Test: ''
  - template: /eng/common/templates/job/source-build.yml
    parameters:
      platform:
        name: 'Managed'
        container: 'mcr.microsoft.com/dotnet-buildtools/prereqs:centos-7-3e800f1-20190501005343'
  - ${{ if or(eq(variables['System.TeamProject'], 'public'), in(variables['Build.Reason'], 'PullRequest')) }}:
    - template: /eng/build.yml
      parameters:
        agentOs: Windows_NT_FullFramework
        pool:
          ${{ if eq(variables['System.TeamProject'], 'public') }}:
<<<<<<< HEAD
            name: NetCore1ESPool-Public
            demands: ImageOverride -equals Build.Windows.Amd64.VS2022.Pre.Open
          ${{ if ne(variables['System.TeamProject'], 'public') }}:
            name: NetCore1ESPool-Internal
=======
            name: NetCore1ESPool-Svc-Public
            demands: ImageOverride -equals Build.Windows.Amd64.VS2022.Pre.Open
          ${{ if ne(variables['System.TeamProject'], 'public') }}:
            name: NetCore1ESPool-Svc-Internal
>>>>>>> 85e60c5b
            demands: ImageOverride -equals Build.Windows.Amd64.VS2022.Pre
        ${{ if eq(variables['System.TeamProject'], 'public') }}:
          helixTargetQueue: Windows.Amd64.VS2022.Pre.Open
        ${{ if ne(variables['System.TeamProject'], 'public') }}:
          helixTargetQueue: Windows.Amd64.VS2022.Pre
        strategy:
          matrix:
            Build_Debug:
              _BuildConfig: Debug
              _PublishArgs: ''
              _SignType: test
              _Test: -test
            Build_Release:
              _BuildConfig: Release
              _PublishArgs: ''
              _SignType: test
              _Test: -test

    - template: /eng/build.yml
      parameters:
        agentOs: Windows_NT_TestAsTools
        pool:
          ${{ if eq(variables['System.TeamProject'], 'public') }}:
            name: NetCore1ESPool-Svc-Public
            demands: ImageOverride -equals Build.Windows.10.Amd64.VS2019.Pre.Open
          ${{ if ne(variables['System.TeamProject'], 'public') }}:
            name: NetCore1ESPool-Svc-Internal
            demands: ImageOverride -equals Build.Windows.10.Amd64.VS2019.Pre
        strategy:
          matrix:
            Build_Debug:
              _BuildConfig: Debug
              _PublishArgs: ''
              _SignType: test

    - template: /eng/build.yml
      parameters:
        agentOs: Ubuntu_18_04
        pool:
          ${{ if eq(variables['System.TeamProject'], 'public') }}:
            name: NetCore1ESPool-Svc-Public
            demands: ImageOverride -equals Build.Ubuntu.1804.Amd64.Open
          ${{ if ne(variables['System.TeamProject'], 'public') }}:
            name: NetCore1ESPool-Svc-Internal
            demands: ImageOverride -equals Build.Ubuntu.1804.Amd64
        ${{ if eq(variables['System.TeamProject'], 'public') }}:
          helixTargetQueue: Ubuntu.1804.Amd64.Open
        ${{ if ne(variables['System.TeamProject'], 'public') }}:
          helixTargetQueue: Ubuntu.1804.Amd64
        strategy:
          matrix:
            Build_Release:
              _BuildConfig: Release
              _PublishArgs: ''
              _SignType: test
              _Test: -test

    - template: /eng/build.yml
      parameters:
        agentOs: Darwin
        pool:
          vmImage: 'macOS-latest'
        ${{ if eq(variables['System.TeamProject'], 'public') }}:
          helixTargetQueue: OSX.1015.Amd64.Open
        ${{ if ne(variables['System.TeamProject'], 'public') }}:
          helixTargetQueue: OSX.1015.Amd64
        strategy:
          matrix:
            Build_Release:
              _BuildConfig: Release
              _PublishArgs: ''
              _SignType: test
              _Test: -test

  - ${{ if and(ne(variables['System.TeamProject'], 'public'), notin(variables['Build.Reason'], 'PullRequest')) }}:
    - template: /eng/common/templates/job/publish-build-assets.yml
      parameters:
        publishUsingPipelines: true
        dependsOn:
          - Windows_NT
          - Source_Build_Managed
        pool:
          name: NetCore1ESPool-Svc-Internal
          demands: ImageOverride -equals Build.Windows.10.Amd64.VS2019.Pre
- ${{ if and(ne(variables['System.TeamProject'], 'public'), notin(variables['Build.Reason'], 'PullRequest')) }}:
  - template: /eng/common/templates/post-build/post-build.yml
    parameters:
      publishingInfraVersion: 3
      enableSymbolValidation: false
      enableSigningValidation: false
      enableNugetValidation: false
      enableSourceLinkValidation: false
      publishInstallersAndChecksums: true
      SDLValidationParameters:
        enable: false
        params: ' -SourceToolsList @("policheck","credscan")
        -TsaInstanceURL $(_TsaInstanceURL)
        -TsaProjectName $(_TsaProjectName)
        -TsaNotificationEmail $(_TsaNotificationEmail)
        -TsaCodebaseAdmin $(_TsaCodebaseAdmin)
        -TsaBugAreaPath $(_TsaBugAreaPath)
        -TsaIterationPath $(_TsaIterationPath)
        -TsaRepositoryName "dotnet-sdk"
        -TsaCodebaseName "dotnet-sdk"
        -TsaPublish $True'<|MERGE_RESOLUTION|>--- conflicted
+++ resolved
@@ -54,17 +54,10 @@
       agentOs: Windows_NT
       pool:
         ${{ if eq(variables['System.TeamProject'], 'public') }}:
-<<<<<<< HEAD
-          name: NetCore1ESPool-Public
-          demands: ImageOverride -equals Build.Windows.Amd64.VS2022.Pre.Open
-        ${{ if ne(variables['System.TeamProject'], 'public') }}:
-          name: NetCore1ESPool-Internal
-=======
           name: NetCore1ESPool-Svc-Public
           demands: ImageOverride -equals Build.Windows.Amd64.VS2022.Pre.Open
         ${{ if ne(variables['System.TeamProject'], 'public') }}:
           name: NetCore1ESPool-Svc-Internal
->>>>>>> 85e60c5b
           demands: ImageOverride -equals Build.Windows.Amd64.VS2022.Pre
       helixTargetQueue: Windows.Amd64.VS2022.Pre.Open
       strategy:
@@ -89,17 +82,10 @@
         agentOs: Windows_NT_FullFramework
         pool:
           ${{ if eq(variables['System.TeamProject'], 'public') }}:
-<<<<<<< HEAD
-            name: NetCore1ESPool-Public
-            demands: ImageOverride -equals Build.Windows.Amd64.VS2022.Pre.Open
-          ${{ if ne(variables['System.TeamProject'], 'public') }}:
-            name: NetCore1ESPool-Internal
-=======
             name: NetCore1ESPool-Svc-Public
             demands: ImageOverride -equals Build.Windows.Amd64.VS2022.Pre.Open
           ${{ if ne(variables['System.TeamProject'], 'public') }}:
             name: NetCore1ESPool-Svc-Internal
->>>>>>> 85e60c5b
             demands: ImageOverride -equals Build.Windows.Amd64.VS2022.Pre
         ${{ if eq(variables['System.TeamProject'], 'public') }}:
           helixTargetQueue: Windows.Amd64.VS2022.Pre.Open
