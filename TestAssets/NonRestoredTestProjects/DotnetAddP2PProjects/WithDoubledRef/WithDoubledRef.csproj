--- conflicted
+++ resolved
@@ -5,13 +5,9 @@
     <OutputType>Library</OutputType>
     <TargetFrameworks>net451;netcoreapp1.0</TargetFrameworks>
   </PropertyGroup>
-<<<<<<< HEAD
+  
   <ItemGroup Condition=" '$(TargetFramework)' == 'netcoreapp2.1' ">
-    <PackageReference Include="Microsoft.NETCore.App" Version="$(CLI_SharedFrameworkVersion)" />
-=======
-  <ItemGroup Condition=" '$(TargetFramework)' == 'netcoreapp2.0' ">
     <PackageReference Include="Microsoft.NETCore.App" Version="$(MicrosoftNETCoreAppPackageVersion)" />
->>>>>>> d1aed812
   </ItemGroup>
 
   <ItemGroup>
