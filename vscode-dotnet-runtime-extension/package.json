{
	"name": "vscode-dotnet-runtime",
	"repository": {
		"type": "git",
		"url": "https://github.com/dotnet/vscode-dotnet-runtime.git"
	},
	"bugs": {
		"url": "https://github.com/dotnet/vscode-dotnet-runtime/issues"
	},
	"license": "MIT",
	"author": "Microsoft Corporation",
	"displayName": ".NET Install Tool for Extension Authors",
	"description": "Allows acquisition of the .NET runtime specifically for VS Code extension authors.",
	"appInsightsKey": "02dc18e0-7494-43b2-b2a3-18ada5fcb522",
	"icon": "images/dotnetIcon.png",
	"version": "1.6.0",
	"publisher": "ms-dotnettools",
	"engines": {
		"vscode": "^1.74.0"
	},
	"categories": [
		"Other"
	],
	"keywords": [
		".NET",
		".NET Core",
		"dotnet",
		"Extension Authoring"
	],
	"capabilities": {
		"untrustedWorkspaces": {
			"supported": true
		},
		"virtualWorkspaces": true
	},
<<<<<<< HEAD
=======
	"activationEvents": [
		"onCommand:dotnet.acquire",
		"onCommand:dotnet.acquireStatus",
		"onCommand:dotnet.uninstallAll",
		"onCommand:dotnet.showAcquisitionLog",
		"onCommand:dotnet.ensureDotnetDependencies"
	],
>>>>>>> efcba6bc
	"main": "./dist/extension.js",
	"types": "./dist/extension.d.ts",
	"contributes": {
		"commands": [
			{
				"command": "dotnet.reportIssue",
				"title": "Report an issue with the .NET Install Tool for Extension Authors.",
				"category": ".NET Install Tool"
			}
		],
		"configuration": {
			"title": ".NET Install Tool",
			"properties": {
				"dotnetAcquisitionExtension.enableTelemetry": {
					"type": "boolean",
					"default": true,
					"description": "Enable Telemetry for the .NET install tool."
				},
				"dotnetAcquisitionExtension.installTimeoutValue": {
					"type": "number",
					"default": 120,
					"description": "Timeout for installing .NET in seconds."
				},
				"dotnetAcquisitionExtension.existingDotnetPath": {
					"type": "array",
					"description": "File Path to an existing installation of .NET."
				}
			}
		}
	},
	"scripts": {
		"vscode:prepublish": "npm run compile-all && npm install && webpack --mode production",
		"compile": "npm run clean && tsc -p ./",
		"watch": "npm run compile && tsc -watch -p ./",
		"test": "npm run compile --silent && node ./dist/test/functional/runTest.js",
		"clean": "rimraf dist",
		"compile-all": "cd ../vscode-dotnet-runtime-library && npm install && npm run compile && cd ../vscode-dotnet-runtime-extension && npm install && npm run compile",
		"lint": "tslint -c ../tslint.json '../vscode-dotnet-runtime-library/src/**/*.ts' '../vscode-dotnet-runtime-extension/src/**/*.ts'",
		"webpack": "webpack --mode development"
	},
	"dependencies": {
		"chai": "4.3.4",
		"child_process": "^1.0.2",
		"diff": ">=5.0.0",
		"glob": "^7.2.0",
		"hmac-drbg": "^1.0.1",
		"is-online": "^9.0.1",
		"mocha": "^9.1.3",
		"open": "^8.4.0",
		"rimraf": "3.0.2",
		"safe-regex-test": "^1.0.0",
		"shelljs": "^0.8.5",
		"ts-loader": "^9.2.6",
		"tslint": "^5.20.1",
		"typescript": "4.4.4",
		"vscode-dotnet-runtime-library": "file:../vscode-dotnet-runtime-library",
		"vscode-test": "^1.6.1",
		"yarn": "^1.22.19"
	},
	"devDependencies": {
		"@types/chai": "4.2.22",
		"@types/mocha": "^9.0.0",
		"@types/node": "16.11.7",
		"@types/rimraf": "3.0.2",
		"@types/vscode": "1.62.0",
		"copy-webpack-plugin": "9.0.1",
		"webpack": "5.63.0",
		"webpack-cli": "4.9.1"
	},
	"__metadata": {
		"id": "1aab81a1-b3d9-4aef-976b-577d5d90fe3f",
		"publisherDisplayName": "Microsoft",
		"publisherId": "d05e23de-3974-4ff0-8d47-23ee77830092",
		"isPreReleaseVersion": false
	}
}<|MERGE_RESOLUTION|>--- conflicted
+++ resolved
@@ -33,8 +33,6 @@
 		},
 		"virtualWorkspaces": true
 	},
-<<<<<<< HEAD
-=======
 	"activationEvents": [
 		"onCommand:dotnet.acquire",
 		"onCommand:dotnet.acquireStatus",
@@ -42,7 +40,6 @@
 		"onCommand:dotnet.showAcquisitionLog",
 		"onCommand:dotnet.ensureDotnetDependencies"
 	],
->>>>>>> efcba6bc
 	"main": "./dist/extension.js",
 	"types": "./dist/extension.d.ts",
 	"contributes": {
