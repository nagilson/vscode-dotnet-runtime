--- conflicted
+++ resolved
@@ -1,152 +1,144 @@
-{
-	"name": "vscode-dotnet-runtime",
-	"repository": {
-		"type": "git",
-		"url": "https://github.com/dotnet/vscode-dotnet-runtime.git"
-	},
-	"bugs": {
-		"url": "https://github.com/dotnet/vscode-dotnet-runtime/issues"
-	},
-	"license": "MIT",
-	"author": "Microsoft Corporation",
-	"displayName": ".NET Install Tool",
-	"description": "This extension installs and manages different versions of the .NET SDK and Runtime.",
-	"appInsightsKey": "02dc18e0-7494-43b2-b2a3-18ada5fcb522",
-	"icon": "images/dotnetIcon.png",
-<<<<<<< HEAD
-	"version": "2.0.9",
-=======
-	"version": "2.1.2",
->>>>>>> a9cbf6ba
-	"publisher": "ms-dotnettools",
-	"engines": {
-		"vscode": "^1.74.0"
-	},
-	"categories": [
-		"Other"
-	],
-	"keywords": [
-		".NET",
-		".NET Core",
-		"dotnet",
-		"Extension Authoring",
-		"runtime"
-	],
-	"capabilities": {
-		"untrustedWorkspaces": {
-			"supported": true
-		},
-		"virtualWorkspaces": true
-	},
-	"activationEvents": [
-		"onStartupFinished"
-	],
-	"main": "./dist/extension.js",
-	"types": "./dist/extension.d.ts",
-	"contributes": {
-		"commands": [
-			{
-				"command": "dotnet.reportIssue",
-				"title": "Report an issue with the .NET Install Tool.",
-				"category": ".NET Install Tool"
-			},
-			{
-				"command": "dotnet.acquireGlobalSDKPublic",
-				"title": "Install the .NET SDK System-Wide.",
-				"category": ".NET Install Tool",
-				"enablement": "!dotnetAcquisitionExtension.isGlobalSDKUnsupported"
-			}
-		],
-		"configuration": {
-			"title": ".NET Install Tool",
-			"properties": {
-				"dotnetAcquisitionExtension.enableTelemetry": {
-					"type": "boolean",
-					"default": true,
-					"description": "Enable Telemetry for the .NET Install Tool. Restart VS Code to apply changes."
-				},
-				"dotnetAcquisitionExtension.enablePreviewFeatures": {
-					"type": "boolean",
-					"default": false,
-					"description": "Enable Preview Features for the Extension. Restart VS Code to apply changes."
-				},
-				"dotnetAcquisitionExtension.installTimeoutValue": {
-					"type": "number",
-					"default": 600,
-					"description": "Timeout for installing .NET in seconds."
-				},
-				"dotnetAcquisitionExtension.existingDotnetPath": {
-					"type": "array",
-					"description": "File Path to an existing installation of .NET to be used by one extension. Used for both the .NET SDK and .NET Runtime. Restart VS Code to apply changes.",
-					"examples": [
-						"C:\\Program Files\\dotnet\\dotnet.exe",
-						"/usr/local/share/dotnet/dotnet",
-						"/usr/lib/dotnet/dotnet"
-					]
-				},
-				"dotnetAcquisitionExtension.sharedExistingDotnetPath": {
-					"type": "string",
-					"description": "The path of the preexisting .NET SDK and .NET Runtime you'd like to use for ALL extensions. Restart VS Code to apply changes.",
-					"examples": [
-						"C:\\Program Files\\dotnet\\dotnet.exe",
-						"/usr/local/share/dotnet/dotnet",
-						"/usr/lib/dotnet/dotnet"
-					]
-				},
-				"dotnetAcquisitionExtension.proxyUrl": {
-					"type": "string",
-					"description": "URL to a proxy if you use one, such as: https://proxy:port"
-				}
-			}
-		}
-	},
-	"scripts": {
-<<<<<<< HEAD
-		"vscode:prepublish": "npm run compile-all && npm install && dotnet build ../msbuild/signJs -v:normal && webpack --mode production",
-=======
-		"vscode:prepublish": "npm run compile-all && npm install && webpack --mode production",
->>>>>>> a9cbf6ba
-		"compile": "npm run clean && tsc -p ./",
-		"watch": "npm run compile && tsc -watch -p ./",
-		"test": "npm run compile --silent && node ./dist/test/functional/runTest.js",
-		"clean": "rimraf dist",
-		"compile-all": "cd ../vscode-dotnet-runtime-library && npm install && npm run compile && cd ../vscode-dotnet-runtime-extension && npm install && npm run compile",
-		"lint": "tslint -c ../tslint.json '../vscode-dotnet-runtime-library/src/**/*.ts' '../vscode-dotnet-runtime-extension/src/**/*.ts'",
-		"webpack": "webpack --mode development"
-	},
-	"dependencies": {
-		"@types/chai-as-promised": "^7.1.8",
-		"@vscode/test-electron": "^2.3.9",
-		"axios": "^1.3.4",
-		"axios-cache-interceptor": "^1.0.1",
-		"axios-retry": "^3.4.0",
-		"chai": "4.3.4",
-		"glob": "^7.2.0",
-		"https-proxy-agent": "^7.0.2",
-		"mocha": "^9.1.3",
-		"open": "^8.4.0",
-		"rimraf": "3.0.2",
-		"shelljs": "^0.8.5",
-		"ts-loader": "^9.5.1",
-		"typescript": "4.4.4",
-		"vscode-dotnet-runtime-library": "file:../vscode-dotnet-runtime-library",
-		"webpack-permissions-plugin": "^1.0.9"
-	},
-	"devDependencies": {
-		"@types/chai": "^4.3.5",
-		"@types/mocha": "^9.0.0",
-		"@types/node": "16.11.7",
-		"@types/rimraf": "3.0.2",
-		"@types/source-map-support": "^0.5.10",
-		"@types/vscode": "1.74.0",
-		"copy-webpack-plugin": "9.0.1",
-		"webpack": "5.88.2",
-		"webpack-cli": "4.9.1"
-	},
-	"__metadata": {
-		"id": "1aab81a1-b3d9-4aef-976b-577d5d90fe3f",
-		"publisherDisplayName": "Microsoft",
-		"publisherId": "d05e23de-3974-4ff0-8d47-23ee77830092",
-		"isPreReleaseVersion": false
-	}
-}
+{
+	"name": "vscode-dotnet-runtime",
+	"repository": {
+		"type": "git",
+		"url": "https://github.com/dotnet/vscode-dotnet-runtime.git"
+	},
+	"bugs": {
+		"url": "https://github.com/dotnet/vscode-dotnet-runtime/issues"
+	},
+	"license": "MIT",
+	"author": "Microsoft Corporation",
+	"displayName": ".NET Install Tool",
+	"description": "This extension installs and manages different versions of the .NET SDK and Runtime.",
+	"appInsightsKey": "02dc18e0-7494-43b2-b2a3-18ada5fcb522",
+	"icon": "images/dotnetIcon.png",
+	"version": "2.1.2",
+	"publisher": "ms-dotnettools",
+	"engines": {
+		"vscode": "^1.74.0"
+	},
+	"categories": [
+		"Other"
+	],
+	"keywords": [
+		".NET",
+		".NET Core",
+		"dotnet",
+		"Extension Authoring",
+		"runtime"
+	],
+	"capabilities": {
+		"untrustedWorkspaces": {
+			"supported": true
+		},
+		"virtualWorkspaces": true
+	},
+	"activationEvents": [
+		"onStartupFinished"
+	],
+	"main": "./dist/extension.js",
+	"types": "./dist/extension.d.ts",
+	"contributes": {
+		"commands": [
+			{
+				"command": "dotnet.reportIssue",
+				"title": "Report an issue with the .NET Install Tool.",
+				"category": ".NET Install Tool"
+			},
+			{
+				"command": "dotnet.acquireGlobalSDKPublic",
+				"title": "Install the .NET SDK System-Wide.",
+				"category": ".NET Install Tool",
+				"enablement": "!dotnetAcquisitionExtension.isGlobalSDKUnsupported"
+			}
+		],
+		"configuration": {
+			"title": ".NET Install Tool",
+			"properties": {
+				"dotnetAcquisitionExtension.enableTelemetry": {
+					"type": "boolean",
+					"default": true,
+					"description": "Enable Telemetry for the .NET Install Tool. Restart VS Code to apply changes."
+				},
+				"dotnetAcquisitionExtension.enablePreviewFeatures": {
+					"type": "boolean",
+					"default": false,
+					"description": "Enable Preview Features for the Extension. Restart VS Code to apply changes."
+				},
+				"dotnetAcquisitionExtension.installTimeoutValue": {
+					"type": "number",
+					"default": 600,
+					"description": "Timeout for installing .NET in seconds."
+				},
+				"dotnetAcquisitionExtension.existingDotnetPath": {
+					"type": "array",
+					"description": "File Path to an existing installation of .NET to be used by one extension. Used for both the .NET SDK and .NET Runtime. Restart VS Code to apply changes.",
+					"examples": [
+						"C:\\Program Files\\dotnet\\dotnet.exe",
+						"/usr/local/share/dotnet/dotnet",
+						"/usr/lib/dotnet/dotnet"
+					]
+				},
+				"dotnetAcquisitionExtension.sharedExistingDotnetPath": {
+					"type": "string",
+					"description": "The path of the preexisting .NET SDK and .NET Runtime you'd like to use for ALL extensions. Restart VS Code to apply changes.",
+					"examples": [
+						"C:\\Program Files\\dotnet\\dotnet.exe",
+						"/usr/local/share/dotnet/dotnet",
+						"/usr/lib/dotnet/dotnet"
+					]
+				},
+				"dotnetAcquisitionExtension.proxyUrl": {
+					"type": "string",
+					"description": "URL to a proxy if you use one, such as: https://proxy:port"
+				}
+			}
+		}
+	},
+	"scripts": {
+		"vscode:prepublish": "npm run compile-all && npm install && dotnet build ../msbuild/signJs -v:normal && webpack --mode production",
+		"compile": "npm run clean && tsc -p ./",
+		"watch": "npm run compile && tsc -watch -p ./",
+		"test": "npm run compile --silent && node ./dist/test/functional/runTest.js",
+		"clean": "rimraf dist",
+		"compile-all": "cd ../vscode-dotnet-runtime-library && npm install && npm run compile && cd ../vscode-dotnet-runtime-extension && npm install && npm run compile",
+		"lint": "tslint -c ../tslint.json '../vscode-dotnet-runtime-library/src/**/*.ts' '../vscode-dotnet-runtime-extension/src/**/*.ts'",
+		"webpack": "webpack --mode development"
+	},
+	"dependencies": {
+		"@types/chai-as-promised": "^7.1.8",
+		"@vscode/test-electron": "^2.3.9",
+		"axios": "^1.3.4",
+		"axios-cache-interceptor": "^1.0.1",
+		"axios-retry": "^3.4.0",
+		"chai": "4.3.4",
+		"glob": "^7.2.0",
+		"https-proxy-agent": "^7.0.2",
+		"mocha": "^9.1.3",
+		"open": "^8.4.0",
+		"rimraf": "3.0.2",
+		"shelljs": "^0.8.5",
+		"ts-loader": "^9.5.1",
+		"typescript": "4.4.4",
+		"vscode-dotnet-runtime-library": "file:../vscode-dotnet-runtime-library",
+		"webpack-permissions-plugin": "^1.0.9"
+	},
+	"devDependencies": {
+		"@types/chai": "^4.3.5",
+		"@types/mocha": "^9.0.0",
+		"@types/node": "16.11.7",
+		"@types/rimraf": "3.0.2",
+		"@types/source-map-support": "^0.5.10",
+		"@types/vscode": "1.74.0",
+		"copy-webpack-plugin": "9.0.1",
+		"webpack": "5.88.2",
+		"webpack-cli": "4.9.1"
+	},
+	"__metadata": {
+		"id": "1aab81a1-b3d9-4aef-976b-577d5d90fe3f",
+		"publisherDisplayName": "Microsoft",
+		"publisherId": "d05e23de-3974-4ff0-8d47-23ee77830092",
+		"isPreReleaseVersion": false
+	}
+}