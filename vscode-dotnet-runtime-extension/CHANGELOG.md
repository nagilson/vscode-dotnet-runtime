# Changelog

All notable changes to this project will be documented in this file.

The format is based on [Keep a Changelog],
and this project adheres to [Semantic Versioning].

## [Unreleased]

## [1.7.2] - 2023-08-14

<<<<<<< HEAD
This release completely revamps the web request handling to a new library (axios).
=======
This is a small release that changes the error handling and issue reporting experience to make it easier to submit issues with the information we need to properly triage them. It also updates some package dependencies and increases timeout time.
>>>>>>> e17e3994

## [1.7.0] - 2023-08-14

This is a small release with a targeted set of fixes derived from user reports in the past week or so.

### Added

- A new error type for when the user tries to install via the Powershell install script on a system where powershell cannot be found [#1212]
- A new error type for when an install was requested but already exists locally [#1212]
- New APIs for querying SDK installations and suggested SDK versions [#791]

### Fixed

- Reenable logging from this extension [#1122]

### Changed

- The default timeout for downloading an Runtime archive was changed to 300 seconds from 120 seconds [#1212]. If you need longer download times, see the [timeout documentation] for more details.
- The error message and pop-up for timeouts were improved to direct users how to extend the timeout [#1212]

<!-- Links -->
[keep a changelog]: https://keepachangelog.com/en/1.0.0/
[semantic versioning]: https://semver.org/spec/v2.0.0.html
[timeout documentation]: https://github.com/dotnet/vscode-dotnet-runtime/blob/main/Documentation/troubleshooting-runtime.md#install-script-timeouts

<!-- PRs -->
[#1122]: https://github.com/dotnet/vscode-dotnet-runtime/pull/1122
[#1212]: https://github.com/dotnet/vscode-dotnet-runtime/pull/1212
[#791]: https://github.com/dotnet/vscode-dotnet-runtime/pull/791

<!-- Versions -->
[Unreleased]: https://github.com/dotnet/vscode-dotnet-runtime/compare/Runtime-v1.7.0...HEAD
[1.7.0]: https://github.com/dotnet/vscode-dotnet-runtime/releases/tag/Runtime-v1.7.0<|MERGE_RESOLUTION|>--- conflicted
+++ resolved
@@ -7,13 +7,13 @@
 
 ## [Unreleased]
 
-## [1.7.2] - 2023-08-14
+## [1.7.2] - 2023-08-24
 
-<<<<<<< HEAD
 This release completely revamps the web request handling to a new library (axios).
-=======
+
+## [1.7.1] - 2023-08-24
+
 This is a small release that changes the error handling and issue reporting experience to make it easier to submit issues with the information we need to properly triage them. It also updates some package dependencies and increases timeout time.
->>>>>>> e17e3994
 
 ## [1.7.0] - 2023-08-14
 
