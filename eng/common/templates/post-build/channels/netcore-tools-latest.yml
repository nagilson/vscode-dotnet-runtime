--- conflicted
+++ resolved
@@ -3,10 +3,7 @@
   dependsOn:
   - Validate
   publishInstallersAndChecksums: false
-<<<<<<< HEAD
-=======
   symbolPublishingAdditionalParameters: ''
->>>>>>> 195f3e36
 
 stages:
 - stage: NetCore_Tools_Latest_Publish
@@ -121,10 +118,6 @@
             /p:InstallersAzureAccountKey=$(dotnetcli-storage-key)
             /p:ChecksumsTargetStaticFeed=$(ChecksumsBlobFeedUrl)
             /p:ChecksumsAzureAccountKey=$(dotnetclichecksums-storage-key)
-<<<<<<< HEAD
-            /p:PublishToAzureDevOpsNuGetFeeds=true
-=======
->>>>>>> 195f3e36
             /p:AzureDevOpsStaticShippingFeed='https://pkgs.dev.azure.com/dnceng/public/_packaging/dotnet-tools/nuget/v3/index.json'
             /p:AzureDevOpsStaticShippingFeedKey='$(dn-bot-dnceng-artifact-feeds-rw)'
             /p:AzureDevOpsStaticTransportFeed='https://pkgs.dev.azure.com/dnceng/public/_packaging/dotnet-tools/nuget/v3/index.json'
