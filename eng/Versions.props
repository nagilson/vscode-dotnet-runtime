<?xml version="1.0" encoding="utf-8"?>
<!-- Copyright (c) .NET Foundation and contributors. All rights reserved. Licensed under the MIT license. See License.txt in the project root for full license information. -->
<Project DefaultTargets="Build" xmlns="http://schemas.microsoft.com/developer/msbuild/2003">
  <PropertyGroup>
    <MSBuildAllProjects>$(MSBuildAllProjects);$(MSBuildThisFileFullPath)</MSBuildAllProjects>
    <VersionPropsIsImported>true</VersionPropsIsImported>
  </PropertyGroup>
  <!-- Repo Version Information -->
  <PropertyGroup>
    <VersionPrefix>3.0.100</VersionPrefix>
    <PreReleaseVersionLabel>preview5</PreReleaseVersionLabel>
  </PropertyGroup>
  <!-- Production Dependencies -->
  <PropertyGroup>
    <!-- Dependencies from https://github.com/dotnet/cli  -->
    <MicrosoftDotNetCliRuntimePackageVersion>3.0.100-preview5.19219.3</MicrosoftDotNetCliRuntimePackageVersion>
  </PropertyGroup>
  <PropertyGroup>
    <!-- Dependencies from https://github.com/dotnet/sdk -->
<<<<<<< HEAD
    <MicrosoftNETSdkPackageVersion>3.0.100-preview4.19221.5</MicrosoftNETSdkPackageVersion>
=======
    <MicrosoftNETSdkPackageVersion>3.0.100-preview5.19218.15</MicrosoftNETSdkPackageVersion>
>>>>>>> 53eceb37
  </PropertyGroup>
  <PropertyGroup>
    <!-- Dependencies from https://github.com/Microsoft/msbuild -->
    <MicrosoftBuildPackageVersion>16.1.0-preview.65</MicrosoftBuildPackageVersion>
    <MicrosoftBuildFrameworkPackageVersion>$(MicrosoftBuildPackageVersion)</MicrosoftBuildFrameworkPackageVersion>
    <MicrosoftBuildRuntimePackageVersion>$(MicrosoftBuildPackageVersion)</MicrosoftBuildRuntimePackageVersion>
    <MicrosoftBuildLocalizationPackageVersion>$(MicrosoftBuildPackageVersion)</MicrosoftBuildLocalizationPackageVersion>
    <MicrosoftBuildUtilitiesCorePackageVersion>$(MicrosoftBuildPackageVersion)</MicrosoftBuildUtilitiesCorePackageVersion>
  </PropertyGroup>
  <PropertyGroup>
    <!-- Dependencies from https://github.com/Microsoft/visualfsharp -->
    <MicrosoftFSharpCompilerPackageVersion>10.4.3-beta.19219.4</MicrosoftFSharpCompilerPackageVersion>
  </PropertyGroup>
  <PropertyGroup>
    <!-- Dependencies from https://github.com/dotnet/roslyn -->
    <MicrosoftNETCoreCompilersPackageVersion>3.1.0-beta3-19217-05</MicrosoftNETCoreCompilersPackageVersion>
  </PropertyGroup>
  <PropertyGroup>
    <!-- Dependencies from https://github.com/aspnet/AspNetCore-Tooling -->
    <MicrosoftNETSdkRazorPackageVersion>3.0.0-preview5.19218.3</MicrosoftNETSdkRazorPackageVersion>
  </PropertyGroup>
  <PropertyGroup>
    <!-- Dependencies from https://github.com/aspnet/websdk -->
    <MicrosoftNETSdkWebPackageVersion>3.0.100-preview5.19218.2</MicrosoftNETSdkWebPackageVersion>
    <MicrosoftNETSdkPublishPackageVersion>$(MicrosoftNETSdkWebPackageVersion)</MicrosoftNETSdkPublishPackageVersion>
    <MicrosoftNETSdkWebProjectSystemPackageVersion>$(MicrosoftNETSdkWebPackageVersion)</MicrosoftNETSdkWebProjectSystemPackageVersion>
    <MicrosoftNETSdkWorkerPackageVersion>$(MicrosoftNETSdkWebPackageVersion)</MicrosoftNETSdkWorkerPackageVersion>
  </PropertyGroup>
  <PropertyGroup>
    <!-- Dependencies from https://devdiv.visualstudio.com/DevDiv/_git/DotNet-Trusted -->
    <MicrosoftNETSdkWindowsDesktopPackageVersion>3.0.0-preview5.19218.4</MicrosoftNETSdkWindowsDesktopPackageVersion>
  </PropertyGroup>
  <PropertyGroup>
    <!-- Dependencies from https://github.com/nuget/nuget.client -->
    <NuGetBuildTasksPackageVersion>5.1.0-rtm.5921</NuGetBuildTasksPackageVersion>
    <NuGetBuildTasksPackPackageVersion>$(NuGetBuildTasksPackageVersion)</NuGetBuildTasksPackPackageVersion>
    <NuGetCommandLineXPlatPackageVersion>$(NuGetBuildTasksPackageVersion)</NuGetCommandLineXPlatPackageVersion>
    <NuGetProjectModelPackageVersion>$(NuGetBuildTasksPackageVersion)</NuGetProjectModelPackageVersion>
    <MicrosoftBuildNuGetSdkResolverPackageVersion>$(NuGetBuildTasksPackageVersion)</MicrosoftBuildNuGetSdkResolverPackageVersion>
  </PropertyGroup>
  <PropertyGroup>
    <!-- Dependencies from https://github.com/Microsoft/vstest -->
    <MicrosoftNETTestSdkPackageVersion>16.0.1</MicrosoftNETTestSdkPackageVersion>
    <MicrosoftTestPlatformCLIPackageVersion>$(MicrosoftNETTestSdkPackageVersion)</MicrosoftTestPlatformCLIPackageVersion>
    <MicrosoftTestPlatformBuildPackageVersion>$(MicrosoftNETTestSdkPackageVersion)</MicrosoftTestPlatformBuildPackageVersion>
  </PropertyGroup>
  <PropertyGroup>
    <!-- Dependencies from https://github.com/mono/linker -->
    <ILLinkTasksPackageVersion>0.1.6-prerelease.19218.1</ILLinkTasksPackageVersion>
  </PropertyGroup>
  <PropertyGroup>
    <!-- Dependencies from https://github.com/dotnet/core-setup -->
    <MicrosoftNETBuildBundlePackageVersion>3.0.0-preview5-27611-16</MicrosoftNETBuildBundlePackageVersion>
  </PropertyGroup>
  <PropertyGroup>
    <MicrosoftDotNetPlatformAbstractionsPackageVersion>2.2.0-preview1-26620-03</MicrosoftDotNetPlatformAbstractionsPackageVersion>
    <MicrosoftDotNetCliUtilsPackageVersion>2.2.100-refac-20180613-1</MicrosoftDotNetCliUtilsPackageVersion>
    <SystemDataSqlClientVersionPackageVersion>4.3.0</SystemDataSqlClientVersionPackageVersion>
    <SystemRuntimeInteropServicesPackageVersion>4.3.0</SystemRuntimeInteropServicesPackageVersion>
    <XliffTasksPackageVersion>0.2.0-beta-000042</XliffTasksPackageVersion>
  </PropertyGroup>
  <PropertyGroup>
    <UsingToolNetFrameworkReferenceAssemblies>true</UsingToolNetFrameworkReferenceAssemblies>
    <UsingToolSymbolUploader>true</UsingToolSymbolUploader>
    <ExeExtension>.exe</ExeExtension>
    <ExeExtension Condition=" '$(OS)' != 'Windows_NT' ">
    </ExeExtension>
    <_DotNetHiveRoot>$(DOTNET_INSTALL_DIR)</_DotNetHiveRoot>
    <_DotNetHiveRoot Condition="'$(_DotNetHiveRoot)' == ''">$(RepoRoot).dotnet/</_DotNetHiveRoot>
    <_DotNetHiveRoot Condition="!HasTrailingSlash('$(_DotNetHiveRoot)')">$(_DotNetHiveRoot)/</_DotNetHiveRoot>
    <DotNetExe>$(_DotNetHiveRoot)dotnet$(ExeExtension)</DotNetExe>
  </PropertyGroup>
  <PropertyGroup>
    <RestoreSources>
      $(RestoreSources);
      https://dotnet.myget.org/F/vstest/api/v3/index.json;
      https://dotnetfeed.blob.core.windows.net/dotnet-core/index.json;
      https://dotnetfeed.blob.core.windows.net/dotnet-sdk/index.json;
      https://dotnetfeed.blob.core.windows.net/aspnet-aspnetcore-tooling/index.json;
      https://dotnetfeed.blob.core.windows.net/nuget-nugetclient/index.json;
      https://dotnet.myget.org/F/dotnet-core/api/v3/index.json;
      https://dotnet.myget.org/F/templating/api/v3/index.json;
      https://dotnet.myget.org/F/dotnet-web/api/v3/index.json;
      https://dotnet.myget.org/f/roslyn/api/v3/index.json;
      https://dotnet.myget.org/F/nuget-build/api/v3/index.json;
      https://api.nuget.org/v3/index.json;
      https://www.myget.org/F/container-tools-for-visual-studio/api/v3/index.json;
      https://dotnetfeed.blob.core.windows.net/orchestrated-release-2-1/20180420-03/aspnet-inputs/index.json;
      https://dotnet.myget.org/F/msbuild/api/v3/index.json;
      https://dotnet.myget.org/F/dotnet-cli/api/v3/index.json;
      https://dotnet.myget.org/F/dotnet-core/api/v3/index.json;
      https://dotnet.myget.org/F/vstest/api/v3/index.json;
      https://dotnetfeed.blob.core.windows.net/orchestrated-release-2-1/20180725-02/final/index.json;
      https://dotnetfeed.blob.core.windows.net/dotnet-windowsdesktop/index.json
    </RestoreSources>
  </PropertyGroup>
</Project><|MERGE_RESOLUTION|>--- conflicted
+++ resolved
@@ -17,11 +17,7 @@
   </PropertyGroup>
   <PropertyGroup>
     <!-- Dependencies from https://github.com/dotnet/sdk -->
-<<<<<<< HEAD
-    <MicrosoftNETSdkPackageVersion>3.0.100-preview4.19221.5</MicrosoftNETSdkPackageVersion>
-=======
     <MicrosoftNETSdkPackageVersion>3.0.100-preview5.19218.15</MicrosoftNETSdkPackageVersion>
->>>>>>> 53eceb37
   </PropertyGroup>
   <PropertyGroup>
     <!-- Dependencies from https://github.com/Microsoft/msbuild -->
