<?xml version="1.0" encoding="utf-8"?>
<Dependencies>
  <ProductDependencies>
    <Dependency Name="Microsoft.TemplateEngine.Abstractions" Version="7.0.200-alpha.1.22613.5">
      <Uri>https://github.com/dotnet/templating</Uri>
      <Sha>f74fc331333e8ba9211b10c5f5c9ab10b18cb272</Sha>
    </Dependency>
    <Dependency Name="Microsoft.TemplateEngine.Mocks" Version="7.0.200-alpha.1.22613.5">
      <Uri>https://github.com/dotnet/templating</Uri>
      <Sha>f74fc331333e8ba9211b10c5f5c9ab10b18cb272</Sha>
      <SourceBuild RepoName="templating" ManagedOnly="true" />
    </Dependency>
    <Dependency Name="Microsoft.NETCore.App.Ref" Version="7.0.0">
      <Uri>https://dev.azure.com/dnceng/internal/_git/dotnet-runtime</Uri>
      <Sha>d099f075e45d2aa6007a22b71b45a08758559f80</Sha>
    </Dependency>
    <Dependency Name="VS.Redist.Common.NetCore.SharedFramework.x64.7.0" Version="7.0.0-rtm.22518.5">
      <Uri>https://dev.azure.com/dnceng/internal/_git/dotnet-runtime</Uri>
      <Sha>d099f075e45d2aa6007a22b71b45a08758559f80</Sha>
    </Dependency>
    <Dependency Name="VS.Redist.Common.NetCore.TargetingPack.x64.7.0" Version="7.0.0-rtm.22518.5">
      <Uri>https://dev.azure.com/dnceng/internal/_git/dotnet-runtime</Uri>
      <Sha>d099f075e45d2aa6007a22b71b45a08758559f80</Sha>
    </Dependency>
    <Dependency Name="Microsoft.NETCore.App.Runtime.win-x64" Version="7.0.0">
      <Uri>https://dev.azure.com/dnceng/internal/_git/dotnet-runtime</Uri>
      <Sha>d099f075e45d2aa6007a22b71b45a08758559f80</Sha>
    </Dependency>
    <Dependency Name="Microsoft.NETCore.App.Host.win-x64" Version="7.0.0">
      <Uri>https://dev.azure.com/dnceng/internal/_git/dotnet-runtime</Uri>
      <Sha>d099f075e45d2aa6007a22b71b45a08758559f80</Sha>
    </Dependency>
    <Dependency Name="Microsoft.NETCore.Platforms" Version="7.0.0">
      <Uri>https://dev.azure.com/dnceng/internal/_git/dotnet-runtime</Uri>
      <Sha>d099f075e45d2aa6007a22b71b45a08758559f80</Sha>
    </Dependency>
    <Dependency Name="Microsoft.NET.HostModel" Version="7.0.0-rtm.22518.5">
      <Uri>https://dev.azure.com/dnceng/internal/_git/dotnet-runtime</Uri>
      <Sha>d099f075e45d2aa6007a22b71b45a08758559f80</Sha>
    </Dependency>
    <Dependency Name="Microsoft.Extensions.DependencyModel" Version="7.0.0">
      <Uri>https://dev.azure.com/dnceng/internal/_git/dotnet-runtime</Uri>
      <Sha>d099f075e45d2aa6007a22b71b45a08758559f80</Sha>
    </Dependency>
    <Dependency Name="Microsoft.NETCore.DotNetHostResolver" Version="7.0.0">
      <Uri>https://dev.azure.com/dnceng/internal/_git/dotnet-runtime</Uri>
      <Sha>d099f075e45d2aa6007a22b71b45a08758559f80</Sha>
    </Dependency>
<<<<<<< HEAD
    <Dependency Name="Microsoft.Build" Version="17.5.0-preview-22613-01">
      <Uri>https://github.com/dotnet/msbuild</Uri>
      <Sha>fd7cd728d335e1e4d602ef9b140b3d7039c84185</Sha>
    </Dependency>
    <Dependency Name="Microsoft.Build.Localization" Version="17.5.0-preview-22613-01">
      <Uri>https://github.com/dotnet/msbuild</Uri>
      <Sha>fd7cd728d335e1e4d602ef9b140b3d7039c84185</Sha>
    </Dependency>
    <Dependency Name="Microsoft.FSharp.Compiler" Version="12.5.0-beta.22612.4">
      <Uri>https://github.com/dotnet/fsharp</Uri>
      <Sha>3130e06ce88bc3d6171f5127cdb9972e776af911</Sha>
    </Dependency>
    <Dependency Name="Microsoft.SourceBuild.Intermediate.fsharp" Version="7.0.1-beta.22612.4">
      <Uri>https://github.com/dotnet/fsharp</Uri>
      <Sha>3130e06ce88bc3d6171f5127cdb9972e776af911</Sha>
=======
    <Dependency Name="Microsoft.Build" Version="17.4.1">
      <Uri>https://github.com/dotnet/msbuild</Uri>
      <Sha>9a89d02ff5de19d84190ebed4a6017df4dc19dc4</Sha>
    </Dependency>
    <Dependency Name="Microsoft.Build.Localization" Version="17.4.1-preview-22601-06">
      <Uri>https://github.com/dotnet/msbuild</Uri>
      <Sha>9a89d02ff5de19d84190ebed4a6017df4dc19dc4</Sha>
    </Dependency>
    <Dependency Name="Microsoft.FSharp.Compiler" Version="12.4.0-beta.22571.5">
      <Uri>https://github.com/dotnet/fsharp</Uri>
      <Sha>1d892dd78d5dcb261a1d26f72efb333834436a02</Sha>
    </Dependency>
    <Dependency Name="Microsoft.SourceBuild.Intermediate.fsharp" Version="7.0.0-beta.22571.5">
      <Uri>https://github.com/dotnet/fsharp</Uri>
      <Sha>1d892dd78d5dcb261a1d26f72efb333834436a02</Sha>
>>>>>>> c4280dfa
      <SourceBuild RepoName="fsharp" ManagedOnly="true" />
    </Dependency>
    <Dependency Name="dotnet-format" Version="7.0.357101">
      <Uri>https://github.com/dotnet/format</Uri>
      <Sha>49c2ef651359526841d13e66129b71d1bcd9cef9</Sha>
      <SourceBuildTarball RepoName="format" ManagedOnly="true" />
    </Dependency>
<<<<<<< HEAD
    <Dependency Name="Microsoft.Net.Compilers.Toolset" Version="4.5.0-2.22613.14">
      <Uri>https://github.com/dotnet/roslyn</Uri>
      <Sha>c80d6495d55ebbd64372755d236d0e5971b2dfc7</Sha>
      <SourceBuild RepoName="roslyn" ManagedOnly="true" />
    </Dependency>
    <Dependency Name="Microsoft.CodeAnalysis" Version="4.5.0-2.22613.14">
      <Uri>https://github.com/dotnet/roslyn</Uri>
      <Sha>c80d6495d55ebbd64372755d236d0e5971b2dfc7</Sha>
    </Dependency>
    <Dependency Name="Microsoft.CodeAnalysis.CSharp" Version="4.5.0-2.22613.14">
      <Uri>https://github.com/dotnet/roslyn</Uri>
      <Sha>c80d6495d55ebbd64372755d236d0e5971b2dfc7</Sha>
    </Dependency>
    <Dependency Name="Microsoft.CodeAnalysis.CSharp.CodeStyle" Version="4.5.0-2.22613.14">
      <Uri>https://github.com/dotnet/roslyn</Uri>
      <Sha>c80d6495d55ebbd64372755d236d0e5971b2dfc7</Sha>
    </Dependency>
    <Dependency Name="Microsoft.CodeAnalysis.CSharp.Features" Version="4.5.0-2.22613.14">
      <Uri>https://github.com/dotnet/roslyn</Uri>
      <Sha>c80d6495d55ebbd64372755d236d0e5971b2dfc7</Sha>
    </Dependency>
    <Dependency Name="Microsoft.CodeAnalysis.CSharp.Workspaces" Version="4.5.0-2.22613.14">
      <Uri>https://github.com/dotnet/roslyn</Uri>
      <Sha>c80d6495d55ebbd64372755d236d0e5971b2dfc7</Sha>
    </Dependency>
    <Dependency Name="Microsoft.CodeAnalysis.Workspaces.MSBuild" Version="4.5.0-2.22613.14">
      <Uri>https://github.com/dotnet/roslyn</Uri>
      <Sha>c80d6495d55ebbd64372755d236d0e5971b2dfc7</Sha>
=======
    <Dependency Name="Microsoft.Net.Compilers.Toolset" Version="4.4.0-6.22580.4">
      <Uri>https://github.com/dotnet/roslyn</Uri>
      <Sha>d7a61210a88b584ca0827585ec6e871c6b1c5a14</Sha>
      <SourceBuild RepoName="roslyn" ManagedOnly="true" />
    </Dependency>
    <Dependency Name="Microsoft.CodeAnalysis" Version="4.4.0-6.22580.4">
      <Uri>https://github.com/dotnet/roslyn</Uri>
      <Sha>d7a61210a88b584ca0827585ec6e871c6b1c5a14</Sha>
    </Dependency>
    <Dependency Name="Microsoft.CodeAnalysis.CSharp" Version="4.4.0-6.22580.4">
      <Uri>https://github.com/dotnet/roslyn</Uri>
      <Sha>d7a61210a88b584ca0827585ec6e871c6b1c5a14</Sha>
    </Dependency>
    <Dependency Name="Microsoft.CodeAnalysis.CSharp.CodeStyle" Version="4.4.0-6.22580.4">
      <Uri>https://github.com/dotnet/roslyn</Uri>
      <Sha>d7a61210a88b584ca0827585ec6e871c6b1c5a14</Sha>
    </Dependency>
    <Dependency Name="Microsoft.CodeAnalysis.CSharp.Features" Version="4.4.0-6.22580.4">
      <Uri>https://github.com/dotnet/roslyn</Uri>
      <Sha>d7a61210a88b584ca0827585ec6e871c6b1c5a14</Sha>
    </Dependency>
    <Dependency Name="Microsoft.CodeAnalysis.CSharp.Workspaces" Version="4.4.0-6.22580.4">
      <Uri>https://github.com/dotnet/roslyn</Uri>
      <Sha>d7a61210a88b584ca0827585ec6e871c6b1c5a14</Sha>
    </Dependency>
    <Dependency Name="Microsoft.CodeAnalysis.Workspaces.MSBuild" Version="4.4.0-6.22580.4">
      <Uri>https://github.com/dotnet/roslyn</Uri>
      <Sha>d7a61210a88b584ca0827585ec6e871c6b1c5a14</Sha>
>>>>>>> c4280dfa
    </Dependency>
    <Dependency Name="Microsoft.AspNetCore.DeveloperCertificates.XPlat" Version="7.0.0-rtm.22518.19">
      <Uri>https://dev.azure.com/dnceng/internal/_git/dotnet-aspnetcore</Uri>
      <Sha>bb01bbf4433e27289b99001b7de6a582879d1835</Sha>
    </Dependency>
    <Dependency Name="Microsoft.AspNetCore.TestHost" Version="7.0.0">
      <Uri>https://dev.azure.com/dnceng/internal/_git/dotnet-aspnetcore</Uri>
      <Sha>bb01bbf4433e27289b99001b7de6a582879d1835</Sha>
    </Dependency>
    <Dependency Name="NuGet.Build.Tasks" Version="6.5.0-preview.3.127">
      <Uri>https://github.com/nuget/nuget.client</Uri>
      <Sha>45751f85596108166f5428f8fe9f05fafd52b880</Sha>
    </Dependency>
    <Dependency Name="Microsoft.NET.Test.Sdk" Version="17.5.0-preview-20221213-01">
      <Uri>https://github.com/microsoft/vstest</Uri>
      <Sha>78a375035a4f597eff519de9cb4fec2c5572c43e</Sha>
    </Dependency>
    <Dependency Name="Microsoft.NET.ILLink.Tasks" Version="7.0.100-1.22579.2">
      <Uri>https://github.com/dotnet/linker</Uri>
      <Sha>8db10f44053ed4cb95a99676ac7b8ccae681b79d</Sha>
      <SourceBuild RepoName="linker" ManagedOnly="true" />
    </Dependency>
    <Dependency Name="Microsoft.DotNet.ILCompiler" Version="7.0.0">
      <Uri>https://dev.azure.com/dnceng/internal/_git/dotnet-runtime</Uri>
      <Sha>d099f075e45d2aa6007a22b71b45a08758559f80</Sha>
      <SourceBuildTarball RepoName="runtime" ManagedOnly="true" />
    </Dependency>
    <Dependency Name="Microsoft.NET.ILLink.Analyzers" Version="7.0.100-1.22579.2">
      <Uri>https://github.com/dotnet/linker</Uri>
      <Sha>8db10f44053ed4cb95a99676ac7b8ccae681b79d</Sha>
    </Dependency>
    <Dependency Name="System.CodeDom" Version="7.0.0">
      <Uri>https://dev.azure.com/dnceng/internal/_git/dotnet-runtime</Uri>
      <Sha>d099f075e45d2aa6007a22b71b45a08758559f80</Sha>
    </Dependency>
    <Dependency Name="System.Security.Cryptography.ProtectedData" Version="7.0.0">
      <Uri>https://dev.azure.com/dnceng/internal/_git/dotnet-runtime</Uri>
      <Sha>d099f075e45d2aa6007a22b71b45a08758559f80</Sha>
    </Dependency>
    <Dependency Name="System.ServiceProcess.ServiceController" Version="7.0.0">
      <Uri>https://dev.azure.com/dnceng/internal/_git/dotnet-runtime</Uri>
      <Sha>d099f075e45d2aa6007a22b71b45a08758559f80</Sha>
    </Dependency>
    <Dependency Name="System.Text.Encoding.CodePages" Version="7.0.0">
      <Uri>https://dev.azure.com/dnceng/internal/_git/dotnet-runtime</Uri>
      <Sha>d099f075e45d2aa6007a22b71b45a08758559f80</Sha>
    </Dependency>
    <Dependency Name="System.Resources.Extensions" Version="7.0.0">
      <Uri>https://dev.azure.com/dnceng/internal/_git/dotnet-runtime</Uri>
      <Sha>d099f075e45d2aa6007a22b71b45a08758559f80</Sha>
    </Dependency>
    <Dependency Name="Microsoft.Extensions.FileSystemGlobbing" Version="7.0.0">
      <Uri>https://dev.azure.com/dnceng/internal/_git/dotnet-runtime</Uri>
      <Sha>d099f075e45d2aa6007a22b71b45a08758559f80</Sha>
    </Dependency>
    <Dependency Name="Microsoft.WindowsDesktop.App.Runtime.win-x64" Version="7.0.0">
      <Uri>https://dev.azure.com/dnceng/internal/_git/dotnet-windowsdesktop</Uri>
      <Sha>417429fc040af552532bb07aad29e5e8639b840f</Sha>
    </Dependency>
    <Dependency Name="VS.Redist.Common.WindowsDesktop.SharedFramework.x64.7.0" Version="7.0.0-rtm.22519.1">
      <Uri>https://dev.azure.com/dnceng/internal/_git/dotnet-windowsdesktop</Uri>
      <Sha>417429fc040af552532bb07aad29e5e8639b840f</Sha>
    </Dependency>
    <Dependency Name="Microsoft.WindowsDesktop.App.Ref" Version="7.0.0">
      <Uri>https://dev.azure.com/dnceng/internal/_git/dotnet-windowsdesktop</Uri>
      <Sha>417429fc040af552532bb07aad29e5e8639b840f</Sha>
    </Dependency>
    <Dependency Name="VS.Redist.Common.WindowsDesktop.TargetingPack.x64.7.0" Version="7.0.0-rtm.22519.1">
      <Uri>https://dev.azure.com/dnceng/internal/_git/dotnet-windowsdesktop</Uri>
      <Sha>417429fc040af552532bb07aad29e5e8639b840f</Sha>
    </Dependency>
    <Dependency Name="Microsoft.NET.Sdk.WindowsDesktop" Version="7.0.0-rtm.22518.2" CoherentParentDependency="Microsoft.WindowsDesktop.App.Ref">
      <Uri>https://dev.azure.com/dnceng/internal/_git/dotnet-wpf</Uri>
      <Sha>636e2b7a00a434a354a126f510a56e16ce3c6bbc</Sha>
    </Dependency>
    <Dependency Name="Microsoft.AspNetCore.App.Ref" Version="7.0.0">
      <Uri>https://dev.azure.com/dnceng/internal/_git/dotnet-aspnetcore</Uri>
      <Sha>bb01bbf4433e27289b99001b7de6a582879d1835</Sha>
    </Dependency>
    <Dependency Name="Microsoft.AspNetCore.App.Ref.Internal" Version="7.0.0-rtm.22518.19">
      <Uri>https://dev.azure.com/dnceng/internal/_git/dotnet-aspnetcore</Uri>
      <Sha>bb01bbf4433e27289b99001b7de6a582879d1835</Sha>
    </Dependency>
    <Dependency Name="Microsoft.AspNetCore.App.Runtime.win-x64" Version="7.0.0">
      <Uri>https://dev.azure.com/dnceng/internal/_git/dotnet-aspnetcore</Uri>
      <Sha>bb01bbf4433e27289b99001b7de6a582879d1835</Sha>
    </Dependency>
    <Dependency Name="VS.Redist.Common.AspNetCore.SharedFramework.x64.7.0" Version="7.0.0-rtm.22518.19">
      <Uri>https://dev.azure.com/dnceng/internal/_git/dotnet-aspnetcore</Uri>
      <Sha>bb01bbf4433e27289b99001b7de6a582879d1835</Sha>
      <SourceBuild RepoName="aspnetcore" ManagedOnly="true" />
    </Dependency>
    <Dependency Name="dotnet-dev-certs" Version="7.0.0-rtm.22518.19">
      <Uri>https://dev.azure.com/dnceng/internal/_git/dotnet-aspnetcore</Uri>
      <Sha>bb01bbf4433e27289b99001b7de6a582879d1835</Sha>
    </Dependency>
    <Dependency Name="dotnet-user-jwts" Version="7.0.0-rtm.22518.19">
      <Uri>https://dev.azure.com/dnceng/internal/_git/dotnet-aspnetcore</Uri>
      <Sha>bb01bbf4433e27289b99001b7de6a582879d1835</Sha>
    </Dependency>
    <Dependency Name="dotnet-user-secrets" Version="7.0.0-rtm.22518.19">
      <Uri>https://dev.azure.com/dnceng/internal/_git/dotnet-aspnetcore</Uri>
      <Sha>bb01bbf4433e27289b99001b7de6a582879d1835</Sha>
    </Dependency>
    <Dependency Name="Microsoft.AspNetCore.Analyzers" Version="7.0.0-rtm.22518.19">
      <Uri>https://dev.azure.com/dnceng/internal/_git/dotnet-aspnetcore</Uri>
      <Sha>bb01bbf4433e27289b99001b7de6a582879d1835</Sha>
    </Dependency>
    <Dependency Name="Microsoft.AspNetCore.Components.SdkAnalyzers" Version="7.0.0-rtm.22518.19">
      <Uri>https://dev.azure.com/dnceng/internal/_git/dotnet-aspnetcore</Uri>
      <Sha>bb01bbf4433e27289b99001b7de6a582879d1835</Sha>
    </Dependency>
    <Dependency Name="Microsoft.AspNetCore.Mvc.Analyzers" Version="7.0.0-rtm.22518.19">
      <Uri>https://dev.azure.com/dnceng/internal/_git/dotnet-aspnetcore</Uri>
      <Sha>bb01bbf4433e27289b99001b7de6a582879d1835</Sha>
    </Dependency>
    <Dependency Name="Microsoft.AspNetCore.Mvc.Api.Analyzers" Version="7.0.0-rtm.22518.19">
      <Uri>https://dev.azure.com/dnceng/internal/_git/dotnet-aspnetcore</Uri>
      <Sha>bb01bbf4433e27289b99001b7de6a582879d1835</Sha>
    </Dependency>
    <Dependency Name="Microsoft.CodeAnalysis.Razor.Tooling.Internal" Version="7.0.0-preview.22601.12">
      <Uri>https://github.com/dotnet/razor</Uri>
      <Sha>b83534429c940756d49907d1637cbf14c7f07b2a</Sha>
      <SourceBuild RepoName="razor" ManagedOnly="true" />
    </Dependency>
    <Dependency Name="Microsoft.AspNetCore.Mvc.Razor.Extensions.Tooling.Internal" Version="7.0.0-preview.22601.12">
      <Uri>https://github.com/dotnet/razor</Uri>
      <Sha>b83534429c940756d49907d1637cbf14c7f07b2a</Sha>
    </Dependency>
    <Dependency Name="Microsoft.AspNetCore.Razor.SourceGenerator.Tooling.Internal" Version="7.0.0-preview.22601.12">
      <Uri>https://github.com/dotnet/razor</Uri>
      <Sha>b83534429c940756d49907d1637cbf14c7f07b2a</Sha>
    </Dependency>
    <Dependency Name="Microsoft.NET.Sdk.Razor.SourceGenerators.Transport" Version="7.0.0-preview.22601.12">
      <Uri>https://github.com/dotnet/razor</Uri>
      <Sha>b83534429c940756d49907d1637cbf14c7f07b2a</Sha>
    </Dependency>
    <Dependency Name="Microsoft.Extensions.FileProviders.Embedded" Version="7.0.0">
      <Uri>https://dev.azure.com/dnceng/internal/_git/dotnet-aspnetcore</Uri>
      <Sha>bb01bbf4433e27289b99001b7de6a582879d1835</Sha>
    </Dependency>
    <Dependency Name="Microsoft.AspNetCore.Authorization" Version="7.0.0">
      <Uri>https://dev.azure.com/dnceng/internal/_git/dotnet-aspnetcore</Uri>
      <Sha>bb01bbf4433e27289b99001b7de6a582879d1835</Sha>
    </Dependency>
    <Dependency Name="Microsoft.AspNetCore.Components.Web" Version="7.0.0">
      <Uri>https://dev.azure.com/dnceng/internal/_git/dotnet-aspnetcore</Uri>
      <Sha>bb01bbf4433e27289b99001b7de6a582879d1835</Sha>
    </Dependency>
    <Dependency Name="Microsoft.JSInterop" Version="7.0.0">
      <Uri>https://dev.azure.com/dnceng/internal/_git/dotnet-aspnetcore</Uri>
      <Sha>bb01bbf4433e27289b99001b7de6a582879d1835</Sha>
    </Dependency>
    <Dependency Name="Microsoft.Web.Xdt" Version="7.0.0-preview.22423.2" Pinned="true">
      <Uri>https://github.com/dotnet/xdt</Uri>
      <Sha>9a1c3e1b7f0c8763d4c96e593961a61a72679a7b</Sha>
      <SourceBuild RepoName="xdt" ManagedOnly="true" />
    </Dependency>
    <Dependency Name="Microsoft.CodeAnalysis.NetAnalyzers" Version="7.0.0-preview1.22513.1">
      <Uri>https://github.com/dotnet/roslyn-analyzers</Uri>
      <Sha>ea9fb45000311153bfc91690f306cca2b80e6b83</Sha>
    </Dependency>
    <Dependency Name="Microsoft.SourceBuild.Intermediate.roslyn-analyzers" Version="3.3.4-beta1.22513.1">
      <Uri>https://github.com/dotnet/roslyn-analyzers</Uri>
      <Sha>ea9fb45000311153bfc91690f306cca2b80e6b83</Sha>
      <SourceBuild RepoName="roslyn-analyzers" ManagedOnly="true" />
    </Dependency>
    <Dependency Name="System.CommandLine" Version="2.0.0-beta4.22526.1">
      <Uri>https://github.com/dotnet/command-line-api</Uri>
      <Sha>605dd1d76ddfea34aa42b4337dfb3f7b467acb0d</Sha>
    </Dependency>
    <Dependency Name="Microsoft.SourceBuild.Intermediate.command-line-api" Version="0.1.352601">
      <Uri>https://github.com/dotnet/command-line-api</Uri>
      <Sha>605dd1d76ddfea34aa42b4337dfb3f7b467acb0d</Sha>
      <SourceBuild RepoName="command-line-api" ManagedOnly="true" />
    </Dependency>
    <Dependency Name="Microsoft.SourceBuild.Intermediate.source-build-externals" Version="7.0.0-alpha.1.22505.1">
      <Uri>https://github.com/dotnet/source-build-externals</Uri>
      <Sha>c47ba6c19d50081f90008da8bc61b3ac20348f20</Sha>
      <SourceBuild RepoName="source-build-externals" ManagedOnly="true" />
    </Dependency>
  </ProductDependencies>
  <ToolsetDependencies>
    <Dependency Name="Microsoft.DotNet.Arcade.Sdk" Version="7.0.0-beta.22601.6">
      <Uri>https://github.com/dotnet/arcade</Uri>
      <Sha>c01ccbc9554b39205750bf5bda7aad29f89bc0c9</Sha>
      <SourceBuild RepoName="arcade" ManagedOnly="true" />
    </Dependency>
    <Dependency Name="Microsoft.DotNet.Helix.Sdk" Version="7.0.0-beta.22601.6">
      <Uri>https://github.com/dotnet/arcade</Uri>
      <Sha>c01ccbc9554b39205750bf5bda7aad29f89bc0c9</Sha>
    </Dependency>
    <Dependency Name="Microsoft.DotNet.SignTool" Version="7.0.0-beta.22601.6">
      <Uri>https://github.com/dotnet/arcade</Uri>
      <Sha>c01ccbc9554b39205750bf5bda7aad29f89bc0c9</Sha>
    </Dependency>
    <Dependency Name="Microsoft.DotNet.XUnitExtensions" Version="7.0.0-beta.22601.6">
      <Uri>https://github.com/dotnet/arcade</Uri>
      <Sha>c01ccbc9554b39205750bf5bda7aad29f89bc0c9</Sha>
    </Dependency>
    <Dependency Name="System.Reflection.MetadataLoadContext" Version="7.0.0">
      <Uri>https://dev.azure.com/dnceng/internal/_git/dotnet-runtime</Uri>
      <Sha>d099f075e45d2aa6007a22b71b45a08758559f80</Sha>
    </Dependency>
    <Dependency Name="Microsoft.DotNet.XliffTasks" Version="1.0.0-beta.22427.1" CoherentParentDependency="Microsoft.DotNet.Arcade.Sdk">
      <Uri>https://github.com/dotnet/xliff-tasks</Uri>
      <Sha>740189d758fb3bbdc118c5b6171ef1a7351a8c44</Sha>
      <SourceBuild RepoName="xliff-tasks" ManagedOnly="true" />
    </Dependency>
  </ToolsetDependencies>
</Dependencies><|MERGE_RESOLUTION|>--- conflicted
+++ resolved
@@ -46,7 +46,6 @@
       <Uri>https://dev.azure.com/dnceng/internal/_git/dotnet-runtime</Uri>
       <Sha>d099f075e45d2aa6007a22b71b45a08758559f80</Sha>
     </Dependency>
-<<<<<<< HEAD
     <Dependency Name="Microsoft.Build" Version="17.5.0-preview-22613-01">
       <Uri>https://github.com/dotnet/msbuild</Uri>
       <Sha>fd7cd728d335e1e4d602ef9b140b3d7039c84185</Sha>
@@ -62,23 +61,6 @@
     <Dependency Name="Microsoft.SourceBuild.Intermediate.fsharp" Version="7.0.1-beta.22612.4">
       <Uri>https://github.com/dotnet/fsharp</Uri>
       <Sha>3130e06ce88bc3d6171f5127cdb9972e776af911</Sha>
-=======
-    <Dependency Name="Microsoft.Build" Version="17.4.1">
-      <Uri>https://github.com/dotnet/msbuild</Uri>
-      <Sha>9a89d02ff5de19d84190ebed4a6017df4dc19dc4</Sha>
-    </Dependency>
-    <Dependency Name="Microsoft.Build.Localization" Version="17.4.1-preview-22601-06">
-      <Uri>https://github.com/dotnet/msbuild</Uri>
-      <Sha>9a89d02ff5de19d84190ebed4a6017df4dc19dc4</Sha>
-    </Dependency>
-    <Dependency Name="Microsoft.FSharp.Compiler" Version="12.4.0-beta.22571.5">
-      <Uri>https://github.com/dotnet/fsharp</Uri>
-      <Sha>1d892dd78d5dcb261a1d26f72efb333834436a02</Sha>
-    </Dependency>
-    <Dependency Name="Microsoft.SourceBuild.Intermediate.fsharp" Version="7.0.0-beta.22571.5">
-      <Uri>https://github.com/dotnet/fsharp</Uri>
-      <Sha>1d892dd78d5dcb261a1d26f72efb333834436a02</Sha>
->>>>>>> c4280dfa
       <SourceBuild RepoName="fsharp" ManagedOnly="true" />
     </Dependency>
     <Dependency Name="dotnet-format" Version="7.0.357101">
@@ -86,7 +68,6 @@
       <Sha>49c2ef651359526841d13e66129b71d1bcd9cef9</Sha>
       <SourceBuildTarball RepoName="format" ManagedOnly="true" />
     </Dependency>
-<<<<<<< HEAD
     <Dependency Name="Microsoft.Net.Compilers.Toolset" Version="4.5.0-2.22613.14">
       <Uri>https://github.com/dotnet/roslyn</Uri>
       <Sha>c80d6495d55ebbd64372755d236d0e5971b2dfc7</Sha>
@@ -115,36 +96,6 @@
     <Dependency Name="Microsoft.CodeAnalysis.Workspaces.MSBuild" Version="4.5.0-2.22613.14">
       <Uri>https://github.com/dotnet/roslyn</Uri>
       <Sha>c80d6495d55ebbd64372755d236d0e5971b2dfc7</Sha>
-=======
-    <Dependency Name="Microsoft.Net.Compilers.Toolset" Version="4.4.0-6.22580.4">
-      <Uri>https://github.com/dotnet/roslyn</Uri>
-      <Sha>d7a61210a88b584ca0827585ec6e871c6b1c5a14</Sha>
-      <SourceBuild RepoName="roslyn" ManagedOnly="true" />
-    </Dependency>
-    <Dependency Name="Microsoft.CodeAnalysis" Version="4.4.0-6.22580.4">
-      <Uri>https://github.com/dotnet/roslyn</Uri>
-      <Sha>d7a61210a88b584ca0827585ec6e871c6b1c5a14</Sha>
-    </Dependency>
-    <Dependency Name="Microsoft.CodeAnalysis.CSharp" Version="4.4.0-6.22580.4">
-      <Uri>https://github.com/dotnet/roslyn</Uri>
-      <Sha>d7a61210a88b584ca0827585ec6e871c6b1c5a14</Sha>
-    </Dependency>
-    <Dependency Name="Microsoft.CodeAnalysis.CSharp.CodeStyle" Version="4.4.0-6.22580.4">
-      <Uri>https://github.com/dotnet/roslyn</Uri>
-      <Sha>d7a61210a88b584ca0827585ec6e871c6b1c5a14</Sha>
-    </Dependency>
-    <Dependency Name="Microsoft.CodeAnalysis.CSharp.Features" Version="4.4.0-6.22580.4">
-      <Uri>https://github.com/dotnet/roslyn</Uri>
-      <Sha>d7a61210a88b584ca0827585ec6e871c6b1c5a14</Sha>
-    </Dependency>
-    <Dependency Name="Microsoft.CodeAnalysis.CSharp.Workspaces" Version="4.4.0-6.22580.4">
-      <Uri>https://github.com/dotnet/roslyn</Uri>
-      <Sha>d7a61210a88b584ca0827585ec6e871c6b1c5a14</Sha>
-    </Dependency>
-    <Dependency Name="Microsoft.CodeAnalysis.Workspaces.MSBuild" Version="4.4.0-6.22580.4">
-      <Uri>https://github.com/dotnet/roslyn</Uri>
-      <Sha>d7a61210a88b584ca0827585ec6e871c6b1c5a14</Sha>
->>>>>>> c4280dfa
     </Dependency>
     <Dependency Name="Microsoft.AspNetCore.DeveloperCertificates.XPlat" Version="7.0.0-rtm.22518.19">
       <Uri>https://dev.azure.com/dnceng/internal/_git/dotnet-aspnetcore</Uri>
