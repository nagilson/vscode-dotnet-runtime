<?xml version="1.0" encoding="utf-8"?>
<Dependencies>
  <ProductDependencies>
  </ProductDependencies>
  <ToolsetDependencies>
    <Dependency Name="Microsoft.DotNet.Arcade.Sdk" Version="1.0.0-beta.19474.3">
      <Uri>https://github.com/dotnet/arcade</Uri>
      <Sha>0e9ffd6464aff37aef2dc41dc2162d258f266e32</Sha>
    </Dependency>
    <Dependency Name="Microsoft.DotNet.SignTool" Version="1.0.0-beta.19474.3">
      <Uri>https://github.com/dotnet/arcade</Uri>
      <Sha>0e9ffd6464aff37aef2dc41dc2162d258f266e32</Sha>
    </Dependency>
    <Dependency Name="Microsoft.NET.HostModel" Version="3.1.0-preview2.19515.16">
      <Uri>https://github.com/dotnet/core-setup</Uri>
<<<<<<< HEAD
      <Sha>19942e71998242599a0b6d4496066eaa38588af5</Sha>
=======
      <Sha>57ce1fec7a023a8e32cc64f8ce2637a0b3cdba35</Sha>
>>>>>>> 5f5740c9
    </Dependency>
    <Dependency Name="NuGet.Build.Tasks" Version="5.3.0-rtm.6251">
      <Uri>https://github.com/NuGet/NuGet.Client</Uri>
      <Sha>b75150f2f4127a77a166c9552845e86fb24a3282</Sha>
    </Dependency>
  </ToolsetDependencies>
</Dependencies><|MERGE_RESOLUTION|>--- conflicted
+++ resolved
@@ -13,11 +13,7 @@
     </Dependency>
     <Dependency Name="Microsoft.NET.HostModel" Version="3.1.0-preview2.19515.16">
       <Uri>https://github.com/dotnet/core-setup</Uri>
-<<<<<<< HEAD
-      <Sha>19942e71998242599a0b6d4496066eaa38588af5</Sha>
-=======
       <Sha>57ce1fec7a023a8e32cc64f8ce2637a0b3cdba35</Sha>
->>>>>>> 5f5740c9
     </Dependency>
     <Dependency Name="NuGet.Build.Tasks" Version="5.3.0-rtm.6251">
       <Uri>https://github.com/NuGet/NuGet.Client</Uri>
