--- conflicted
+++ resolved
@@ -129,15 +129,11 @@
       <Uri>https://github.com/nuget/nuget.client</Uri>
       <Sha>078701b97eeef2283c1f4605032b5bcf55a80653</Sha>
     </Dependency>
-<<<<<<< HEAD
     <Dependency Name="Microsoft.Build.NuGetSdkResolver" Version="6.0.0-rc.278">
       <Uri>https://github.com/nuget/nuget.client</Uri>
       <Sha>078701b97eeef2283c1f4605032b5bcf55a80653</Sha>
     </Dependency>
     <Dependency Name="Microsoft.NET.Test.Sdk" Version="17.0.0">
-=======
-    <Dependency Name="Microsoft.NET.Test.Sdk" Version="17.1.0-preview-20211115-01">
->>>>>>> af3b7d0f
       <Uri>https://github.com/microsoft/vstest</Uri>
       <Sha>a413f44a4cba32e6c428cdad33a1b7f7789e7648</Sha>
     </Dependency>
