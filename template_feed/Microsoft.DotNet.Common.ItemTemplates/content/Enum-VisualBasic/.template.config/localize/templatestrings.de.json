﻿{
  "author": "Microsoft",
  "name": "Enumeration",
<<<<<<< HEAD
  "description": "Creates a new Visual Basic enum"
=======
  "description": "Erstellt eine neue Visual Basic-Enumeration"
>>>>>>> cae29a03
}<|MERGE_RESOLUTION|>--- conflicted
+++ resolved
@@ -1,9 +1,5 @@
 ﻿{
   "author": "Microsoft",
   "name": "Enumeration",
-<<<<<<< HEAD
-  "description": "Creates a new Visual Basic enum"
-=======
   "description": "Erstellt eine neue Visual Basic-Enumeration"
->>>>>>> cae29a03
 }