<?xml version="1.0" encoding="utf-8"?>
<configuration>
  <packageSources>
    <clear />
    <!--Begin: Package sources managed by Dependency Flow automation. Do not edit the sources below.-->
    <!--  Begin: Package sources from dotnet-aspnetcore -->
<<<<<<< HEAD
    <add key="darc-int-dotnet-aspnetcore-6a01dd1" value="https://pkgs.dev.azure.com/dnceng/internal/_packaging/darc-int-dotnet-aspnetcore-6a01dd1e/nuget/v3/index.json" />
=======
>>>>>>> 62ab61aa
    <!--  End: Package sources from dotnet-aspnetcore -->
    <!--  Begin: Package sources from DotNet-msbuild-Trusted -->
    <add key="darc-pub-DotNet-msbuild-Trusted-92e0776" value="https://pkgs.dev.azure.com/dnceng/public/_packaging/darc-pub-DotNet-msbuild-Trusted-92e07765/nuget/v3/index.json" />
    <!--  End: Package sources from DotNet-msbuild-Trusted -->
    <!--  Begin: Package sources from dotnet-roslyn-analyzers -->
    <!--  End: Package sources from dotnet-roslyn-analyzers -->
    <!--  Begin: Package sources from dotnet-runtime -->
    <add key="darc-int-dotnet-runtime-55fb7ef" value="https://pkgs.dev.azure.com/dnceng/internal/_packaging/darc-int-dotnet-runtime-55fb7ef9/nuget/v3/index.json" />
    <!--  End: Package sources from dotnet-runtime -->
    <!--  Begin: Package sources from dotnet-templating -->
    <add key="darc-int-dotnet-templating-bb5ba57" value="https://pkgs.dev.azure.com/dnceng/internal/_packaging/darc-int-dotnet-templating-bb5ba57f/nuget/v3/index.json" />
    <!--  End: Package sources from dotnet-templating -->
    <!--  Begin: Package sources from dotnet-windowsdesktop -->
    <add key="darc-int-dotnet-windowsdesktop-5905806" value="https://pkgs.dev.azure.com/dnceng/internal/_packaging/darc-int-dotnet-windowsdesktop-59058062/nuget/v3/index.json" />
    <!--  End: Package sources from dotnet-windowsdesktop -->
    <!--End: Package sources managed by Dependency Flow automation. Do not edit the sources above.-->
    <add key="dotnet6" value="https://pkgs.dev.azure.com/dnceng/public/_packaging/dotnet6/nuget/v3/index.json" />
    <add key="dotnet6-transport" value="https://pkgs.dev.azure.com/dnceng/public/_packaging/dotnet6-transport/nuget/v3/index.json" />
    <add key="dotnet-public" value="https://pkgs.dev.azure.com/dnceng/public/_packaging/dotnet-public/nuget/v3/index.json" />
    <add key="dotnet-eng" value="https://pkgs.dev.azure.com/dnceng/public/_packaging/dotnet-eng/nuget/v3/index.json" />
    <add key="dotnet-tools" value="https://pkgs.dev.azure.com/dnceng/public/_packaging/dotnet-tools/nuget/v3/index.json" />
    <add key="dotnet-tools-transport" value="https://pkgs.dev.azure.com/dnceng/public/_packaging/dotnet-tools-transport/nuget/v3/index.json" />
    <add key="dotnet-libraries" value="https://pkgs.dev.azure.com/dnceng/public/_packaging/dotnet-libraries/nuget/v3/index.json" />
    <add key="dotnet-libraries-transport" value="https://pkgs.dev.azure.com/dnceng/public/_packaging/dotnet-libraries-transport/nuget/v3/index.json" />
    <add key="vs-impl" value="https://pkgs.dev.azure.com/azure-public/vside/_packaging/vs-impl/nuget/v3/index.json" />
    <!-- Used for Rich Navigation indexing task -->
    <add key="richnav" value="https://pkgs.dev.azure.com/azure-public/vside/_packaging/vs-buildservices/nuget/v3/index.json" />
  </packageSources>
  <disabledPackageSources>
    <!--Begin: Package sources managed by Dependency Flow automation. Do not edit the sources below.-->
    <!--  Begin: Package sources from dotnet-templating -->
    <add key="darc-int-dotnet-templating-bb5ba57" value="true" />
    <!--  End: Package sources from dotnet-templating -->
    <!--  Begin: Package sources from dotnet-aspnetcore -->
<<<<<<< HEAD
    <add key="darc-int-dotnet-aspnetcore-6a01dd1" value="true" />
=======
>>>>>>> 62ab61aa
    <!--  End: Package sources from dotnet-aspnetcore -->
    <!--  Begin: Package sources from dotnet-runtime -->
    <add key="darc-int-dotnet-runtime-55fb7ef" value="true" />
    <!--  End: Package sources from dotnet-runtime -->
    <!--  Begin: Package sources from dotnet-windowsdesktop -->
    <add key="darc-int-dotnet-windowsdesktop-5905806" value="true" />
    <!--  End: Package sources from dotnet-windowsdesktop -->
    <!--End: Package sources managed by Dependency Flow automation. Do not edit the sources above.-->
  </disabledPackageSources>
</configuration><|MERGE_RESOLUTION|>--- conflicted
+++ resolved
@@ -4,10 +4,7 @@
     <clear />
     <!--Begin: Package sources managed by Dependency Flow automation. Do not edit the sources below.-->
     <!--  Begin: Package sources from dotnet-aspnetcore -->
-<<<<<<< HEAD
     <add key="darc-int-dotnet-aspnetcore-6a01dd1" value="https://pkgs.dev.azure.com/dnceng/internal/_packaging/darc-int-dotnet-aspnetcore-6a01dd1e/nuget/v3/index.json" />
-=======
->>>>>>> 62ab61aa
     <!--  End: Package sources from dotnet-aspnetcore -->
     <!--  Begin: Package sources from DotNet-msbuild-Trusted -->
     <add key="darc-pub-DotNet-msbuild-Trusted-92e0776" value="https://pkgs.dev.azure.com/dnceng/public/_packaging/darc-pub-DotNet-msbuild-Trusted-92e07765/nuget/v3/index.json" />
@@ -42,10 +39,7 @@
     <add key="darc-int-dotnet-templating-bb5ba57" value="true" />
     <!--  End: Package sources from dotnet-templating -->
     <!--  Begin: Package sources from dotnet-aspnetcore -->
-<<<<<<< HEAD
     <add key="darc-int-dotnet-aspnetcore-6a01dd1" value="true" />
-=======
->>>>>>> 62ab61aa
     <!--  End: Package sources from dotnet-aspnetcore -->
     <!--  Begin: Package sources from dotnet-runtime -->
     <add key="darc-int-dotnet-runtime-55fb7ef" value="true" />
