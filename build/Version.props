--- conflicted
+++ resolved
@@ -1,15 +1,9 @@
 <Project ToolsVersion="15.0" xmlns="http://schemas.microsoft.com/developer/msbuild/2003">
   <PropertyGroup>
     <VersionMajor>2</VersionMajor>
-<<<<<<< HEAD
-    <VersionMinor>1</VersionMinor>
-    <VersionPatch>507</VersionPatch>
-    <ReleaseSuffix Condition=" '$(ReleaseSuffix)' == '' ">preview</ReleaseSuffix>
-=======
     <VersionMinor>2</VersionMinor>
     <VersionPatch>107</VersionPatch>
     <ReleaseSuffix Condition=" '$(ReleaseSuffix)' == '' ">rtm</ReleaseSuffix>
->>>>>>> 6319d716
 
     <MajorMinorVersion>$(VersionMajor).$(VersionMinor)</MajorMinorVersion>
     <CliVersionNoSuffix>$(VersionMajor).$(VersionMinor).$(VersionPatch)</CliVersionNoSuffix>
