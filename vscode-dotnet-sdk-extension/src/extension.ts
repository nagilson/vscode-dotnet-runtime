/*---------------------------------------------------------------------------------------------
*  Licensed to the .NET Foundation under one or more agreements.
*  The .NET Foundation licenses this file to you under the MIT license.
*--------------------------------------------------------------------------------------------*/

import * as cp from 'child_process';
import * as fs from 'fs';
import open = require('open');
import * as os from 'os';
import * as path from 'path';
import * as vscode from 'vscode';
import {
    AcquireErrorConfiguration,
    AcquisitionInvoker,
    callWithErrorHandling,
    DotnetAcquisitionRequested,
    DotnetAcquisitionStatusRequested,
    DotnetCoreAcquisitionWorker,
    DotnetSDKAcquisitionStarted,
    DotnetVersionResolutionError,
    enableExtensionTelemetry,
    ErrorConfiguration,
    ExtensionConfigurationWorker,
    formatIssueUrl,
    IDotnetAcquireContext,
    IDotnetListVersionsContext,
    IDotnetUninstallContext,
    IDotnetListVersionsResult,
    IDotnetVersion,
    IEventStreamContext,
    IExtensionContext,
    IIssueContext,
    InstallationValidator,
    registerEventStream,
    SdkInstallationDirectoryProvider,
    VersionResolver,
    WebRequestWorker,
    IWindowDisplayWorker,
    WindowDisplayWorker,
    Debugging,
} from 'vscode-dotnet-runtime-library';

<<<<<<< HEAD
import { dotnetCoreAcquisitionExtensionId } from './DotnetCoreAcquistionId';
import { GlobalInstallerResolver } from 'vscode-dotnet-runtime-library/dist/Acquisition/GlobalInstallerResolver';
=======
import { dotnetCoreAcquisitionExtensionId } from './DotnetCoreAcquisitionId';
>>>>>>> 8c56d3f2

// tslint:disable no-var-requires
const packageJson = require('../package.json');

// Extension constants
namespace configKeys {
    export const installTimeoutValue = 'installTimeoutValue';
    export const enableTelemetry = 'enableTelemetry';
    export const proxyUrl = 'proxyUrl';
}
namespace commandKeys {
    export const acquire = 'acquire';
    export const acquireStatus = 'acquireStatus';
    export const listVersions = 'listVersions'
    export const recommendedVersion = 'recommendedVersion'
    export const uninstallAll = 'uninstallAll';
    export const showAcquisitionLog = 'showAcquisitionLog';
    export const reportIssue = 'reportIssue';
}
const commandPrefix = 'dotnet-sdk';
const configPrefix = 'dotnetSDKAcquisitionExtension';
const displayChannelName = '.NET SDK';
const defaultTimeoutValue = 600;
const pathTroubleshootingOption = 'Troubleshoot';
const troubleshootingUrl = 'https://github.com/dotnet/vscode-dotnet-runtime/blob/main/Documentation/troubleshooting-sdk.md';
const knownExtensionIds = ['ms-dotnettools.sample-extension', 'ms-dotnettools.vscode-dotnet-pack'];

export function activate(context: vscode.ExtensionContext, extensionContext?: IExtensionContext) {
    const extensionConfiguration = extensionContext !== undefined && extensionContext.extensionConfiguration ?
        extensionContext.extensionConfiguration :
        vscode.workspace.getConfiguration(configPrefix);

    const eventStreamContext = {
        displayChannelName,
        logPath: context.logPath,
        extensionId: dotnetCoreAcquisitionExtensionId,
        enableTelemetry: enableExtensionTelemetry(extensionConfiguration, configKeys.enableTelemetry),
        telemetryReporter: extensionContext ? extensionContext.telemetryReporter : undefined,
        showLogCommand: `${commandPrefix}.${commandKeys.showAcquisitionLog}`,
        packageJson,
    } as IEventStreamContext;
    const [eventStream, outputChannel, loggingObserver, eventStreamObservers] = registerEventStream(eventStreamContext);

    const displayWorker = extensionContext ? extensionContext.displayWorker : new WindowDisplayWorker();
    const extensionConfigWorker = new ExtensionConfigurationWorker(extensionConfiguration, undefined);
    const issueContext = (errorConfiguration: ErrorConfiguration | undefined, commandName: string, version?: string) => {
        return {
            logger: loggingObserver,
            errorConfiguration: errorConfiguration || AcquireErrorConfiguration.DisplayAllErrorPopups,
            displayWorker,
            extensionConfigWorker,
            eventStream,
            commandName,
            version,
            timeoutInfoUrl: `${troubleshootingUrl}#install-script-timeouts`,
            moreInfoUrl: troubleshootingUrl,
        } as IIssueContext;
    };

    const timeoutValue = extensionConfiguration.get<number>(configKeys.installTimeoutValue);
    const resolvedTimeoutSeconds = timeoutValue === undefined ? defaultTimeoutValue : timeoutValue;
    const proxyUrl = extensionConfiguration.get<string>(configKeys.proxyUrl);

    let storagePath: string;
    if (os.platform() === 'win32') {
        // Install to %AppData% on windows to avoid running into long path errors
        storagePath = process.env.APPDATA ? process.env.APPDATA : context.globalStoragePath;
    } else {
        storagePath = path.join(os.homedir(), '.vscode-dotnet-sdk');
        if (!fs.existsSync(storagePath)) {
            fs.mkdirSync(storagePath);
        }
    }

    const acquisitionWorker = new DotnetCoreAcquisitionWorker({
        storagePath,
        extensionState: context.globalState,
        eventStream,
        acquisitionInvoker: new AcquisitionInvoker(context.globalState, eventStream, resolvedTimeoutSeconds),
        installationValidator: new InstallationValidator(eventStream),
        timeoutValue: resolvedTimeoutSeconds,
        installDirectoryProvider: new SdkInstallationDirectoryProvider(storagePath),
        acquisitionContext : null
    });

    const versionResolver = new VersionResolver(context.globalState, eventStream, resolvedTimeoutSeconds);

    const getAvailableVersions = async (commandContext: IDotnetListVersionsContext | undefined, customWebWorker: WebRequestWorker | undefined) : Promise<IDotnetListVersionsResult | undefined> =>
    {

        const versionsResult = await callWithErrorHandling(async () => {
            const customVersionResolver = new VersionResolver(context.globalState, eventStream, resolvedTimeoutSeconds, proxyUrl, customWebWorker);
            return customVersionResolver.GetAvailableDotnetVersions(commandContext);
        }, issueContext(commandContext?.errorConfiguration, 'listVersions'));

        return versionsResult;
    }

    const dotnetAcquireRegistration = vscode.commands.registerCommand(`${commandPrefix}.${commandKeys.acquire}`, async (commandContext: IDotnetAcquireContext) => {
        Debugging.log(`The SDK Extension Acquire Command was Invoked.`, eventStream);

        if (commandContext.requestingExtensionId === undefined)
        {
            return Promise.reject('No requesting extension id was provided.');
        }
        else if (!knownExtensionIds.includes(commandContext.requestingExtensionId!))
        {
            return Promise.reject(`${commandContext.requestingExtensionId} is not a known requesting extension id. The vscode-dotnet-sdk extension can only be used by ms-dotnettools.vscode-dotnet-pack.`);
        }

        const pathResult = callWithErrorHandling(async () => {
<<<<<<< HEAD
            Debugging.log(`Beginning Acquisition.`, eventStream);
            eventStream.post(new DotnetSDKAcquisitionStarted());
=======
            eventStream.post(new DotnetSDKAcquisitionStarted(commandContext.requestingExtensionId));

>>>>>>> 8c56d3f2
            eventStream.post(new DotnetAcquisitionRequested(commandContext.version, commandContext.requestingExtensionId));
            acquisitionWorker.setAcquisitionContext(commandContext);
            if(commandContext.installType === 'global')
            {
                Debugging.log(`Acquisition Request was remarked as Global.`, eventStream);

                if(commandContext.version === '' || !commandContext.version)
                {
                    throw Error(`No version was defined to install.`);
                }

                const globalInstallerResolver = new GlobalInstallerResolver(context.globalState, eventStream, commandContext.version);
                const dotnetPath = await acquisitionWorker.acquireGlobalSDK(globalInstallerResolver);

                setPathEnvVar(dotnetPath.dotnetPath, displayWorker, context.environmentVariableCollection);
                Debugging.log(`Returning path: ${dotnetPath}.`, eventStream);
                return dotnetPath;
            }
            else
            {
                Debugging.log(`Acquisition Request was remarked as local.`, eventStream);

                const resolvedVersion = await versionResolver.getFullSDKVersion(commandContext.version);
                const dotnetPath = await acquisitionWorker.acquireSDK(resolvedVersion);

                const pathEnvVar = path.dirname(dotnetPath.dotnetPath);
                setPathEnvVar(pathEnvVar, displayWorker, context.environmentVariableCollection);
                return dotnetPath;
            }
        }, issueContext(commandContext.errorConfiguration, 'acquireSDK'));

        Debugging.log(`Returning Path Result ${pathResult}.`, eventStream);

        return pathResult;
    });

    const dotnetAcquireStatusRegistration = vscode.commands.registerCommand(`${commandPrefix}.${commandKeys.acquireStatus}`, async (commandContext: IDotnetAcquireContext) => {
        const pathResult = callWithErrorHandling(async () => {
            eventStream.post(new DotnetAcquisitionStatusRequested(commandContext.version, commandContext.requestingExtensionId));
            const resolvedVersion = await versionResolver.getFullSDKVersion(commandContext.version);
            const dotnetPath = await acquisitionWorker.acquireStatus(resolvedVersion, false);
            return dotnetPath;
        }, issueContext(commandContext.errorConfiguration, 'acquireSDKStatus'));
        return pathResult;
    });

    const dotnetlistVersionsRegistration = vscode.commands.registerCommand(`${commandPrefix}.${commandKeys.listVersions}`,
        async (commandContext: IDotnetListVersionsContext | undefined, customWebWorker: WebRequestWorker | undefined) =>
    {
        return getAvailableVersions(commandContext, customWebWorker);
    });

    const dotnetRecommendedVersionRegistration = vscode.commands.registerCommand(`${commandPrefix}.${commandKeys.recommendedVersion}`,
    async (commandContext: IDotnetListVersionsContext | undefined, customWebWorker: WebRequestWorker | undefined) : Promise<IDotnetVersion> =>
    {
        const availableVersions = await getAvailableVersions(commandContext, customWebWorker);
        const activeSupportVersions = availableVersions?.filter( (version : IDotnetVersion) => version.supportPhase === 'active');

        if (!activeSupportVersions || activeSupportVersions.length < 1)
        {
            const err = new Error(`An active-support version of dotnet couldn't be found. Discovered versions: ${JSON.stringify(availableVersions)}`);
            eventStream.post(new DotnetVersionResolutionError(err as Error, 'recommended'));
            throw err;
        }

        // The first item will be the newest version.
        // For Linux: we should eventually add logic here to check the distro support status.
        return activeSupportVersions[0];
    });

    const dotnetUninstallAllRegistration = vscode.commands.registerCommand(`${commandPrefix}.${commandKeys.uninstallAll}`, async (commandContext: IDotnetUninstallContext | undefined) => {
        await callWithErrorHandling(async () => {
            await acquisitionWorker.uninstallAll();
        }, issueContext(commandContext ? commandContext.errorConfiguration : undefined, 'uninstallAll'));
    });

    const showOutputChannelRegistration = vscode.commands.registerCommand(`${commandPrefix}.${commandKeys.showAcquisitionLog}`, () => outputChannel.show(/* preserveFocus */ false));

    const reportIssueRegistration = vscode.commands.registerCommand(`${commandPrefix}.${commandKeys.reportIssue}`, async () => {
        const [url, issueBody] = formatIssueUrl(undefined, issueContext(AcquireErrorConfiguration.DisableErrorPopups, 'reportIssue'));
        await vscode.env.clipboard.writeText(issueBody);
        open(url);
    });

    context.subscriptions.push(
        dotnetAcquireRegistration,
        dotnetAcquireStatusRegistration,
        dotnetlistVersionsRegistration,
        dotnetRecommendedVersionRegistration,
        dotnetUninstallAllRegistration,
        showOutputChannelRegistration,
        reportIssueRegistration,
        ...eventStreamObservers);
}

function setPathEnvVar(pathAddition: string, displayWorker: IWindowDisplayWorker, environmentVariables: vscode.EnvironmentVariableCollection) {
    // Set user PATH variable
    let pathCommand: string | undefined;
    if (os.platform() === 'win32') {
        pathCommand = getWindowsPathCommand(pathAddition);
    } else {
        pathCommand = getLinuxPathCommand(pathAddition);
    }

    if (pathCommand !== undefined) {
        runPathCommand(pathCommand, displayWorker);
    }

    // Set PATH for VSCode terminal instances
    if (!process.env.PATH!.includes(pathAddition)) {
        environmentVariables.append('PATH', path.delimiter + pathAddition);
        process.env.PATH += path.delimiter + pathAddition;
    }
}

function getLinuxPathCommand(pathAddition: string): string | undefined {
    const profileFile = os.platform() === 'darwin' ? path.join(os.homedir(), '.zshrc') : path.join(os.homedir(), '.profile');
    if (fs.existsSync(profileFile) && fs.readFileSync(profileFile).toString().includes(pathAddition)) {
        // No need to add to PATH again
        return undefined;
    }
    return `echo 'export PATH="${pathAddition}:$PATH"' >> ${profileFile}`;
}

function getWindowsPathCommand(pathAddition: string): string | undefined {
    if (process.env.PATH && process.env.PATH.includes(pathAddition)) {
        // No need to add to PATH again
        return undefined;
    }
    return `for /F "skip=2 tokens=1,2*" %A in ('%SystemRoot%\\System32\\reg.exe query "HKCU\\Environment" /v "Path" 2^>nul') do ` +
        `(%SystemRoot%\\System32\\reg.exe ADD "HKCU\\Environment" /v Path /t REG_SZ /f /d "${pathAddition};%C")`;
}

function runPathCommand(pathCommand: string, displayWorker: IWindowDisplayWorker) {
    try {
        cp.execSync(pathCommand);
    } catch (error) {
        displayWorker.showWarningMessage(`Unable to add SDK to the PATH: ${error}`,
            async (response: string | undefined) => {
                if (response === pathTroubleshootingOption) {
                    open(`${troubleshootingUrl}#unable-to-add-to-path`);
                }
            }, pathTroubleshootingOption);
    }
}<|MERGE_RESOLUTION|>--- conflicted
+++ resolved
@@ -40,12 +40,8 @@
     Debugging,
 } from 'vscode-dotnet-runtime-library';
 
-<<<<<<< HEAD
-import { dotnetCoreAcquisitionExtensionId } from './DotnetCoreAcquistionId';
+import { dotnetCoreAcquisitionExtensionId } from './DotnetCoreAcquisitionId';
 import { GlobalInstallerResolver } from 'vscode-dotnet-runtime-library/dist/Acquisition/GlobalInstallerResolver';
-=======
-import { dotnetCoreAcquisitionExtensionId } from './DotnetCoreAcquisitionId';
->>>>>>> 8c56d3f2
 
 // tslint:disable no-var-requires
 const packageJson = require('../package.json');
@@ -157,13 +153,8 @@
         }
 
         const pathResult = callWithErrorHandling(async () => {
-<<<<<<< HEAD
-            Debugging.log(`Beginning Acquisition.`, eventStream);
-            eventStream.post(new DotnetSDKAcquisitionStarted());
-=======
             eventStream.post(new DotnetSDKAcquisitionStarted(commandContext.requestingExtensionId));
 
->>>>>>> 8c56d3f2
             eventStream.post(new DotnetAcquisitionRequested(commandContext.version, commandContext.requestingExtensionId));
             acquisitionWorker.setAcquisitionContext(commandContext);
             if(commandContext.installType === 'global')
