--- conflicted
+++ resolved
@@ -177,14 +177,6 @@
         return pathResult;
     });
 
-<<<<<<< HEAD
-    const dotnetListSdksRegistration = vscode.commands.registerCommand(`${commandPrefix}.${commandKeys.listSdks}`,
-        async (commandContext: IDotnetListVersionsContext | undefined, customWebWorker: WebRequestWorker | undefined) => {
-        const webWorker = customWebWorker !== undefined ? customWebWorker : new WebRequestWorker(
-            context.globalState,
-            eventStream
-        );
-=======
     const dotnetlistVersionsRegistration = vscode.commands.registerCommand(`${commandPrefix}.${commandKeys.listVersions}`,
         async (commandContext: IDotnetListVersionsContext | undefined, customWebWorker: WebRequestWorker | undefined) =>
     {
@@ -203,7 +195,6 @@
             eventStream.post(new DotnetVersionResolutionError(err as Error, 'recommended'));
             throw err;
         }
->>>>>>> efcba6bc
 
         // The first item will be the newest version.
         // For Linux: we should eventually add logic here to check the distro support status.
