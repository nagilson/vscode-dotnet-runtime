--- conflicted
+++ resolved
@@ -14,13 +14,10 @@
   </ItemGroup>
 
   <ItemGroup>
-<<<<<<< HEAD
-=======
     <Compile Remove="EndToEnd\FolderPublish10.cs" />
   </ItemGroup>
-  
+
   <ItemGroup Condition="'$(EndToEndTestsDisabled)' == 'true'">
->>>>>>> 11f6bfe5
     <Compile Remove="EndToEnd\*.cs" />
   </ItemGroup>
   
