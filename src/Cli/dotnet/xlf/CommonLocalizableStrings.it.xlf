﻿<?xml version="1.0" encoding="utf-8"?>
<xliff xmlns="urn:oasis:names:tc:xliff:document:1.2" xmlns:xsi="http://www.w3.org/2001/XMLSchema-instance" version="1.2" xsi:schemaLocation="urn:oasis:names:tc:xliff:document:1.2 xliff-core-1.2-transitional.xsd">
  <file datatype="xml" source-language="en" target-language="it" original="../CommonLocalizableStrings.resx">
    <body>
      <trans-unit id="ArchArgumentName">
        <source>ARCH</source>
        <target state="new">ARCH</target>
        <note />
      </trans-unit>
      <trans-unit id="ArchitectureOptionDescription">
        <source>The target architecture.</source>
        <target state="translated">Architettura di destinazione.</target>
        <note />
      </trans-unit>
      <trans-unit id="ArtifactsPathArgumentName">
        <source>ARTIFACTS_DIR</source>
        <target state="new">ARTIFACTS_DIR</target>
        <note />
      </trans-unit>
      <trans-unit id="ArtifactsPathOptionDescription">
        <source>The artifacts path. All output from the project, including build, publish, and pack output, will go in subfolders under the specified path.</source>
        <target state="new">The artifacts path. All output from the project, including build, publish, and pack output, will go in subfolders under the specified path.</target>
        <note />
      </trans-unit>
      <trans-unit id="CannotResolveRuntimeIdentifier">
        <source>Resolving the current runtime identifier failed.</source>
        <target state="translated">La risoluzione dell'identificatore di runtime corrente non è riuscita.</target>
        <note />
      </trans-unit>
      <trans-unit id="CannotSpecifyBothRuntimeAndArchOptions">
        <source>Specifying both the `-r|--runtime` and `-a|--arch` options is not supported.</source>
        <target state="translated">La specifica di entrambe le opzioni `-r|--runtime` and `-a|--arch` non è supportata.</target>
        <note />
      </trans-unit>
      <trans-unit id="CannotSpecifyBothRuntimeAndOsOptions">
        <source>Specifying both the `-r|--runtime` and `-os` options is not supported.</source>
        <target state="translated">La specifica di entrambe le opzioni `-r|--runtime` e `-os` non è supportata.</target>
        <note />
      </trans-unit>
      <trans-unit id="CommandInteractiveOptionDescription">
        <source>Allows the command to stop and wait for user input or action (for example to complete authentication).</source>
        <target state="translated">Consente al comando di arrestare l'esecuzione e attendere l'input o l'azione dell'utente, ad esempio per completare l'autenticazione.</target>
        <note />
      </trans-unit>
      <trans-unit id="CommandPrereleaseOptionDescription">
        <source>Allows prerelease packages to be installed.</source>
        <target state="translated">Consente l'installazione di pacchetti non definitivi.</target>
        <note />
      </trans-unit>
      <trans-unit id="CorruptSolutionProjectFolderStructure">
        <source>The solution file '{0}' is missing EndProject tags or has invalid child-parent project folder mappings around project GUID: '{1}'. Manually repair the solution or try to open and save it in Visual Studio."</source>
        <target state="translated">Nel file di soluzione '{0}' mancano tag EndProject o sono presenti mapping di cartelle di progetto padre-figlio non validi per il GUID del progetto: '{1}'. Ripristina manualmente la soluzione o prova ad aprirla e salvarla in Visual Studio."</target>
        <note />
      </trans-unit>
      <trans-unit id="CouldNotFindAnyProjectInDirectory">
        <source>Could not find any project in `{0}`.</source>
        <target state="translated">Non è stato trovato alcun progetto in `{0}`.</target>
        <note />
      </trans-unit>
<<<<<<< HEAD
      <trans-unit id="DidYouMean">
        <source>Did you mean?</source>
        <target state="new">Did you mean?</target>
=======
      <trans-unit id="DisableBuildServersOptionDescription">
        <source>Force the command to ignore any persistent build servers.</source>
        <target state="translated">Forza il comando a ignorare tutti i server di compilazione persistenti.</target>
>>>>>>> 1e9d9d86
        <note />
      </trans-unit>
      <trans-unit id="EnvironmentPathOSXBashManualInstructions">
        <source>Tools directory '{0}' is not currently on the PATH environment variable.
If you are using bash, you can add it to your profile by running the following command:

cat &lt;&lt; \EOF &gt;&gt; ~/.bash_profile
# Add .NET Core SDK tools
export PATH="$PATH:{0}"
EOF

You can add it to the current session by running the following command:

export PATH="$PATH:{0}"
</source>
        <target state="translated">La directory '{0}' degli strumenti non si trova attualmente nella variabile di ambiente PATH.
Se si usa bash, è possibile aggiungerla al profilo eseguendo il comando seguente:

cat &lt;&lt; \EOF &gt;&gt; ~/.bash_profile
# Aggiungi .NET Core SDK Tools
export PATH="$PATH:{0}"
EOF

Per aggiungerla alla sessione corrente, eseguire il comando seguente:

export PATH="$PATH:{0}"
</target>
        <note />
      </trans-unit>
      <trans-unit id="EnvironmentPathOSXZshManualInstructions">
        <source>Tools directory '{0}' is not currently on the PATH environment variable.
If you are using zsh, you can add it to your profile by running the following command:

cat &lt;&lt; \EOF &gt;&gt; ~/.zprofile
# Add .NET Core SDK tools
export PATH="$PATH:{0}"
EOF

And run `zsh -l` to make it available for current session.

You can only add it to the current session by running the following command:

export PATH="$PATH:{0}"
</source>
        <target state="translated">La directory '{0}' degli strumenti non si trova attualmente nella variabile di ambiente PATH.
Se si usa zsh, è possibile aggiungerla al profilo eseguendo il comando seguente:

cat &lt;&lt; \EOF &gt;&gt; ~/.zprofile
# Aggiungi strumenti .NET Core SDK
export PATH="$PATH:{0}"
EOF

Eseguire `zsh -l` per renderla disponibile per la sessione corrente.

Per aggiungerla solo alla sessione corrente, eseguire il comando seguente:

export PATH="$PATH:{0}"
</target>
        <note />
      </trans-unit>
      <trans-unit id="FrameworkDependentOptionDescription">
        <source>Publish your application as a framework dependent application. A compatible .NET runtime must be installed on the target machine to run your application.</source>
        <target state="translated">Pubblicare l'applicazione come applicazione dipendente dal framework. Per eseguire l'applicazione, è necessario installare un runtime .NET compatibile nel computer di destinazione.</target>
        <note />
      </trans-unit>
      <trans-unit id="MSBuildAdditionalOptionTitle">
        <source>.NET Cli Options:</source>
        <target state="new">.NET Cli Options:</target>
        <note />
      </trans-unit>
      <trans-unit id="MoreThanOneProjectInDirectory">
        <source>Found more than one project in `{0}`. Specify which one to use.</source>
        <target state="translated">Sono stati trovati più progetti in `{0}`. Specificare quello da usare.</target>
        <note />
      </trans-unit>
      <trans-unit id="OSArgumentName">
        <source>OS</source>
        <target state="new">OS</target>
        <note />
      </trans-unit>
      <trans-unit id="OperatingSystemOptionDescription">
        <source>The target operating system.</source>
        <target state="translated">Sistema operativo di destinazione.</target>
        <note />
      </trans-unit>
      <trans-unit id="ProjectAlreadyHasAreference">
        <source>Project already has a reference to `{0}`.</source>
        <target state="translated">Per il progetto esiste già un riferimento a `{0}`.</target>
        <note />
      </trans-unit>
      <trans-unit id="ProjectReferenceCouldNotBeFound">
        <source>Project reference `{0}` could not be found.</source>
        <target state="translated">Il riferimento al progetto `{0}` non è stato trovato.</target>
        <note />
      </trans-unit>
      <trans-unit id="ProjectReferenceRemoved">
        <source>Project reference `{0}` removed.</source>
        <target state="translated">Il riferimento al progetto `{0}` è stato rimosso.</target>
        <note />
      </trans-unit>
      <trans-unit id="Project">
        <source>Project</source>
        <target state="translated">Progetto</target>
        <note />
      </trans-unit>
      <trans-unit id="ProjectFile">
        <source>Project file</source>
        <target state="translated">File di progetto</target>
        <note />
      </trans-unit>
      <trans-unit id="Reference">
        <source>Reference</source>
        <target state="translated">Riferimento</target>
        <note />
      </trans-unit>
      <trans-unit id="ProjectReference">
        <source>Project reference</source>
        <target state="translated">Riferimento al progetto</target>
        <note />
      </trans-unit>
      <trans-unit id="PackageReference">
        <source>Package reference</source>
        <target state="translated">Riferimento al pacchetto</target>
        <note />
      </trans-unit>
      <trans-unit id="P2P">
        <source>Project to Project</source>
        <target state="translated">P2P (da progetto a progetto)</target>
        <note />
      </trans-unit>
      <trans-unit id="P2PReference">
        <source>Project to Project reference</source>
        <target state="translated">Riferimento P2P (da progetto a progetto)</target>
        <note />
      </trans-unit>
      <trans-unit id="Package">
        <source>Package</source>
        <target state="translated">Pacchetto</target>
        <note />
      </trans-unit>
      <trans-unit id="ResponseFileNotFound">
        <source>Response file '{0}' does not exist.</source>
        <target state="translated">Il file di risposta '{0}' non esiste.</target>
        <note />
      </trans-unit>
      <trans-unit id="SelfContainAndNoSelfContainedConflict">
        <source>The '--self-contained' and '--no-self-contained' options cannot be used together.</source>
        <target state="translated">Non è possibile usare contemporaneamente le opzioni '--self-contained' e ‘--no-self-contained'.</target>
        <note />
      </trans-unit>
      <trans-unit id="SelfContainedOptionDescription">
        <source>Publish the .NET runtime with your application so the runtime doesn't need to be installed on the target machine.
The default is 'true' if a runtime identifier is specified.</source>
        <target state="translated">Pubblica il runtime .NET con l'applicazione in modo che non sia necessario installarlo nel computer di destinazione.
L'impostazione predefinita è 'true' se si specifica un identificatore di runtime.</target>
        <note />
      </trans-unit>
      <trans-unit id="Solution">
        <source>Solution</source>
        <target state="translated">Soluzione</target>
        <note />
      </trans-unit>
      <trans-unit id="SolutionArgumentMisplaced">
        <source>Solution argument '{0}' is misplaced.</source>
        <target state="new">Solution argument '{0}' is misplaced.</target>
        <note />
      </trans-unit>
      <trans-unit id="SolutionFile">
        <source>Solution file</source>
        <target state="translated">File di soluzione</target>
        <note />
      </trans-unit>
      <trans-unit id="Executable">
        <source>Executable</source>
        <target state="translated">Eseguibile</target>
        <note />
      </trans-unit>
      <trans-unit id="Library">
        <source>Library</source>
        <target state="translated">Libreria</target>
        <note />
      </trans-unit>
      <trans-unit id="Program">
        <source>Program</source>
        <target state="translated">Programma</target>
        <note />
      </trans-unit>
      <trans-unit id="Application">
        <source>Application</source>
        <target state="translated">Applicazione</target>
        <note />
      </trans-unit>
      <trans-unit id="ReferenceAddedToTheProject">
        <source>Reference `{0}` added to the project.</source>
        <target state="translated">Il riferimento `{0}` è stato aggiunto al progetto.</target>
        <note />
      </trans-unit>
      <trans-unit id="Add">
        <source>Add</source>
        <target state="translated">Aggiungi</target>
        <note />
      </trans-unit>
      <trans-unit id="Remove">
        <source>Remove</source>
        <target state="translated">Rimuovi</target>
        <note />
      </trans-unit>
      <trans-unit id="Delete">
        <source>Delete</source>
        <target state="translated">Elimina</target>
        <note />
      </trans-unit>
      <trans-unit id="Update">
        <source>Update</source>
        <target state="translated">Aggiorna</target>
        <note />
      </trans-unit>
      <trans-unit id="New">
        <source>New</source>
        <target state="translated">Nuovo</target>
        <note />
      </trans-unit>
      <trans-unit id="List">
        <source>List</source>
        <target state="translated">Elenco</target>
        <note />
      </trans-unit>
      <trans-unit id="Load">
        <source>Load</source>
        <target state="translated">Carica</target>
        <note />
      </trans-unit>
      <trans-unit id="Save">
        <source>Save</source>
        <target state="translated">Salva</target>
        <note />
      </trans-unit>
      <trans-unit id="Find">
        <source>Find</source>
        <target state="translated">Trova</target>
        <note />
      </trans-unit>
      <trans-unit id="Error">
        <source>Error</source>
        <target state="translated">Errore</target>
        <note />
      </trans-unit>
      <trans-unit id="Warning">
        <source>Warning</source>
        <target state="translated">Avviso</target>
        <note />
      </trans-unit>
      <trans-unit id="File">
        <source>File</source>
        <target state="translated">File</target>
        <note />
      </trans-unit>
      <trans-unit id="Directory">
        <source>Directory</source>
        <target state="translated">Directory</target>
        <note />
      </trans-unit>
      <trans-unit id="Type">
        <source>Type</source>
        <target state="translated">Tipo</target>
        <note />
      </trans-unit>
      <trans-unit id="Value">
        <source>Value</source>
        <target state="translated">Valore</target>
        <note />
      </trans-unit>
      <trans-unit id="Group">
        <source>Group</source>
        <target state="translated">Gruppo</target>
        <note />
      </trans-unit>
      <trans-unit id="XAddedToY">
        <source>{0} added to {1}.</source>
        <target state="translated">L'elemento {0} è stato aggiunto a {1}.</target>
        <note />
      </trans-unit>
      <trans-unit id="XRemovedFromY">
        <source>{0} removed from {1}.</source>
        <target state="translated">L'elemento {0} è stato rimosso da {1}.</target>
        <note />
      </trans-unit>
      <trans-unit id="XDeletedFromY">
        <source>{0} deleted from {1}.</source>
        <target state="translated">L'elemento {0} è stato eliminato da {1}.</target>
        <note />
      </trans-unit>
      <trans-unit id="XSuccessfullyUpdated">
        <source>{0} successfully updated.</source>
        <target state="translated">L'elemento {0} è stato aggiornato.</target>
        <note />
      </trans-unit>
      <trans-unit id="XIsInvalid">
        <source>{0} is invalid.</source>
        <target state="translated">L'elemento {0} non è valido.</target>
        <note />
      </trans-unit>
      <trans-unit id="XYFoundButInvalid">
        <source>{0} `{1}` found but is invalid.</source>
        <target state="translated">L'elemento {0} `{1}` è stato trovato ma non è valido.</target>
        <note />
      </trans-unit>
      <trans-unit id="XFoundButInvalid">
        <source>`{0}` found but is invalid.</source>
        <target state="translated">L'elemento `{0}` è stato trovato ma non è valido.</target>
        <note />
      </trans-unit>
      <trans-unit id="OperationInvalid">
        <source>Operation is invalid.</source>
        <target state="translated">L'operazione non è valida.</target>
        <note />
      </trans-unit>
      <trans-unit id="OperationXInvalid">
        <source>Operation {0} is invalid.</source>
        <target state="translated">L'operazione {0} non è valida.</target>
        <note />
      </trans-unit>
      <trans-unit id="XNotFound">
        <source>{0} not found.</source>
        <target state="translated">L'elemento {0} non è stato trovato.</target>
        <note />
      </trans-unit>
      <trans-unit id="XOrYNotFound">
        <source>{0} or {1} not found.</source>
        <target state="translated">L'elemento {0} o {1} non è stato trovato.</target>
        <note />
      </trans-unit>
      <trans-unit id="XOrYNotFoundInZ">
        <source>{0} or {1} not found in `{2}`.</source>
        <target state="translated">L'elemento {0} o {1} non è stato trovato in `{2}`.</target>
        <note />
      </trans-unit>
      <trans-unit id="FileNotFound">
        <source>File `{0}` not found.</source>
        <target state="translated">Il file `{0}` non è stato trovato.</target>
        <note />
      </trans-unit>
      <trans-unit id="XDoesNotExist">
        <source>{0} does not exist.</source>
        <target state="translated">L'elemento {0} non esiste.</target>
        <note />
      </trans-unit>
      <trans-unit id="XYDoesNotExist">
        <source>{0} `{1}` does not exist.</source>
        <target state="translated">L'elemento {0} `{1}` non esiste.</target>
        <note />
      </trans-unit>
      <trans-unit id="MoreThanOneXFound">
        <source>More than one {0} found.</source>
        <target state="translated">È stato trovato più di un elemento {0}.</target>
        <note />
      </trans-unit>
      <trans-unit id="XAlreadyContainsY">
        <source>{0} already contains {1}.</source>
        <target state="translated">L'elemento {0} contiene già {1}.</target>
        <note />
      </trans-unit>
      <trans-unit id="XAlreadyContainsYZ">
        <source>{0} already contains {1} `{2}`.</source>
        <target state="translated">L'elemento {0} contiene già {1} `{2}`.</target>
        <note />
      </trans-unit>
      <trans-unit id="XAlreadyHasY">
        <source>{0} already has {1}.</source>
        <target state="translated">L'elemento {0} include già {1}.</target>
        <note />
      </trans-unit>
      <trans-unit id="XAlreadyHasYZ">
        <source>{0} already has {1} `{2}`.</source>
        <target state="translated">L'elemento {0} include già {1} `{2}`.</target>
        <note />
      </trans-unit>
      <trans-unit id="XWasNotExpected">
        <source>{0} was not expected.</source>
        <target state="translated">L'elemento {0} non è previsto.</target>
        <note />
      </trans-unit>
      <trans-unit id="XNotProvided">
        <source>{0} not provided.</source>
        <target state="translated">L'elemento {0} non è stato specificato.</target>
        <note />
      </trans-unit>
      <trans-unit id="SpecifyAtLeastOne">
        <source>Specify at least one {0}.</source>
        <target state="translated">Specificare almeno un elemento {0}.</target>
        <note />
      </trans-unit>
      <trans-unit id="CouldNotConnectWithTheServer">
        <source>Could not connect with the server.</source>
        <target state="translated">Non è stato possibile connettersi al server.</target>
        <note />
      </trans-unit>
      <trans-unit id="RequiredArgumentIsInvalid">
        <source>Required argument {0} is invalid.</source>
        <target state="translated">L'argomento obbligatorio {0} non è valido.</target>
        <note />
      </trans-unit>
      <trans-unit id="OptionIsInvalid">
        <source>Option {0} is invalid.</source>
        <target state="translated">L'opzione {0} non è valida.</target>
        <note />
      </trans-unit>
      <trans-unit id="ArgumentIsInvalid">
        <source>Argument {0} is invalid.</source>
        <target state="translated">L'argomento {0} non è valido.</target>
        <note />
      </trans-unit>
      <trans-unit id="RequiredArgumentNotPassed">
        <source>Required argument {0} was not provided.</source>
        <target state="translated">L'argomento obbligatorio {0} non è stato specificato.</target>
        <note />
      </trans-unit>
      <trans-unit id="CouldNotFindProjectOrDirectory">
        <source>Could not find project or directory `{0}`.</source>
        <target state="translated">Non sono stati trovati progetti o directory `{0}`.</target>
        <note />
      </trans-unit>
      <trans-unit id="FoundInvalidProject">
        <source>Found a project `{0}` but it is invalid.</source>
        <target state="translated">È stato trovato un progetto `{0}`, che però non è valido.</target>
        <note />
      </trans-unit>
      <trans-unit id="InvalidProject">
        <source>Invalid project `{0}`.</source>
        <target state="translated">Il progetto `{0}` non è valido.</target>
        <note />
      </trans-unit>
      <trans-unit id="CouldNotFindSolutionIn">
        <source>Specified solution file {0} does not exist, or there is no solution file in the directory.</source>
        <target state="translated">Il file di soluzione specificato {0} non esiste oppure nella directory non è presente alcun file di soluzione.</target>
        <note />
      </trans-unit>
      <trans-unit id="CouldNotFindSolutionOrDirectory">
        <source>Could not find solution or directory `{0}`.</source>
        <target state="translated">Non sono state trovate soluzioni o directory `{0}`.</target>
        <note />
      </trans-unit>
      <trans-unit id="SolutionDoesNotExist">
        <source>Specified solution file {0} does not exist, or there is no solution file in the directory.</source>
        <target state="translated">Il file di soluzione specificato {0} non esiste oppure nella directory non è presente alcun file di soluzione.</target>
        <note />
      </trans-unit>
      <trans-unit id="ReferenceIsInvalid">
        <source>Reference `{0}` is invalid.</source>
        <target state="translated">Il riferimento `{0}` non è valido.</target>
        <note />
      </trans-unit>
      <trans-unit id="SpecifyAtLeastOneReferenceToAdd">
        <source>You must specify at least one reference to add.</source>
        <target state="translated">È necessario specificare almeno un riferimento da aggiungere.</target>
        <note />
      </trans-unit>
      <trans-unit id="PackageReferenceDoesNotExist">
        <source>Package reference `{0}` does not exist.</source>
        <target state="translated">Il riferimento al pacchetto `{0}` non esiste.</target>
        <note />
      </trans-unit>
      <trans-unit id="PackageReferenceIsInvalid">
        <source>Package reference `{0}` is invalid.</source>
        <target state="translated">Il riferimento al pacchetto `{0}` non è valido.</target>
        <note />
      </trans-unit>
      <trans-unit id="SpecifyAtLeastOnePackageReferenceToAdd">
        <source>You must specify at least one package to add.</source>
        <target state="translated">È necessario specificare almeno un pacchetto da aggiungere.</target>
        <note />
      </trans-unit>
      <trans-unit id="PackageReferenceAddedToTheProject">
        <source>Package reference `{0}` added to the project.</source>
        <target state="translated">Il riferimento al pacchetto `{0}` è stato aggiunto al progetto.</target>
        <note />
      </trans-unit>
      <trans-unit id="ProjectAlreadyHasAPackageReference">
        <source>Project {0} already has a reference `{1}`.</source>
        <target state="translated">Il progetto {0} include già un riferimento `{1}`.</target>
        <note />
      </trans-unit>
      <trans-unit id="PleaseSpecifyVersion">
        <source>Specify a version of the package.</source>
        <target state="translated">Specificare una versione del pacchetto.</target>
        <note />
      </trans-unit>
      <trans-unit id="ProjectDoesNotExist">
        <source>Project `{0}` does not exist.</source>
        <target state="translated">Il progetto `{0}` non esiste.</target>
        <note />
      </trans-unit>
      <trans-unit id="ProjectIsInvalid">
        <source>Project `{0}` is invalid.</source>
        <target state="translated">Il progetto `{0}` non è valido.</target>
        <note />
      </trans-unit>
      <trans-unit id="SpecifyAtLeastOneProjectToAdd">
        <source>You must specify at least one project to add.</source>
        <target state="translated">È necessario specificare almeno un progetto da aggiungere.</target>
        <note />
      </trans-unit>
      <trans-unit id="ProjectAddedToTheSolution">
        <source>Project `{0}` added to the solution.</source>
        <target state="translated">Il progetto `{0}` è stato aggiunto alla soluzione.</target>
        <note />
      </trans-unit>
      <trans-unit id="ReferenceNotFoundInTheProject">
        <source>Specified reference {0} does not exist in project {1}.</source>
        <target state="translated">Il riferimento specificato {0} non esiste nel progetto {1}.</target>
        <note />
      </trans-unit>
      <trans-unit id="ReferenceRemoved">
        <source>Reference `{0}` deleted from the project.</source>
        <target state="translated">Il riferimento `{0}` è stato eliminato dal progetto.</target>
        <note />
      </trans-unit>
      <trans-unit id="SpecifyAtLeastOneReferenceToRemove">
        <source>You must specify at least one reference to remove.</source>
        <target state="translated">È necessario specificare almeno un riferimento da rimuovere.</target>
        <note />
      </trans-unit>
      <trans-unit id="ReferenceDeleted">
        <source>Reference `{0}` deleted.</source>
        <target state="translated">Il riferimento `{0}` è stato eliminato.</target>
        <note />
      </trans-unit>
      <trans-unit id="PackageReferenceNotFoundInTheProject">
        <source>Package reference `{0}` could not be found in the project.</source>
        <target state="translated">Il riferimento al pacchetto `{0}` non è stato trovato nel progetto.</target>
        <note />
      </trans-unit>
      <trans-unit id="PackageReferenceRemoved">
        <source>Reference `{0}` deleted from the project.</source>
        <target state="translated">Il riferimento `{0}` è stato eliminato dal progetto.</target>
        <note />
      </trans-unit>
      <trans-unit id="SpecifyAtLeastOnePackageReferenceToRemove">
        <source>You must specify at least one package reference to remove.</source>
        <target state="translated">È necessario specificare almeno un riferimento al pacchetto da rimuovere.</target>
        <note />
      </trans-unit>
      <trans-unit id="PackageReferenceDeleted">
        <source>Package reference `{0}` deleted.</source>
        <target state="translated">Il riferimento al pacchetto `{0}` è stato eliminato.</target>
        <note />
      </trans-unit>
      <trans-unit id="ProjectNotFoundInTheSolution">
        <source>Project `{0}` could not be found in the solution.</source>
        <target state="translated">Il progetto `{0}` non è stato trovato nella soluzione.</target>
        <note />
      </trans-unit>
      <trans-unit id="ProjectRemoved">
        <source>Project `{0}` removed from solution.</source>
        <target state="translated">Il progetto `{0}` è stato rimosso dalla soluzione.</target>
        <note />
      </trans-unit>
      <trans-unit id="SpecifyAtLeastOneProjectToRemove">
        <source>You must specify at least one project to remove.</source>
        <target state="translated">È necessario specificare almeno un progetto da rimuovere.</target>
        <note />
      </trans-unit>
      <trans-unit id="ProjectDeleted">
        <source>Project `{0}` deleted from solution.</source>
        <target state="translated">Il progetto `{0}` è stato eliminato dalla soluzione.</target>
        <note />
      </trans-unit>
      <trans-unit id="NoReferencesFound">
        <source>There are no {0} references in project {1}.</source>
        <target state="translated">Non sono presenti riferimenti a {0} nel progetto {1}.</target>
        <note />
      </trans-unit>
      <trans-unit id="NoProjectsFound">
        <source>No projects found in the solution.</source>
        <target state="translated">Non sono stati trovati progetti nella soluzione.</target>
        <note />
      </trans-unit>
      <trans-unit id="PleaseSpecifyNewVersion">
        <source>Specify new version of the package.</source>
        <target state="translated">Specificare la nuova versione del pacchetto.</target>
        <note />
      </trans-unit>
      <trans-unit id="PleaseSpecifyWhichPackageToUpdate">
        <source>Specify which package to update.</source>
        <target state="translated">Specificare il pacchetto da aggiornare.</target>
        <note />
      </trans-unit>
      <trans-unit id="NothingToUpdate">
        <source>Nothing to update.</source>
        <target state="translated">Non ci sono pacchetti da aggiornare.</target>
        <note />
      </trans-unit>
      <trans-unit id="EverythingUpToDate">
        <source>Everything is already up-to-date.</source>
        <target state="translated">Tutti i pacchetti sono già aggiornati.</target>
        <note />
      </trans-unit>
      <trans-unit id="PackageVersionUpdatedTo">
        <source>Version of package `{0}` updated to `{1}`.</source>
        <target state="translated">La versione del pacchetto `{0}` è stata aggiornata a `{1}`.</target>
        <note />
      </trans-unit>
      <trans-unit id="PackageVersionUpdated">
        <source>Version of package `{0}` updated.</source>
        <target state="translated">La versione del pacchetto `{0}` è stata aggiornata.</target>
        <note />
      </trans-unit>
      <trans-unit id="CouldNotUpdateTheVersion">
        <source>Could not update the version of the package `{0}`.</source>
        <target state="translated">Non è stato possibile aggiornare la versione del pacchetto `{0}`.</target>
        <note />
      </trans-unit>
      <trans-unit id="TemplateCreatedSuccessfully">
        <source>The template {0} created successfully. run "dotnet restore" to get started!</source>
        <target state="translated">Il modello {0} è stato creato. Per iniziare, eseguire "dotnet restore".</target>
        <note />
      </trans-unit>
      <trans-unit id="TemplateInstalledSuccesfully">
        <source>The template {0} installed successfully. You can use "dotnet new {0}" to get started with the new template.</source>
        <target state="translated">Il modello {0} è stato installato. Per iniziare con il nuovo modello, è possibile usare "dotnet new {0}".</target>
        <note />
      </trans-unit>
      <trans-unit id="TemplateCreateError">
        <source>Template {0} could not be created. Error returned was: {1}.</source>
        <target state="translated">Non è stato possibile creare il modello {0}. Errore restituito: {1}.</target>
        <note />
      </trans-unit>
      <trans-unit id="TemplateInstallError">
        <source>Template {0} could not be installed. Error returned was: {1}.</source>
        <target state="translated">Non è stato possibile installare il modello {0}. Errore restituito: {1}.</target>
        <note />
      </trans-unit>
      <trans-unit id="SpecifiedNameExists">
        <source>Specified name {0} already exists. Specify a different name.</source>
        <target state="translated">Il nome specificato {0} esiste già. Specificarne uno diverso.</target>
        <note />
      </trans-unit>
      <trans-unit id="SpecifiedAliasExists">
        <source>Specified alias {0} already exists. Specify a different alias.</source>
        <target state="translated">L'alias specificato {0} esiste già. Specificarne uno diverso.</target>
        <note />
      </trans-unit>
      <trans-unit id="MandatoryParameterMissing">
        <source>Mandatory parameter {0} missing for template {1}. </source>
        <target state="translated">Manca il parametro obbligatorio {0} per il modello {1}. </target>
        <note />
      </trans-unit>
      <trans-unit id="ProjectReferenceOneOrMore">
        <source>Project reference(s)</source>
        <target state="translated">Riferimento/i al progetto</target>
        <note />
      </trans-unit>
      <trans-unit id="RequiredCommandNotPassed">
        <source>Required command was not provided.</source>
        <target state="translated">Il comando obbligatorio non è stato specificato.</target>
        <note />
      </trans-unit>
      <trans-unit id="MoreThanOneSolutionInDirectory">
        <source>Found more than one solution file in {0}. Specify which one to use.</source>
        <target state="translated">Sono stati trovati più file di soluzione in {0}. Specificare quello da usare.</target>
        <note />
      </trans-unit>
      <trans-unit id="SolutionAlreadyContainsProject">
        <source>Solution {0} already contains project {1}.</source>
        <target state="translated">La soluzione {0} contiene già il progetto {1}.</target>
        <note />
      </trans-unit>
      <trans-unit id="ArgumentsProjectOrSolutionDescription">
        <source>The project or solution to operation on. If a file is not specified, the current directory is searched.</source>
        <target state="translated">Progetto o soluzione su cui eseguire l'operazione. Se non si specifica un file, la ricerca verrà eseguita nella directory corrente.</target>
        <note />
      </trans-unit>
      <trans-unit id="CmdFramework">
        <source>FRAMEWORK</source>
        <target state="translated">FRAMEWORK</target>
        <note />
      </trans-unit>
      <trans-unit id="ProjectNotCompatibleWithFrameworks">
        <source>Project `{0}` cannot be added due to incompatible targeted frameworks between the two projects. Review the project you are trying to add and verify that is compatible with the following targets:</source>
        <target state="translated">Non è possibile aggiungere il progetto `{0}` a causa di framework di destinazione incompatibili tra i due progetti. Esaminare il progetto che si sta provando ad aggiungere e verificare che sia compatibile con le destinazioni seguenti:</target>
        <note />
      </trans-unit>
      <trans-unit id="ProjectDoesNotTargetFramework">
        <source>Project `{0}` does not target framework `{1}`.</source>
        <target state="translated">Il progetto `{0}` non è destinato al framework `{1}`.</target>
        <note />
      </trans-unit>
      <trans-unit id="ProjectCouldNotBeEvaluated">
        <source>Project `{0}` could not be evaluated. Evaluation failed with following error:
{1}.</source>
        <target state="translated">Non è stato possibile valutare il progetto `{0}`. La valutazione non è riuscita. Errore:
{1}.</target>
        <note />
      </trans-unit>
      <trans-unit id="UnsupportedProjectType">
        <source>Project '{0}' has an unknown project type and cannot be added to the solution file. Contact your SDK provider for support.</source>
        <target state="translated">Il progetto '{0}' ha un tipo di progetto sconosciuto e non può essere aggiunto al file di soluzione. Per assistenza, contattare il fornitore dell'SDK.</target>
        <note />
      </trans-unit>
      <trans-unit id="InvalidSolutionFormatString">
        <source>Invalid solution `{0}`. {1}.</source>
        <target state="translated">La soluzione `{0}` non è valida. {1}.</target>
        <note />
      </trans-unit>
      <trans-unit id="InvalidProjectWithExceptionMessage">
        <source>Invalid project `{0}`. {1}.</source>
        <target state="translated">Il progetto `{0}` non è valido. {1}.</target>
        <note />
      </trans-unit>
      <trans-unit id="VerbosityOptionDescription">
        <source>Set the MSBuild verbosity level. Allowed values are q[uiet], m[inimal], n[ormal], d[etailed], and diag[nostic].</source>
        <target state="translated">Consente di impostare il livello di dettaglio di MSBuild. I valori consentiti sono q[uiet], m[inimal], n[ormal], d[etailed] e diag[nostic].</target>
        <note />
      </trans-unit>
      <trans-unit id="CmdVersionSuffixDescription">
        <source>Set the value of the $(VersionSuffix) property to use when building the project.</source>
        <target state="translated">Consente di impostare il valore della proprietà $(VersionSuffix) da usare durante la compilazione del progetto.</target>
        <note />
      </trans-unit>
      <trans-unit id="ShowHelpDescription">
        <source>Show command line help.</source>
        <target state="translated">Visualizza la Guida della riga di comando.</target>
        <note />
      </trans-unit>
      <trans-unit id="NoRestoreDescription">
        <source>Do not restore the project before building.</source>
        <target state="translated">Non ripristina il progetto prima della compilazione.</target>
        <note />
      </trans-unit>
      <trans-unit id="ProjectRemovedFromTheSolution">
        <source>Project `{0}` removed from the solution.</source>
        <target state="translated">Il progetto `{0}` è stato rimosso dalla soluzione.</target>
        <note />
      </trans-unit>
      <trans-unit id="ToolSettingsInvalidXml">
        <source>Invalid XML: {0}</source>
        <target state="translated">XML non valido: {0}</target>
        <note />
      </trans-unit>
      <trans-unit id="EnvironmentPathLinuxNeedLogout">
        <source>Since you just installed the .NET SDK, you will need to logout or restart your session before running the tool you installed.</source>
        <target state="translated">Dal momento che è stato appena installato .NET SDK, è necessario disconnettersi o riavviare la sessione prima di eseguire lo strumento installato.</target>
        <note />
      </trans-unit>
      <trans-unit id="EnvironmentPathOSXNeedReopen">
        <source>Since you just installed the .NET SDK, you will need to reopen terminal before running the tool you installed.</source>
        <target state="translated">Dal momento che è stato appena installato .NET SDK, è necessario riaprire il terminale prima di eseguire lo strumento installato.</target>
        <note />
      </trans-unit>
      <trans-unit id="EnvironmentPathWindowsNeedReopen">
        <source>Since you just installed the .NET SDK, you will need to reopen the Command Prompt window before running the tool you installed.</source>
        <target state="translated">Dal momento che è stato appena installato .NET SDK, è necessario riaprire la finestra del prompt dei comandi prima di eseguire lo strumento installato.</target>
        <note />
      </trans-unit>
      <trans-unit id="ToolSettingsMissingCommandName">
        <source>Tool defines a command with a missing name setting.</source>
        <target state="translated">Lo strumento definisce un comando con un'impostazione di nome mancante.</target>
        <note />
      </trans-unit>
      <trans-unit id="ToolSettingsMissingEntryPoint">
        <source>Command '{0}' is missing an entry point setting.</source>
        <target state="translated">Nel comando '{0}' manca un'impostazione di punto di ingresso.</target>
        <note />
      </trans-unit>
      <trans-unit id="ToolSettingsInvalidCommandName">
        <source>Command '{0}' contains one or more of the following invalid characters: {1}.</source>
        <target state="translated">Il comando '{0}' contiene uno o più dei caratteri seguenti non validi: {1}.</target>
        <note />
      </trans-unit>
      <trans-unit id="ToolSettingsMoreThanOneCommand">
        <source>More than one command is defined for the tool.</source>
        <target state="translated">Per lo strumento è definito più di un comando.</target>
        <note />
      </trans-unit>
      <trans-unit id="ToolSettingsUnsupportedRunner">
        <source>Command '{0}' uses unsupported runner '{1}'."</source>
        <target state="translated">Il comando '{0}' usa il runner '{1}'."</target>
        <note />
      </trans-unit>
      <trans-unit id="ToolPackageConflictPackageId">
        <source>Tool '{0}' (version '{1}') is already installed.</source>
        <target state="translated">Lo strumento '{0}' (versione '{1}') è già installato.</target>
        <note />
      </trans-unit>
      <trans-unit id="ShellShimConflict">
        <source>Command '{0}' conflicts with an existing command from another tool.</source>
        <target state="translated">Il comando '{0}' è in conflitto con un comando esistente di un altro strumento.</target>
        <note />
      </trans-unit>
      <trans-unit id="CannotCreateShimForEmptyExecutablePath">
        <source>Cannot create shell shim for an empty executable path.</source>
        <target state="translated">Non è possibile creare lo shim della shell per un percorso di eseguibile vuoto.</target>
        <note />
      </trans-unit>
      <trans-unit id="CannotCreateShimForEmptyCommand">
        <source>Cannot create shell shim for an empty command.</source>
        <target state="translated">Non è possibile creare lo shim della shell per un comando vuoto.</target>
        <note />
      </trans-unit>
      <trans-unit id="FailedToRetrieveToolConfiguration">
        <source>Failed to retrieve tool configuration: {0}</source>
        <target state="translated">Non è stato possibile recuperare la configurazione dello strumento: {0}</target>
        <note />
      </trans-unit>
      <trans-unit id="EnvironmentPathLinuxManualInstructions">
        <source>Tools directory '{0}' is not currently on the PATH environment variable.
If you are using bash, you can add it to your profile by running the following command:

cat &lt;&lt; \EOF &gt;&gt; ~/.bash_profile
# Add .NET Core SDK tools
export PATH="$PATH:{0}"
EOF

You can add it to the current session by running the following command:

export PATH="$PATH:{0}"
</source>
        <target state="translated">La directory '{0}' degli strumenti non si trova attualmente nella variabile di ambiente PATH.
Se si usa bash, è possibile aggiungerla al profilo eseguendo il comando seguente:

cat &lt;&lt; \EOF &gt;&gt; ~/.bash_profile
# Aggiungi .NET Core SDK Tools
export PATH="$PATH:{0}"
EOF

Per aggiungerla alla sessione corrente, eseguire il comando seguente:

export PATH="$PATH:{0}"
</target>
        <note />
      </trans-unit>
      <trans-unit id="EnvironmentPathWindowsManualInstructions">
        <source>Tools directory '{0}' is not currently on the PATH environment variable.

You can add the directory to the PATH by running the following command:

setx PATH "%PATH%;{0}"
</source>
        <target state="translated">La directory '{0}' degli strumenti non si trova attualmente nella variabile di ambiente PATH.

Per aggiungere la directory a PATH, eseguire il comando seguente:

setx PATH "%PATH%;{0}"
</target>
        <note />
      </trans-unit>
      <trans-unit id="FailedToCreateShellShim">
        <source>Failed to create tool shim for command '{0}': {1}</source>
        <target state="translated">Non è stato possibile creare lo shim dello strumento per il comando '{0}': {1}</target>
        <note />
      </trans-unit>
      <trans-unit id="FailedToRemoveShellShim">
        <source>Failed to remove tool shim for command '{0}': {1}</source>
        <target state="translated">Non è stato possibile rimuovere lo shim dello strumento per il comando '{0}': {1}</target>
        <note />
      </trans-unit>
      <trans-unit id="FailedSettingShimPermissions">
        <source>Failed to set user executable permissions for shell shim: {0}</source>
        <target state="translated">Non è stato possibile impostare le autorizzazioni dell'eseguibile per lo shim della shell: {0}</target>
        <note />
      </trans-unit>
      <trans-unit id="FailedToInstallToolPackage">
        <source>Failed to install tool package '{0}': {1}</source>
        <target state="translated">Non è stato possibile installare il pacchetto '{0}' dello strumento: {1}</target>
        <note />
      </trans-unit>
      <trans-unit id="FailedToUninstallToolPackage">
        <source>Failed to uninstall tool package '{0}': {1}</source>
        <target state="translated">Non è stato possibile disinstallare il pacchetto '{0}' dello strumento: {1}</target>
        <note />
      </trans-unit>
      <trans-unit id="ColumnMaxWidthMustBeGreaterThanZero">
        <source>Column maximum width must be greater than zero.</source>
        <target state="translated">La larghezza massima della colonna deve essere maggiore di zero.</target>
        <note />
      </trans-unit>
      <trans-unit id="MissingToolEntryPointFile">
        <source>Entry point file '{0}' for command '{1}' was not found in the package.</source>
        <target state="translated">Il file '{0}' del punto di ingresso per il comando '{1}' non è stato trovato nel pacchetto.</target>
        <note />
      </trans-unit>
      <trans-unit id="MissingToolSettingsFile">
        <source>Settings file 'DotnetToolSettings.xml' was not found in the package.</source>
        <target state="translated">Il file di impostazioni 'DotnetToolSettings.xml' non è stato trovato nel pacchetto.</target>
        <note />
      </trans-unit>
      <trans-unit id="FailedToFindStagedToolPackage">
        <source>Failed to find staged tool package '{0}'.</source>
        <target state="translated">Non è stato possibile trovare il pacchetto '{0}' dello strumento preparato per il commit.</target>
        <note />
      </trans-unit>
      <trans-unit id="ToolSettingsInvalidLeadingDotCommandName">
        <source>The command name '{0}' cannot begin with a leading dot (.).</source>
        <target state="translated">Il nome del comando '{0}' non può iniziare con un punto (.).</target>
        <note />
      </trans-unit>
      <trans-unit id="FormatVersionIsHigher">
        <source>Format version is higher than supported. This tool may not be supported in this SDK version. Update your SDK.</source>
        <target state="translated">La versione di Format è successiva a quella supportata. È possibile che questo strumento non sia supportato in questa versione dell'SDK. Aggiornare l'SDK.</target>
        <note />
      </trans-unit>
      <trans-unit id="FormatVersionIsMalformed">
        <source>Format version is malformed. This tool may not be supported in this SDK version. Contact the author of the tool.</source>
        <target state="translated">La versione di Format non è corretta. È possibile che questo strumento non sia supportato in questa versione dell'SDK. Contattare l'autore dello strumento.</target>
        <note />
      </trans-unit>
      <trans-unit id="FormatVersionIsMissing">
        <source>Format version is missing. This tool may not be supported in this SDK version. Contact the author of the tool.</source>
        <target state="translated">La versione di Format non è presente. È possibile che questo strumento non sia supportato in questa versione dell'SDK. Contattare l'autore dello strumento.</target>
        <note />
      </trans-unit>
      <trans-unit id="FailedToSetToolsPathEnvironmentVariable">
        <source>Failed to add '{0}' to the PATH environment variable. Add this directory to your PATH to use tools installed with 'dotnet tool install'.</source>
        <target state="translated">Non è stato possibile aggiungere '{0}' alla variabile di ambiente PATH. Aggiungere questa directory a PATH per usare gli strumenti installati con 'dotnet tool install'.</target>
        <note />
      </trans-unit>
      <trans-unit id="MoreThanOnePackagedShimAvailable">
        <source>More than one packaged shim is available: {0}.</source>
        <target state="translated">Sono disponibili più shim inclusi nel pacchetto: {0}.</target>
        <note />
      </trans-unit>
      <trans-unit id="FailedToReadNuGetLockFile">
        <source>Failed to read NuGet LockFile for tool package '{0}': {1}</source>
        <target state="translated">Non è stato possibile leggere il file di blocco NuGet per il pacchetto di strumenti '{0}': {1}</target>
        <note />
      </trans-unit>
      <trans-unit id="ProjectArgumentName">
        <source>PROJECT</source>
        <target state="translated">PROJECT</target>
        <note />
      </trans-unit>
      <trans-unit id="ProjectArgumentDescription">
        <source>The project file to operate on. If a file is not specified, the command will search the current directory for one.</source>
        <target state="translated">File di progetto su cui intervenire. Se non si specifica un file, il comando ne cercherà uno nella directory corrente.</target>
        <note />
      </trans-unit>
      <trans-unit id="LevelArgumentName">
        <source>LEVEL</source>
        <target state="translated">LEVEL</target>
        <note />
      </trans-unit>
      <trans-unit id="FrameworkArgumentName">
        <source>FRAMEWORK</source>
        <target state="translated">FRAMEWORK</target>
        <note />
      </trans-unit>
      <trans-unit id="RuntimeIdentifierArgumentName">
        <source>RUNTIME_IDENTIFIER</source>
        <target state="translated">RUNTIME_IDENTIFIER</target>
        <note />
      </trans-unit>
      <trans-unit id="ConfigurationArgumentName">
        <source>CONFIGURATION</source>
        <target state="translated">CONFIGURATION</target>
        <note />
      </trans-unit>
      <trans-unit id="VersionSuffixArgumentName">
        <source>VERSION_SUFFIX</source>
        <target state="translated">VERSION_SUFFIX</target>
        <note />
      </trans-unit>
      <trans-unit id="SolutionOrProjectArgumentDescription">
        <source>The project or solution file to operate on. If a file is not specified, the command will search the current directory for one.</source>
        <target state="translated">File di progetto o di soluzione su cui intervenire. Se non si specifica un file, il comando ne cercherà uno nella directory corrente.</target>
        <note />
      </trans-unit>
      <trans-unit id="SolutionOrProjectArgumentName">
        <source>PROJECT | SOLUTION</source>
        <target state="translated">PROJECT | SOLUTION</target>
        <note />
      </trans-unit>
    </body>
  </file>
</xliff><|MERGE_RESOLUTION|>--- conflicted
+++ resolved
@@ -57,15 +57,14 @@
         <target state="translated">Non è stato trovato alcun progetto in `{0}`.</target>
         <note />
       </trans-unit>
-<<<<<<< HEAD
       <trans-unit id="DidYouMean">
         <source>Did you mean?</source>
         <target state="new">Did you mean?</target>
-=======
+        <note />
+      </trans-unit>
       <trans-unit id="DisableBuildServersOptionDescription">
         <source>Force the command to ignore any persistent build servers.</source>
         <target state="translated">Forza il comando a ignorare tutti i server di compilazione persistenti.</target>
->>>>>>> 1e9d9d86
         <note />
       </trans-unit>
       <trans-unit id="EnvironmentPathOSXBashManualInstructions">
