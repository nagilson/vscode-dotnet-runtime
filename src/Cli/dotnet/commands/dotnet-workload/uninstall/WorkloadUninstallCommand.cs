--- conflicted
+++ resolved
@@ -34,19 +34,13 @@
         {
             _workloadIds = parseResult.GetValue(WorkloadUninstallCommandParser.WorkloadIdArgument)
                 .Select(workloadId => new WorkloadId(workloadId)).ToList().AsReadOnly();
-<<<<<<< HEAD
-            var dotnetPath = dotnetDir ?? Path.GetDirectoryName(Environment.ProcessPath);
-            userProfileDir = userProfileDir ?? CliFolderPathCalculator.DotnetUserProfileFolderPath;
-            _sdkVersion = WorkloadOptionsExtensions.GetValidatedSdkVersion(parseResult.GetValue(WorkloadUninstallCommandParser.VersionOption), version, dotnetPath, userProfileDir, true);
-=======
->>>>>>> 46ff42eb
 
             var creationParameters = new WorkloadResolverFactory.CreationParameters()
             {
                 DotnetPath = dotnetDir,
                 UserProfileDir = userProfileDir,
                 GlobalJsonStartDir = null,
-                SdkVersionFromOption = parseResult.GetValueForOption(WorkloadUninstallCommandParser.VersionOption),
+                SdkVersionFromOption = parseResult.GetValue(WorkloadUninstallCommandParser.VersionOption),
                 VersionForTesting = version,
                 CheckIfFeatureBandManifestExists = true,
                 WorkloadResolverForTesting = workloadResolver,
