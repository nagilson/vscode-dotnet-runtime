--- conflicted
+++ resolved
@@ -12,11 +12,6 @@
         <target state="translated">使用 `dotnet workload search` 尋找其他要安裝的工作負載。</target>
         <note />
       </trans-unit>
-<<<<<<< HEAD
-      <trans-unit id="WorkloadUpdatesAvailable">
-        <source>Updates are available for the following workload(s): {0}. Run `dotnet workload update` to get the latest.</source>
-        <target state="translated">以下工作負載有可用的更新: {0}。執行 `dotnet workload update` 以取得最新更新。</target>
-=======
       <trans-unit id="WorkloadManfiestVersionColumn">
         <source>Manifest Version</source>
         <target state="translated">資訊清單版本</target>
@@ -28,9 +23,8 @@
         <note />
       </trans-unit>
       <trans-unit id="WorkloadUpdatesAvailable">
-        <source>Updates are avaliable for the following workload(s): {0}. Run `dotnet workload update` to get the latest.</source>
-        <target state="new">Updates are avaliable for the following workload(s): {0}. Run `dotnet workload update` to get the latest.</target>
->>>>>>> 091beeec
+        <source>Updates are available for the following workload(s): {0}. Run `dotnet workload update` to get the latest.</source>
+        <target state="new">Updates are available for the following workload(s): {0}. Run `dotnet workload update` to get the latest.</target>
         <note />
       </trans-unit>
     </body>
