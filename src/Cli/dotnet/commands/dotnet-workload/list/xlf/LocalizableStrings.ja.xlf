﻿<?xml version="1.0" encoding="utf-8"?>
<xliff xmlns="urn:oasis:names:tc:xliff:document:1.2" xmlns:xsi="http://www.w3.org/2001/XMLSchema-instance" version="1.2" xsi:schemaLocation="urn:oasis:names:tc:xliff:document:1.2 xliff-core-1.2-transitional.xsd">
  <file datatype="xml" source-language="en" target-language="ja" original="../LocalizableStrings.resx">
    <body>
      <trans-unit id="CommandDescription">
        <source>List workloads available.</source>
        <target state="translated">使用可能なワークロードを一覧表示します。</target>
        <note />
      </trans-unit>
      <trans-unit id="WorkloadListFooter">
        <source>Use `dotnet workload search` to find additional workloads to install.</source>
        <target state="translated">`dotnet ワークロード検索` を使用して追加ワークロードを検出し、インストールします。</target>
        <note />
      </trans-unit>
<<<<<<< HEAD
      <trans-unit id="WorkloadUpdatesAvailable">
        <source>Updates are available for the following workload(s): {0}. Run `dotnet workload update` to get the latest.</source>
        <target state="translated">次のワークロードの更新プログラムが利用可能です: {0}。`dotnet ワークロードの更新' を実行して最新版を取得します。</target>
=======
      <trans-unit id="WorkloadManfiestVersionColumn">
        <source>Manifest Version</source>
        <target state="translated">マニフェストのバージョン</target>
        <note />
      </trans-unit>
      <trans-unit id="WorkloadSourceColumn">
        <source>Installation Source</source>
        <target state="translated">インストール ソース</target>
        <note />
      </trans-unit>
      <trans-unit id="WorkloadUpdatesAvailable">
        <source>Updates are avaliable for the following workload(s): {0}. Run `dotnet workload update` to get the latest.</source>
        <target state="new">Updates are avaliable for the following workload(s): {0}. Run `dotnet workload update` to get the latest.</target>
>>>>>>> 091beeec
        <note />
      </trans-unit>
    </body>
  </file>
</xliff><|MERGE_RESOLUTION|>--- conflicted
+++ resolved
@@ -12,11 +12,6 @@
         <target state="translated">`dotnet ワークロード検索` を使用して追加ワークロードを検出し、インストールします。</target>
         <note />
       </trans-unit>
-<<<<<<< HEAD
-      <trans-unit id="WorkloadUpdatesAvailable">
-        <source>Updates are available for the following workload(s): {0}. Run `dotnet workload update` to get the latest.</source>
-        <target state="translated">次のワークロードの更新プログラムが利用可能です: {0}。`dotnet ワークロードの更新' を実行して最新版を取得します。</target>
-=======
       <trans-unit id="WorkloadManfiestVersionColumn">
         <source>Manifest Version</source>
         <target state="translated">マニフェストのバージョン</target>
@@ -28,9 +23,8 @@
         <note />
       </trans-unit>
       <trans-unit id="WorkloadUpdatesAvailable">
-        <source>Updates are avaliable for the following workload(s): {0}. Run `dotnet workload update` to get the latest.</source>
-        <target state="new">Updates are avaliable for the following workload(s): {0}. Run `dotnet workload update` to get the latest.</target>
->>>>>>> 091beeec
+        <source>Updates are available for the following workload(s): {0}. Run `dotnet workload update` to get the latest.</source>
+        <target state="new">Updates are available for the following workload(s): {0}. Run `dotnet workload update` to get the latest.</target>
         <note />
       </trans-unit>
     </body>
