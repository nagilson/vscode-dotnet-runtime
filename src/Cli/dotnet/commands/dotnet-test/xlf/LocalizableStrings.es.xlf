--- conflicted
+++ resolved
@@ -29,34 +29,16 @@
 To collect a crash dump from a native application running on .NET 5.0 or later, the usage of Procdump can be forced by setting the VSTEST_DUMP_FORCEPROCDUMP environment variable to 1.
 
 Implies --blame.</source>
-<<<<<<< HEAD
-        <target state="new">Runs the tests in blame mode and collects a crash dump when the test host exits unexpectedly. This option depends on the version of .NET used, the type of error, and the operating system.
-  
-For exceptions in managed code, a dump will be automatically collected on .NET 5.0 and later versions. It will generate a dump for testhost or any child process that also ran on .NET 5.0 and crashed. Crashes in native code will not generate a dump. This option works on Windows, macOS, and Linux.
-
-Crash dumps in native code, or when targetting .NET Framework, or .NET Core 3.1 and earlier versions, can only be collected on Windows, by using Procdump. A directory that contains procdump.exe and procdump64.exe must be in the PATH or PROCDUMP_PATH environment variable.
-
-The tools can be downloaded here: https://docs.microsoft.com/sysinternals/downloads/procdump
-  
-To collect a crash dump from a native application running on .NET 5.0 or later, the usage of Procdump can be forced by setting the VSTEST_DUMP_FORCEPROCDUMP environment variable to 1.
-
-Implies --blame.</target>
-=======
         <target state="needs-review-translation">Ejecuta las pruebas en modo de culpa y habilita la recopilación del volcado de memoria cuando el host de prueba se cierra de forma inesperada. 
 Actualmente, esta opción solo se admite en Windows y requiere que procdump.exe y procdump64.exe estén disponibles en PATH.
 O bien que se establezca la variable de entorno PROCDUMP_PATH y apunte a un directorio que contenga procdump.exe y procdump64.exe. 
 Las herramientas se pueden descargar aquí: https://docs.microsoft.com/sysinternals/downloads/procdump 
 Implica --blame.</target>
->>>>>>> 863df041
         <note />
       </trans-unit>
       <trans-unit id="CmdBlameCrashDumpTypeDescription">
         <source>The type of crash dump to be collected. Supported values are full (default) and mini. Implies --blame-crash.</source>
-<<<<<<< HEAD
-        <target state="new">The type of crash dump to be collected. Supported values are full (default) and mini. Implies --blame-crash.</target>
-=======
         <target state="needs-review-translation">Tipo de volcado de memoria que se va a recopilar. Implica --blame-crash.</target>
->>>>>>> 863df041
         <note />
       </trans-unit>
       <trans-unit id="CmdBlameHangDescription">
@@ -66,24 +48,11 @@
       </trans-unit>
       <trans-unit id="CmdBlameHangDumpTypeDescription">
         <source>The type of crash dump to be collected. The supported values are full (default), mini, and none. When 'none' is used then test host is terminated on timeout, but no dump is collected. Implies --blame-hang.</source>
-<<<<<<< HEAD
-        <target state="new">The type of crash dump to be collected. The supported values are full (default), mini, and none. When 'none' is used then test host is terminated on timeout, but no dump is collected. Implies --blame-hang.</target>
-=======
         <target state="needs-review-translation">Tipo de volcado de memoria que se va a recopilar. Cuando se usa None, el host de prueba finaliza en el tiempo de espera, pero no se recopila ningún volcado. Implica --blame-hang.</target>
->>>>>>> 863df041
         <note />
       </trans-unit>
       <trans-unit id="CmdBlameHangTimeoutDescription">
         <source>Per-test timeout, after which hang dump is triggered and the testhost process is terminated. Default is 1h.
-<<<<<<< HEAD
-The timeout value is specified in the following format: 1.5h / 90m / 5400s / 5400000ms. When no unit is used (e.g. 5400000), the value is assumed to be in milliseconds.
-When used together with data driven tests, the timeout behavior depends on the test adapter used. For xUnit, NUnit and MSTest 2.2.4+ the timeout is renewed after every test case,
-For MSTest before 2.2.4, the timeout is used for all testcases.</source>
-        <target state="new">Per-test timeout, after which hang dump is triggered and the testhost process is terminated. Default is 1h.
-The timeout value is specified in the following format: 1.5h / 90m / 5400s / 5400000ms. When no unit is used (e.g. 5400000), the value is assumed to be in milliseconds.
-When used together with data driven tests, the timeout behavior depends on the test adapter used. For xUnit, NUnit and MSTest 2.2.4+ the timeout is renewed after every test case,
-For MSTest before 2.2.4, the timeout is used for all testcases.</target>
-=======
 The timeout value is specified in the following format: 1.5h / 90m / 5400s / 5400000ms. When no unit is used (e.g. 5400000), the value is assumed to be in milliseconds.
 When used together with data driven tests, the timeout behavior depends on the test adapter used. For xUnit, NUnit and MSTest 2.2.4+ the timeout is renewed after every test case,
 For MSTest before 2.2.4, the timeout is used for all testcases.</source>
@@ -92,7 +61,6 @@
 Cuando se usa junto con las pruebas controladas por datos, el comportamiento de tiempo de espera depende del adaptador de prueba utilizado. Para xUnit y NUnit, el tiempo de espera se renueva después de cada caso de prueba.
 Para MSTest, el tiempo de espera se usa para todos los casos de prueba.
 Actualmente, esta opción solo se admite en Windows junto con netcoreapp 2.1 y versiones posteriores. Y en Linux con netcoreapp 3.1 y versiones posteriores. OSX y UWP no son compatibles.</target>
->>>>>>> 863df041
         <note />
       </trans-unit>
       <trans-unit id="CmdEnvironmentVariableDescription">
@@ -296,27 +264,15 @@
   Timeout the test run when a test takes more than 20 minutes and collect hang dump. 
   dotnet test --blame-hang-timeout 20min
 </source>
-<<<<<<< HEAD
-        <target state="new">Runs the tests in blame mode. This option is helpful in isolating problematic tests that cause the test host to crash or hang, but it does not create a memory dump by default. 
-
-When a crash is detected, it creates an sequence file in TestResults/guid/guid_Sequence.xml that captures the order of tests that were run before the crash.
-
-Based on the additional settings, hang dump or crash dump can also be collected.
-
-Example: 
-  Timeout the test run when test takes more than the default timeout of 1 hour, and collect crash dump when the test host exits unexpectedly. 
-  (Crash dumps require additional setup, see below.)
-=======
         <target state="needs-review-translation">Ejecuta las pruebas en el modo de culpa. Esta opción es útil para aislar las pruebas problemáticas que provocan el bloqueo del host de prueba. 
 Cuando se detecta un bloqueo, crea un archivo de secuencia en TestResults/guid/guid_Sequence.xml que captura el orden de las pruebas que se ejecutaron antes de que se produjera el bloqueo.
 En función de la configuración adicional, también se puede recopilar el volcado de memoria o el volcado del bloqueo.
 Ejemplo 
   Se agota el tiempo de espera de la serie de pruebas cuando la prueba tarda más del tiempo de espera predeterminado de 1 hora y recopila el volcado de memoria cuando el host de prueba se cierra inesperadamente. 
   (Los volcados de memoria requieren una configuración adicional; consulte más adelante).
->>>>>>> 863df041
   dotnet test --blame-hang --blame-crash
-Example: 
-  Timeout the test run when a test takes more than 20 minutes and collect hang dump. 
+Ejemplo 
+  Se agota el tiempo de espera de la ejecución de pruebas cuando una prueba tarda más de 20 minutos y recopila el volcado de bloqueo. 
   dotnet test --blame-hang-timeout 20min
 </target>
         <note />
