﻿<?xml version="1.0" encoding="utf-8"?>
<xliff xmlns="urn:oasis:names:tc:xliff:document:1.2" xmlns:xsi="http://www.w3.org/2001/XMLSchema-instance" version="1.2" xsi:schemaLocation="urn:oasis:names:tc:xliff:document:1.2 xliff-core-1.2-transitional.xsd">
  <file datatype="xml" source-language="en" target-language="it" original="../LocalizableStrings.resx">
    <body>
      <trans-unit id="AppFullName">
        <source>.NET Test Driver</source>
        <target state="translated">Driver di test .NET</target>
        <note />
      </trans-unit>
      <trans-unit id="AppDescription">
        <source>Test Driver for the .NET Platform</source>
        <target state="translated">Driver di test per la piattaforma .NET</target>
        <note />
      </trans-unit>
      <trans-unit id="CmdBlameCrashCollectAlwaysDescription">
        <source>Enables collecting crash dump on expected as well as unexpected testhost exit.</source>
        <target state="translated">Abilita la raccolta del dump di arresto anomalo in caso di chiusura prevista e imprevista dell'host di test.</target>
        <note />
      </trans-unit>
      <trans-unit id="CmdBlameCrashDescription">
        <source>Runs the tests in blame mode and collects a crash dump when the test host exits unexpectedly. This option depends on the version of .NET used, the type of error, and the operating system.
  
For exceptions in managed code, a dump will be automatically collected on .NET 5.0 and later versions. It will generate a dump for testhost or any child process that also ran on .NET 5.0 and crashed. Crashes in native code will not generate a dump. This option works on Windows, macOS, and Linux.

Crash dumps in native code, or when targetting .NET Framework, or .NET Core 3.1 and earlier versions, can only be collected on Windows, by using Procdump. A directory that contains procdump.exe and procdump64.exe must be in the PATH or PROCDUMP_PATH environment variable.

The tools can be downloaded here: https://docs.microsoft.com/sysinternals/downloads/procdump
  
To collect a crash dump from a native application running on .NET 5.0 or later, the usage of Procdump can be forced by setting the VSTEST_DUMP_FORCEPROCDUMP environment variable to 1.

Implies --blame.</source>
<<<<<<< HEAD
        <target state="new">Runs the tests in blame mode and collects a crash dump when the test host exits unexpectedly. This option depends on the version of .NET used, the type of error, and the operating system.
  
For exceptions in managed code, a dump will be automatically collected on .NET 5.0 and later versions. It will generate a dump for testhost or any child process that also ran on .NET 5.0 and crashed. Crashes in native code will not generate a dump. This option works on Windows, macOS, and Linux.

Crash dumps in native code, or when targetting .NET Framework, or .NET Core 3.1 and earlier versions, can only be collected on Windows, by using Procdump. A directory that contains procdump.exe and procdump64.exe must be in the PATH or PROCDUMP_PATH environment variable.

The tools can be downloaded here: https://docs.microsoft.com/sysinternals/downloads/procdump
  
To collect a crash dump from a native application running on .NET 5.0 or later, the usage of Procdump can be forced by setting the VSTEST_DUMP_FORCEPROCDUMP environment variable to 1.

Implies --blame.</target>
=======
        <target state="needs-review-translation">Esegue i test in modalità di segnalazione errore e abilita la raccolta del dump di arresto anomalo del sistema in caso di chiusura imprevista dell'host di test. 
Questa opzione è attualmente supportata in Windows e richiede la presenza di procdump.exe e procdump64.exe in PATH.
In alternativa, è necessario impostare la variabile di ambiente PROCDUMP_PATH in modo che punti a una directory che contiene procdump.exe e procdump64.exe. 
È possibile scaricare gli strumenti dall'articolo seguente: https://docs.microsoft.com/sysinternals/downloads/procdump 
Implica --blame.</target>
>>>>>>> 863df041
        <note />
      </trans-unit>
      <trans-unit id="CmdBlameCrashDumpTypeDescription">
        <source>The type of crash dump to be collected. Supported values are full (default) and mini. Implies --blame-crash.</source>
<<<<<<< HEAD
        <target state="new">The type of crash dump to be collected. Supported values are full (default) and mini. Implies --blame-crash.</target>
=======
        <target state="needs-review-translation">Tipo di dump di arresto anomalo del sistema da raccogliere. Implica --blame-crash.</target>
>>>>>>> 863df041
        <note />
      </trans-unit>
      <trans-unit id="CmdBlameHangDescription">
        <source>Run the tests in blame mode and enables collecting hang dump when test exceeds the given timeout. Implies --blame-hang.</source>
        <target state="translated">Esegue i test in modalità di segnalazione errore e abilita la raccolta del dump di blocco quando il test supera il timeout specificato. Implica --blame-hang.</target>
        <note />
      </trans-unit>
      <trans-unit id="CmdBlameHangDumpTypeDescription">
        <source>The type of crash dump to be collected. The supported values are full (default), mini, and none. When 'none' is used then test host is terminated on timeout, but no dump is collected. Implies --blame-hang.</source>
<<<<<<< HEAD
        <target state="new">The type of crash dump to be collected. The supported values are full (default), mini, and none. When 'none' is used then test host is terminated on timeout, but no dump is collected. Implies --blame-hang.</target>
=======
        <target state="needs-review-translation">Tipo del dump di arresto anomalo da raccogliere. Quando è impostato su None, viene usato quando l'host di test viene terminato al raggiungimento del timeout, ma non viene raccolto alcun dump. Implica --blame-hang.</target>
>>>>>>> 863df041
        <note />
      </trans-unit>
      <trans-unit id="CmdBlameHangTimeoutDescription">
        <source>Per-test timeout, after which hang dump is triggered and the testhost process is terminated. Default is 1h.
<<<<<<< HEAD
The timeout value is specified in the following format: 1.5h / 90m / 5400s / 5400000ms. When no unit is used (e.g. 5400000), the value is assumed to be in milliseconds.
When used together with data driven tests, the timeout behavior depends on the test adapter used. For xUnit, NUnit and MSTest 2.2.4+ the timeout is renewed after every test case,
For MSTest before 2.2.4, the timeout is used for all testcases.</source>
        <target state="new">Per-test timeout, after which hang dump is triggered and the testhost process is terminated. Default is 1h.
The timeout value is specified in the following format: 1.5h / 90m / 5400s / 5400000ms. When no unit is used (e.g. 5400000), the value is assumed to be in milliseconds.
When used together with data driven tests, the timeout behavior depends on the test adapter used. For xUnit, NUnit and MSTest 2.2.4+ the timeout is renewed after every test case,
For MSTest before 2.2.4, the timeout is used for all testcases.</target>
=======
The timeout value is specified in the following format: 1.5h / 90m / 5400s / 5400000ms. When no unit is used (e.g. 5400000), the value is assumed to be in milliseconds.
When used together with data driven tests, the timeout behavior depends on the test adapter used. For xUnit, NUnit and MSTest 2.2.4+ the timeout is renewed after every test case,
For MSTest before 2.2.4, the timeout is used for all testcases.</source>
        <target state="needs-review-translation">Timeout per singolo test dopo il quale viene attivato il dump di blocco e il processo dell'host di test viene terminato. 
Il valore di timeout viene specificato nel formato seguente: 1.5h / 90m / 5400s / 5400000ms. Quando non viene usata alcuna unità (ad esempio 5400000), si presuppone che il valore sia espresso in millisecondi.
Se viene usato insieme a test basati sui dati, il comportamento di timeout dipende dall'adattatore di test usato. Per xUnit e NUnit il timeout viene rinnovato dopo ogni test case.
Per MSTest il timeout viene usato per tutti i test case.
Questa opzione è attualmente supportata solo in Windows insieme a netcoreapp2.1 e versioni successive, nonché in Linux con netcoreapp3.1 e versioni successive. OSX e la piattaforma UWP non sono supportati.</target>
>>>>>>> 863df041
        <note />
      </trans-unit>
      <trans-unit id="CmdEnvironmentVariableDescription">
        <source>Sets the value of an environment variable. 
Creates the variable if it does not exist, overrides if it does. 
This will force the tests to be run in an isolated process. 
This argument can be specified multiple times to provide multiple variables.

Examples:
-e VARIABLE=abc
-e VARIABLE="value with spaces"
-e VARIABLE="value;seperated with;semicolons"
-e VAR1=abc -e VAR2=def -e VAR3=ghi
</source>
        <target state="translated">Imposta il valore di una variabile di ambiente. 
Crea la variabile se non esiste e la sostituisce se esiste. 
In questo modo forza l'esecuzione dei test in un processo isolato. 
È possibile specificare più volte questo argomento per fornire più variabili.

Esempi:
-e VARIABLE=abc
-e VARIABLE="valore con spazi"
-e VARIABLE="valore;delimitato da;punti e virgola"
-e VAR1=abc -e VAR2=def -e VAR3=ghi
</target>
        <note />
      </trans-unit>
      <trans-unit id="CmdEnvironmentVariableExpression">
        <source>NAME="VALUE"</source>
        <target state="translated">NAME="VALORE"</target>
        <note />
      </trans-unit>
      <trans-unit id="CmdNoLogo">
        <source>Run test(s), without displaying Microsoft Testplatform banner</source>
        <target state="translated">Esegui test senza visualizzare il banner di Microsoft Testplatform</target>
        <note />
      </trans-unit>
      <trans-unit id="CmdSettingsFile">
        <source>SETTINGS_FILE</source>
        <target state="translated">SETTINGS_FILE</target>
        <note />
      </trans-unit>
      <trans-unit id="CmdSettingsDescription">
        <source>The settings file to use when running tests.</source>
        <target state="translated">File di impostazioni da usare durante l'esecuzione dei test.</target>
        <note />
      </trans-unit>
      <trans-unit id="CmdListTestsDescription">
        <source>List the discovered tests instead of running the tests.</source>
        <target state="translated">Elenca i testi individuati invece di eseguirli.</target>
        <note />
      </trans-unit>
      <trans-unit id="CmdTestCaseFilterExpression">
        <source>EXPRESSION</source>
        <target state="translated">EXPRESSION</target>
        <note />
      </trans-unit>
      <trans-unit id="CmdTestCaseFilterDescription">
        <source>Run tests that match the given expression.
                                        Examples:
                                        Run tests with priority set to 1: --filter "Priority = 1"
                                        Run a test with the specified full name: --filter "FullyQualifiedName=Namespace.ClassName.MethodName"
                                        Run tests that contain the specified name: --filter "FullyQualifiedName~Namespace.Class"
                                        See https://aka.ms/vstest-filtering for more information on filtering support.
                                        </source>
        <target state="translated">Esegue i test corrispondenti all'espressione specificata.
                                        Esempi:
                                        Consente di eseguire test con priorità impostata su 1: --filter "Priority = 1"
                                        Consente di eseguire un test con il nome completo specificato: --filter "FullyQualifiedName=Namespace.ClassName.MethodName"
                                        Consente di eseguire test che contengono il nome specificato: --filter "FullyQualifiedName~Namespace.Class"
                                        Per altre informazioni sul supporto dei filtri, vedere https://aka.ms/vstest-filtering.
                                        </target>
        <note />
      </trans-unit>
      <trans-unit id="CmdTestAdapterPathDescription">
        <source>The path to the custom adapters to use for the test run.</source>
        <target state="translated">Percorso degli adattatori personalizzati da usare per l'esecuzione dei test.</target>
        <note />
      </trans-unit>
      <trans-unit id="CmdLoggerOption">
        <source>LOGGER</source>
        <target state="translated">LOGGER</target>
        <note />
      </trans-unit>
      <trans-unit id="CmdLoggerDescription">
        <source>The logger to use for test results.
                                        Examples:
                                        Log in trx format using a unique file name: --logger trx
                                        Log in trx format using the specified file name: --logger "trx;LogFileName=&lt;TestResults.trx&gt;"
                                        See https://aka.ms/vstest-report for more information on logger arguments.</source>
        <target state="translated">Logger da usare per i risultati dei test.
                                        Esempi:
                                        Log in formato trx con nome file univoco: --logger trx
                                        Log in formato trx con il nome file specificato: --logger "trx;LogFileName=&lt;TestResults.trx&gt;"
                                        Per altre informazioni sugli argomenti del logger, vedere https://aka.ms/vstest-report.</target>
        <note />
      </trans-unit>
      <trans-unit id="CmdOutputDir">
        <source>OUTPUT_DIR</source>
        <target state="translated">OUTPUT_DIR</target>
        <note />
      </trans-unit>
      <trans-unit id="CmdOutputDescription">
        <source>The output directory to place built artifacts in.</source>
        <target state="translated">Directory di output in cui inserire gli artefatti compilati.</target>
        <note />
      </trans-unit>
      <trans-unit id="CmdPathToLogFile">
        <source>LOG_FILE</source>
        <target state="translated">LOG_FILE</target>
        <note />
      </trans-unit>
      <trans-unit id="CmdPathTologFileDescription">
        <source>Enable verbose logging to the specified file.</source>
        <target state="translated">Abilita la registrazione dettagliata nel file specificato.</target>
        <note />
      </trans-unit>
      <trans-unit id="CmdNoBuildDescription">
        <source>Do not build the project before testing. Implies --no-restore.</source>
        <target state="translated">Non compila il progetto prima del test. Implica --no-restore.</target>
        <note />
      </trans-unit>
      <trans-unit id="CmdTestAdapterPath">
        <source>ADAPTER_PATH</source>
        <target state="translated">ADAPTER_PATH</target>
        <note />
      </trans-unit>
      <trans-unit id="CmdResultsDirectoryDescription">
        <source>The directory where the test results will be placed.
The specified directory will be created if it does not exist.</source>
        <target state="translated">Directory in cui verranno inseriti i risultati del test.
Se non esiste, la directory specificata verrà creata.</target>
        <note />
      </trans-unit>
      <trans-unit id="CmdPathToResultsDirectory">
        <source>RESULTS_DIR</source>
        <target state="translated">RESULTS_DIR</target>
        <note />
      </trans-unit>
      <trans-unit id="CrashDumpTypeArgumentName">
        <source>DUMP_TYPE</source>
        <target state="needs-review-translation">DUMP_TYPE</target>
        <note />
      </trans-unit>
      <trans-unit id="HangDumpTypeArgumentName">
        <source>DUMP_TYPE</source>
        <target state="needs-review-translation">DUMP_TYPE</target>
        <note />
      </trans-unit>
      <trans-unit id="HangTimeoutArgumentName">
        <source>TIMESPAN</source>
        <target state="translated">TIMESPAN</target>
        <note />
      </trans-unit>
      <trans-unit id="IgnoredArgumentsMessage">
        <source>The following arguments have been ignored : "{0}"</source>
        <target state="translated">Gli argomenti seguenti sono stati ignorati: "{0}"</target>
        <note />
      </trans-unit>
      <trans-unit id="RunSettingsArgumentsDescription">
        <source>

RunSettings arguments:
  Arguments to pass as RunSettings configurations. Arguments are specified as '[name]=[value]' pairs after "-- " (note the space after --). 
  Use a space to separate multiple '[name]=[value]' pairs.
  See https://aka.ms/vstest-runsettings-arguments for more information on RunSettings arguments.
  Example: dotnet test -- MSTest.DeploymentEnabled=false MSTest.MapInconclusiveToFailed=True</source>
        <target state="translated">

Argomenti di RunSettings:
  Argomenti da passare come configurazioni di RunSettings. È possibile specificare gli argomenti come coppie '[nome]=[valore]' dopo "-- " (notare lo spazio dopo --). 
  Usare uno spazio per separare più coppie '[nome]=[valore]'.
  Per altre informazioni sugli argomenti di RunSettings, vedere: https://aka.ms/vstest-runsettings-arguments
  Esempio: dotnet test -- MSTest.DeploymentEnabled=false MSTest.MapInconclusiveToFailed=True</target>
        <note />
      </trans-unit>
      <trans-unit id="cmdCollectFriendlyName">
        <source>DATA_COLLECTOR_NAME</source>
        <target state="translated">DATA_COLLECTOR_NAME</target>
        <note />
      </trans-unit>
      <trans-unit id="cmdCollectDescription">
        <source>The friendly name of the data collector to use for the test run.
                                        More info here: https://aka.ms/vstest-collect</source>
        <target state="translated">Nome descrittivo dell'agente di raccolta dati da usare per l'esecuzione dei test.
                                        Per altre informazioni, vedere: https://aka.ms/vstest-collect</target>
        <note />
      </trans-unit>
      <trans-unit id="CmdBlameDescription">
        <source>Runs the tests in blame mode. This option is helpful in isolating problematic tests that cause the test host to crash or hang, but it does not create a memory dump by default. 

When a crash is detected, it creates an sequence file in TestResults/guid/guid_Sequence.xml that captures the order of tests that were run before the crash.

Based on the additional settings, hang dump or crash dump can also be collected.

Example: 
  Timeout the test run when test takes more than the default timeout of 1 hour, and collect crash dump when the test host exits unexpectedly. 
  (Crash dumps require additional setup, see below.)
  dotnet test --blame-hang --blame-crash
Example: 
  Timeout the test run when a test takes more than 20 minutes and collect hang dump. 
  dotnet test --blame-hang-timeout 20min
</source>
<<<<<<< HEAD
        <target state="new">Runs the tests in blame mode. This option is helpful in isolating problematic tests that cause the test host to crash or hang, but it does not create a memory dump by default. 

When a crash is detected, it creates an sequence file in TestResults/guid/guid_Sequence.xml that captures the order of tests that were run before the crash.

Based on the additional settings, hang dump or crash dump can also be collected.

Example: 
  Timeout the test run when test takes more than the default timeout of 1 hour, and collect crash dump when the test host exits unexpectedly. 
  (Crash dumps require additional setup, see below.)
=======
        <target state="needs-review-translation">Esegue i test in modalità di segnalazione errore. Questa opzione è utile per isolare test problematici che causano l'arresto anomalo o il blocco dell'host di test. 
Quando viene rilevato un arresto anomalo, crea in TestResults/guid/guid_Sequence.xml un file di sequenza che acquisisce l'ordine dei test eseguiti prima dell'arresto anomalo.
Sulla base di impostazioni aggiuntive, possono essere raccolti anche i dump di blocco o di arresto anomalo.
Esempio: 
  Timeout dell'esecuzione dei test quando il test impiega più del timeout predefinito di un'ora e raccoglie il dump di arresto anomalo in caso di chiusura imprevista dell'host di test. 
  Per i dump di arresto anomalo è richiesta una configurazione aggiuntiva. Vedere di seguito.
>>>>>>> 863df041
  dotnet test --blame-hang --blame-crash
Example: 
  Timeout the test run when a test takes more than 20 minutes and collect hang dump. 
  dotnet test --blame-hang-timeout 20min
</target>
        <note />
      </trans-unit>
      <trans-unit id="FrameworkOptionDescription">
        <source>The target framework to run tests for. The target framework must also be specified in the project file.</source>
        <target state="translated">Framework di destinazione per cui eseguire i test. Il framework di destinazione deve essere specificato anche nel file di progetto.</target>
        <note />
      </trans-unit>
      <trans-unit id="ConfigurationOptionDescription">
        <source>The configuration to use for running tests. The default for most projects is 'Debug'.</source>
        <target state="translated">Configurazione da usare per eseguire i test. L'impostazione predefinita per la maggior parte dei progetti è 'Debug'.</target>
        <note />
      </trans-unit>
      <trans-unit id="RuntimeOptionDescription">
        <source>The target runtime to test for.</source>
        <target state="translated">Runtime di destinazione per cui eseguire il test.</target>
        <note />
      </trans-unit>
    </body>
  </file>
</xliff><|MERGE_RESOLUTION|>--- conflicted
+++ resolved
@@ -29,34 +29,16 @@
 To collect a crash dump from a native application running on .NET 5.0 or later, the usage of Procdump can be forced by setting the VSTEST_DUMP_FORCEPROCDUMP environment variable to 1.
 
 Implies --blame.</source>
-<<<<<<< HEAD
-        <target state="new">Runs the tests in blame mode and collects a crash dump when the test host exits unexpectedly. This option depends on the version of .NET used, the type of error, and the operating system.
-  
-For exceptions in managed code, a dump will be automatically collected on .NET 5.0 and later versions. It will generate a dump for testhost or any child process that also ran on .NET 5.0 and crashed. Crashes in native code will not generate a dump. This option works on Windows, macOS, and Linux.
-
-Crash dumps in native code, or when targetting .NET Framework, or .NET Core 3.1 and earlier versions, can only be collected on Windows, by using Procdump. A directory that contains procdump.exe and procdump64.exe must be in the PATH or PROCDUMP_PATH environment variable.
-
-The tools can be downloaded here: https://docs.microsoft.com/sysinternals/downloads/procdump
-  
-To collect a crash dump from a native application running on .NET 5.0 or later, the usage of Procdump can be forced by setting the VSTEST_DUMP_FORCEPROCDUMP environment variable to 1.
-
-Implies --blame.</target>
-=======
         <target state="needs-review-translation">Esegue i test in modalità di segnalazione errore e abilita la raccolta del dump di arresto anomalo del sistema in caso di chiusura imprevista dell'host di test. 
 Questa opzione è attualmente supportata in Windows e richiede la presenza di procdump.exe e procdump64.exe in PATH.
 In alternativa, è necessario impostare la variabile di ambiente PROCDUMP_PATH in modo che punti a una directory che contiene procdump.exe e procdump64.exe. 
 È possibile scaricare gli strumenti dall'articolo seguente: https://docs.microsoft.com/sysinternals/downloads/procdump 
 Implica --blame.</target>
->>>>>>> 863df041
         <note />
       </trans-unit>
       <trans-unit id="CmdBlameCrashDumpTypeDescription">
         <source>The type of crash dump to be collected. Supported values are full (default) and mini. Implies --blame-crash.</source>
-<<<<<<< HEAD
-        <target state="new">The type of crash dump to be collected. Supported values are full (default) and mini. Implies --blame-crash.</target>
-=======
         <target state="needs-review-translation">Tipo di dump di arresto anomalo del sistema da raccogliere. Implica --blame-crash.</target>
->>>>>>> 863df041
         <note />
       </trans-unit>
       <trans-unit id="CmdBlameHangDescription">
@@ -66,24 +48,11 @@
       </trans-unit>
       <trans-unit id="CmdBlameHangDumpTypeDescription">
         <source>The type of crash dump to be collected. The supported values are full (default), mini, and none. When 'none' is used then test host is terminated on timeout, but no dump is collected. Implies --blame-hang.</source>
-<<<<<<< HEAD
-        <target state="new">The type of crash dump to be collected. The supported values are full (default), mini, and none. When 'none' is used then test host is terminated on timeout, but no dump is collected. Implies --blame-hang.</target>
-=======
         <target state="needs-review-translation">Tipo del dump di arresto anomalo da raccogliere. Quando è impostato su None, viene usato quando l'host di test viene terminato al raggiungimento del timeout, ma non viene raccolto alcun dump. Implica --blame-hang.</target>
->>>>>>> 863df041
         <note />
       </trans-unit>
       <trans-unit id="CmdBlameHangTimeoutDescription">
         <source>Per-test timeout, after which hang dump is triggered and the testhost process is terminated. Default is 1h.
-<<<<<<< HEAD
-The timeout value is specified in the following format: 1.5h / 90m / 5400s / 5400000ms. When no unit is used (e.g. 5400000), the value is assumed to be in milliseconds.
-When used together with data driven tests, the timeout behavior depends on the test adapter used. For xUnit, NUnit and MSTest 2.2.4+ the timeout is renewed after every test case,
-For MSTest before 2.2.4, the timeout is used for all testcases.</source>
-        <target state="new">Per-test timeout, after which hang dump is triggered and the testhost process is terminated. Default is 1h.
-The timeout value is specified in the following format: 1.5h / 90m / 5400s / 5400000ms. When no unit is used (e.g. 5400000), the value is assumed to be in milliseconds.
-When used together with data driven tests, the timeout behavior depends on the test adapter used. For xUnit, NUnit and MSTest 2.2.4+ the timeout is renewed after every test case,
-For MSTest before 2.2.4, the timeout is used for all testcases.</target>
-=======
 The timeout value is specified in the following format: 1.5h / 90m / 5400s / 5400000ms. When no unit is used (e.g. 5400000), the value is assumed to be in milliseconds.
 When used together with data driven tests, the timeout behavior depends on the test adapter used. For xUnit, NUnit and MSTest 2.2.4+ the timeout is renewed after every test case,
 For MSTest before 2.2.4, the timeout is used for all testcases.</source>
@@ -92,7 +61,6 @@
 Se viene usato insieme a test basati sui dati, il comportamento di timeout dipende dall'adattatore di test usato. Per xUnit e NUnit il timeout viene rinnovato dopo ogni test case.
 Per MSTest il timeout viene usato per tutti i test case.
 Questa opzione è attualmente supportata solo in Windows insieme a netcoreapp2.1 e versioni successive, nonché in Linux con netcoreapp3.1 e versioni successive. OSX e la piattaforma UWP non sono supportati.</target>
->>>>>>> 863df041
         <note />
       </trans-unit>
       <trans-unit id="CmdEnvironmentVariableDescription">
@@ -296,27 +264,15 @@
   Timeout the test run when a test takes more than 20 minutes and collect hang dump. 
   dotnet test --blame-hang-timeout 20min
 </source>
-<<<<<<< HEAD
-        <target state="new">Runs the tests in blame mode. This option is helpful in isolating problematic tests that cause the test host to crash or hang, but it does not create a memory dump by default. 
-
-When a crash is detected, it creates an sequence file in TestResults/guid/guid_Sequence.xml that captures the order of tests that were run before the crash.
-
-Based on the additional settings, hang dump or crash dump can also be collected.
-
-Example: 
-  Timeout the test run when test takes more than the default timeout of 1 hour, and collect crash dump when the test host exits unexpectedly. 
-  (Crash dumps require additional setup, see below.)
-=======
         <target state="needs-review-translation">Esegue i test in modalità di segnalazione errore. Questa opzione è utile per isolare test problematici che causano l'arresto anomalo o il blocco dell'host di test. 
 Quando viene rilevato un arresto anomalo, crea in TestResults/guid/guid_Sequence.xml un file di sequenza che acquisisce l'ordine dei test eseguiti prima dell'arresto anomalo.
 Sulla base di impostazioni aggiuntive, possono essere raccolti anche i dump di blocco o di arresto anomalo.
 Esempio: 
   Timeout dell'esecuzione dei test quando il test impiega più del timeout predefinito di un'ora e raccoglie il dump di arresto anomalo in caso di chiusura imprevista dell'host di test. 
   Per i dump di arresto anomalo è richiesta una configurazione aggiuntiva. Vedere di seguito.
->>>>>>> 863df041
   dotnet test --blame-hang --blame-crash
-Example: 
-  Timeout the test run when a test takes more than 20 minutes and collect hang dump. 
+Esempio: 
+  Timeout dell'esecuzione dei test quando un test impiega più di 20 minuti e raccoglie il dump di blocco. 
   dotnet test --blame-hang-timeout 20min
 </target>
         <note />
