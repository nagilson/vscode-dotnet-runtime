--- conflicted
+++ resolved
@@ -55,13 +55,10 @@
             command.AddOption(NoIncrementalOption);
             command.AddOption(NoDependenciesOption);
             command.AddOption(NoLogoOption);
-<<<<<<< HEAD
             command.AddOption(SelfContainedOption);
             command.AddOption(NoSelfContainedOption);
-=======
-            command.AddOption(CommonOptions.ArchitectureOption());
+			command.AddOption(CommonOptions.ArchitectureOption());
             command.AddOption(CommonOptions.OperatingSystemOption());
->>>>>>> 176b6856
 
             return command;
         }
