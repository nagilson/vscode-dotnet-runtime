<!--
***********************************************************************************************
Microsoft.NET.Sdk.DefaultItems.targets

WARNING:  DO NOT MODIFY this file unless you are knowledgeable about MSBuild and have
          created a backup copy.  Incorrect changes to this file will make it
          impossible to load or build your projects from the command-line or the IDE.

Copyright (c) .NET Foundation. All rights reserved. 
***********************************************************************************************
-->
<Project xmlns="http://schemas.microsoft.com/developer/msbuild/2003">

  <PropertyGroup>
    <MSBuildAllProjects>$(MSBuildAllProjects);$(MSBuildThisFileFullPath)</MSBuildAllProjects>
  </PropertyGroup>

  <PropertyGroup>
   <EnableDefaultItems Condition=" '$(EnableDefaultItems)' == '' ">true</EnableDefaultItems>
   <EnableDefaultCompileItems Condition=" '$(EnableDefaultCompileItems)' == '' ">true</EnableDefaultCompileItems>
    <EnableDefaultEmbeddedResourceItems Condition=" '$(EnableDefaultEmbeddedResourceItems)' == '' ">true</EnableDefaultEmbeddedResourceItems>
    <EnableDefaultNoneItems Condition=" '$(EnableDefaultNoneItems)' == '' ">true</EnableDefaultNoneItems>
  </PropertyGroup>

  <PropertyGroup>    
    <!-- Set DefaultItemExcludes property for items that should be excluded from the default Compile, etc items.
         This is in the .targets because it needs to come after the final BaseOutputPath has been evaluated. -->
    
    <!-- bin folder, by default -->
    <DefaultItemExcludes>$(DefaultItemExcludes);$(BaseOutputPath)/**</DefaultItemExcludes>
    <!-- obj folder, by default -->
    <DefaultItemExcludes>$(DefaultItemExcludes);$(BaseIntermediateOutputPath)/**</DefaultItemExcludes>

    <!-- Various files that should generally always be ignored -->
    <DefaultItemExcludes>$(DefaultItemExcludes);**/*.user</DefaultItemExcludes>
    <DefaultItemExcludes>$(DefaultItemExcludes);**/*.*proj</DefaultItemExcludes>
    <DefaultItemExcludes>$(DefaultItemExcludes);**/*.sln</DefaultItemExcludes>
    <DefaultItemExcludes>$(DefaultItemExcludes);**/*.vssscc</DefaultItemExcludes>
    
    <!-- WARNING: This pattern is there to ignore folders such as .git and .vs, but it will also match items included with a
         relative path outside the project folder (for example "..\Shared\Shared.cs").  So be sure only to apply it to items
         that are in the project folder. -->
    <DefaultItemExcludesInProjectFolder>$(DefaultItemExcludesInProjectFolder);**/.*/**</DefaultItemExcludesInProjectFolder>

    <!-- TODO: Verify why this was originally added and whether we really need it -->
    <DefaultItemExcludes>$(DefaultItemExcludes);packages/**</DefaultItemExcludes>
    
  </PropertyGroup>
<<<<<<< HEAD
  
  <ItemGroup Condition="'$(DisableDefaultRemoves)' != 'true'">
    <Compile Remove="$(DefaultRemoves)" />
    <EmbeddedResource Remove="$(DefaultRemoves)" />
    <None Remove="$(DefaultRemoves)" />
    <Content Remove="$(DefaultRemoves)" />
  </ItemGroup>

  <!-- Set the default versions of the NETStandard.Library or Microsoft.NETCore.App packages to reference.
       The implicit package references themselves are defined in Microsoft.NET.Sdk.props, so that they can be overridden
       in the project file. -->
  <PropertyGroup Condition="'$(TargetFrameworkIdentifier)' == '.NETStandard' And '$(NetStandardImplicitPackageVersion)' == ''">
    <NetStandardImplicitPackageVersion>1.6.1</NetStandardImplicitPackageVersion>
  </PropertyGroup>
  
  <!--
    Determine the NetCoreImplicitPackageVersion and RuntimeFrameworkVersion
    
    The RuntimeFrameworkVersion is the version that is written to the runtimeconfig.json, and is the version of the runtime
    that the app should run on.
    
    If RuntimeFrameworkVersion is not set, then derive the RuntimeFrameworkVersion from the TargetFrameworkVersion,
    and use the latest known version of Microsoft.NETCore.App as the NetCoreAppImplicitPackageVersion, unless that
    property is already set.
    
    If RuntimeFrameworkVersion is set, then use that version for the NetCoreAppImplicitPackageVersion, unless
    NetCoreAppImplicitPackageVersion is already set.
    
  -->

  <Choose>
    <When Condition="'$(TargetFrameworkIdentifier)' == '.NETCoreApp' And '$(RuntimeFrameworkVersion)' == ''">
      <PropertyGroup>
        <!-- Use the version of the framework runtime matching the target framework version-->
        <RuntimeFrameworkVersion>$(_TargetFrameworkVersionWithoutV)</RuntimeFrameworkVersion>
      
        <!-- Normalize RuntimeFrameworkVersion to 3 digits -->
        <RuntimeFrameworkVersion Condition=" $(RuntimeFrameworkVersion.Split('.').Length) == 1">$(RuntimeFrameworkVersion).0.0</RuntimeFrameworkVersion>
        <RuntimeFrameworkVersion Condition=" $(RuntimeFrameworkVersion.Split('.').Length) == 2">$(RuntimeFrameworkVersion).0</RuntimeFrameworkVersion>

        <NetCoreAppImplicitPackageVersion Condition="'$(NetCoreAppImplicitPackageVersion)' == ''">1.1.0</NetCoreAppImplicitPackageVersion>
      </PropertyGroup>
    </When>
    
    <When Condition="'$(TargetFrameworkIdentifier)' == '.NETCoreApp' And '$(RuntimeFrameworkVersion)' != ''">
      <PropertyGroup>
        <NetCoreAppImplicitPackageVersion Condition="'$(NetCoreAppImplicitPackageVersion)' == ''">$(RuntimeFrameworkVersion)</NetCoreAppImplicitPackageVersion>
      </PropertyGroup>
    </When>
  </Choose>

  <UsingTask TaskName="CheckForImplicitPackageReferenceOverrides" AssemblyFile="$(MicrosoftNETBuildTasksAssembly)" />

  <!-- Remove package references with metadata IsImplicitlyDefined = true, if there are other PackageReference items with the same identity -->
  <Target Name="CheckForImplicitPackageReferenceOverrides" BeforeTargets="_GetRestoreProjectStyle;_CheckForInvalidConfigurationAndPlatform;ResolvePackageReferencesDesignTime">
    <PropertyGroup>
      <ImplicitPackageReferenceInformationLink>https://aka.ms/sdkimplicitrefs</ImplicitPackageReferenceInformationLink>
    </PropertyGroup>

    <CheckForImplicitPackageReferenceOverrides
        PackageReferenceItems="@(PackageReference)"
        MoreInformationLink="$(ImplicitPackageReferenceInformationLink)">
      <Output TaskParameter="ItemsToRemove" ItemName="_PackageReferenceToRemove" />
    </CheckForImplicitPackageReferenceOverrides>

    <ItemGroup>
      <!-- Note that the condition here is important, otherwise the Remove will operate based just on item identity and remove all items
           that had duplicates, instead of leaving the ones without IsImplicitlyDefined set to true. -->
      <PackageReference Remove="@(_PackageReferenceToRemove)" Condition="'%(PackageReference.IsImplicitlyDefined)' == 'true' "/>
    </ItemGroup>

  </Target>
  
=======
 
>>>>>>> ace633b1
  <UsingTask TaskName="CheckForDuplicateItems" AssemblyFile="$(MicrosoftNETBuildTasksAssembly)" />

  <Target Name="CheckForDuplicateItems" BeforeTargets="_CheckForInvalidConfigurationAndPlatform">

    <PropertyGroup>
      <DefaultItemsMoreInformationLink>https://aka.ms/sdkimplicititems</DefaultItemsMoreInformationLink>
    </PropertyGroup>

    <CheckForDuplicateItems
      Items="@(Compile)"
      ItemName="Compile"
      DefaultItemsEnabled="$(EnableDefaultItems)"
      DefaultItemsOfThisTypeEnabled="$(EnableDefaultCompileItems)"
      PropertyNameToDisableDefaultItems="EnableDefaultCompileItems"
      MoreInformationLink="$(DefaultItemsMoreInformationLink)"
      />

    <CheckForDuplicateItems
      Items="@(EmbeddedResource)"
      ItemName="EmbeddedResource"
      DefaultItemsEnabled="$(EnableDefaultItems)"
      DefaultItemsOfThisTypeEnabled="$(EnableDefaultEmbeddedResourceItems)"
      PropertyNameToDisableDefaultItems="EnableDefaultEmbeddedResourceItems"
      MoreInformationLink="$(DefaultItemsMoreInformationLink)"
      />
    
    <!-- TODO: Do we check for duplicate content items here, or in the Web SDK? EnableDefaultContentItems isn't defined or used at all by the .NET SDK -->
    <CheckForDuplicateItems
      Items="@(Content)"
      ItemName="Content"
      DefaultItemsEnabled="$(EnableDefaultItems)"
      DefaultItemsOfThisTypeEnabled="$(EnableDefaultContentItems)"
      PropertyNameToDisableDefaultItems="EnableDefaultContentItems"
      MoreInformationLink="$(DefaultItemsMoreInformationLink)"
      />
    
  </Target>
</Project><|MERGE_RESOLUTION|>--- conflicted
+++ resolved
@@ -46,14 +46,6 @@
     <DefaultItemExcludes>$(DefaultItemExcludes);packages/**</DefaultItemExcludes>
     
   </PropertyGroup>
-<<<<<<< HEAD
-  
-  <ItemGroup Condition="'$(DisableDefaultRemoves)' != 'true'">
-    <Compile Remove="$(DefaultRemoves)" />
-    <EmbeddedResource Remove="$(DefaultRemoves)" />
-    <None Remove="$(DefaultRemoves)" />
-    <Content Remove="$(DefaultRemoves)" />
-  </ItemGroup>
 
   <!-- Set the default versions of the NETStandard.Library or Microsoft.NETCore.App packages to reference.
        The implicit package references themselves are defined in Microsoft.NET.Sdk.props, so that they can be overridden
@@ -119,10 +111,7 @@
     </ItemGroup>
 
   </Target>
-  
-=======
- 
->>>>>>> ace633b1
+
   <UsingTask TaskName="CheckForDuplicateItems" AssemblyFile="$(MicrosoftNETBuildTasksAssembly)" />
 
   <Target Name="CheckForDuplicateItems" BeforeTargets="_CheckForInvalidConfigurationAndPlatform">
