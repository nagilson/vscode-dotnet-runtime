﻿<?xml version="1.0" encoding="utf-8"?>
<xliff xmlns="urn:oasis:names:tc:xliff:document:1.2" xmlns:xsi="http://www.w3.org/2001/XMLSchema-instance" version="1.2" xsi:schemaLocation="urn:oasis:names:tc:xliff:document:1.2 xliff-core-1.2-transitional.xsd">
  <file datatype="xml" source-language="en" target-language="ja" original="../Strings.resx">
    <body>
      <trans-unit id="AddResourceWithNonIntegerResource">
        <source>NETSDK1076: AddResource can only be used with integer resource types.</source>
        <target state="translated">NETSDK1076: AddResource は、整数のリソースの種類でのみ使用できます。</target>
        <note>{StrBegin="NETSDK1076: "}</note>
      </trans-unit>
      <trans-unit id="AppConfigRequiresRootConfiguration">
        <source>NETSDK1070: The application configuration file must have root configuration element.</source>
        <target state="translated">NETSDK1070: アプリケーション構成ファイルには、ルート構成要素が必要です。</target>
        <note>{StrBegin="NETSDK1070: "}</note>
      </trans-unit>
      <trans-unit id="AppHostCreationFailedWithRetry">
        <source>NETSDK1113: Failed to create apphost (attempt {0} out of {1}): {2}</source>
        <target state="translated">NETSDK1113: apphost を作成できませんでした ({1} 回中 {0} 回目の試行): {2}</target>
        <note>{StrBegin="NETSDK1113: "}</note>
      </trans-unit>
      <trans-unit id="AppHostCustomizationRequiresWindowsHostWarning">
        <source>NETSDK1074: The application host executable will not be customized because adding resources requires that the build be performed on Windows (excluding Nano Server).</source>
        <target state="translated">NETSDK1074: リソースの追加ではビルドが Windows 上で実行される必要があるため、アプリケーション ホストの実行可能ファイルはカスタマイズされません (Nano Server を除く)。</target>
        <note>{StrBegin="NETSDK1074: "}</note>
      </trans-unit>
      <trans-unit id="AppHostHasBeenModified">
        <source>NETSDK1029: Unable to use '{0}' as application host executable as it does not contain the expected placeholder byte sequence '{1}' that would mark where the application name would be written.</source>
        <target state="translated">NETSDK1029: '{0}' は、本来アプリケーション名が書き込まれる場所を示す、必要なプレースホルダー バイト シーケンス '{1}' が含まれていないため、実行可能アプリケーション ホストとして使用できません。</target>
        <note>{StrBegin="NETSDK1029: "}</note>
      </trans-unit>
      <trans-unit id="AppHostNotWindows">
        <source>NETSDK1078: Unable to use '{0}' as application host executable because it's not a Windows PE file.</source>
        <target state="translated">NETSDK1078: Windows PE ファイルではないため、'{0}' をアプリケーション ホストの実行可能ファイルとして使用することはできません。</target>
        <note>{StrBegin="NETSDK1078: "}</note>
      </trans-unit>
      <trans-unit id="AppHostNotWindowsCLI">
        <source>NETSDK1072: Unable to use '{0}' as application host executable because it's not a Windows executable for the CUI (Console) subsystem.</source>
        <target state="translated">NETSDK1072: CUI (コンソール) サブシステム用の Windows 実行可能ファイルではないため、'{0}' をアプリケーション ホストの実行可能ファイルとして使用することはできません。</target>
        <note>{StrBegin="NETSDK1072: "}</note>
      </trans-unit>
      <trans-unit id="AspNetCoreAllNotSupported">
        <source>NETSDK1079: The Microsoft.AspNetCore.All package is not supported when targeting .NET Core 3.0 or higher.  A FrameworkReference to Microsoft.AspNetCore.App should be used instead, and will be implicitly included by Microsoft.NET.Sdk.Web.</source>
        <target state="translated">NETSDK1079: .NET Core 3.0 以上がターゲットの場合、Microsoft.AspNetCore.All パッケージはサポートされていません。代わりに Microsoft.AspNetCore.App への FrameworkReference を使用する必要があり、これは Microsoft.NET.Sdk.Web によって暗黙的に含まれます。</target>
        <note>{StrBegin="NETSDK1079: "}</note>
      </trans-unit>
      <trans-unit id="AspNetCoreUsesFrameworkReference">
        <source>NETSDK1080: A PackageReference to Microsoft.AspNetCore.App is not necessary when targeting .NET Core 3.0 or higher. If Microsoft.NET.Sdk.Web is used, the shared framework will be referenced automatically. Otherwise, the PackageReference should be replaced with a FrameworkReference.</source>
        <target state="translated">NETSDK1080: .NET Core 3.0 以上がターゲットの場合、Microsoft.AspNetCore.App への PackageReference は必要ありません。Microsoft.NET.Sdk.Web が使用される場合、この共有フレームワークは自動的に参照されます。そうでない場合、PackageReference を FrameworkReference で置き換える必要があります。</target>
        <note>{StrBegin="NETSDK1080: "}</note>
      </trans-unit>
      <trans-unit id="AssetPreprocessorMustBeConfigured">
        <source>NETSDK1017: Asset preprocessor must be configured before assets are processed.</source>
        <target state="translated">NETSDK1017: 資産を処理する前に、資産プリプロセッサを構成する必要があります。</target>
        <note>{StrBegin="NETSDK1017: "}</note>
      </trans-unit>
      <trans-unit id="AssetsFileMissingRuntimeIdentifier">
        <source>NETSDK1047: Assets file '{0}' doesn't have a target for '{1}'. Ensure that restore has run and that you have included '{2}' in the TargetFrameworks for your project. You may also need to include '{3}' in your project's RuntimeIdentifiers.</source>
        <target state="translated">NETSDK1047: 資産ファイル '{0}' に '{1}' のターゲットがありません。復元が実行されたこと、および '{2}' がプロジェクトの TargetFrameworks に含まれていることを確認してください。プロジェクトの RuntimeIdentifiers に '{3}' を組み込む必要が生じる可能性もあります。</target>
        <note>{StrBegin="NETSDK1047: "}</note>
      </trans-unit>
      <trans-unit id="AssetsFileMissingTarget">
        <source>NETSDK1005: Assets file '{0}' doesn't have a target for '{1}'. Ensure that restore has run and that you have included '{2}' in the TargetFrameworks for your project.</source>
        <target state="translated">NETSDK1005: 資産ファイル '{0}' に '{1}' のターゲットがありません。復元が実行されたことと、'{2}' がプロジェクトの TargetFrameworks に含まれていることを確認してください。</target>
        <note>{StrBegin="NETSDK1005: "}</note>
      </trans-unit>
      <trans-unit id="AssetsFileNotFound">
        <source>NETSDK1004: Assets file '{0}' not found. Run a NuGet package restore to generate this file.</source>
        <target state="translated">NETSDK1004: 資産ファイル '{0}' が見つかりません。NuGet パッケージの復元を実行して、このファイルを生成してください。</target>
        <note>{StrBegin="NETSDK1004: "}</note>
      </trans-unit>
      <trans-unit id="AssetsFileNotSet">
        <source>NETSDK1063: The path to the project assets file was not set. Run a NuGet package restore to generate this file.</source>
        <target state="translated">NETSDK1063: プロジェクト資産ファイルのパスが設定されていません。NuGet パッケージの復元を実行して、このファイルを生成してください。</target>
        <note>{StrBegin="NETSDK1063: "}</note>
      </trans-unit>
      <trans-unit id="AssetsFilePathNotRooted">
        <source>NETSDK1006: Assets file path '{0}' is not rooted. Only full paths are supported.</source>
        <target state="translated">NETSDK1006: 資産ファイル パス '{0}' にルートが指定されていません。完全パスのみがサポートされます。</target>
        <note>{StrBegin="NETSDK1006: "}</note>
      </trans-unit>
      <trans-unit id="AtLeastOneTargetFrameworkMustBeSpecified">
        <source>NETSDK1001: At least one possible target framework must be specified.</source>
        <target state="translated">NETSDK1001: 可能性のあるターゲット フレームワークを少なくとも 1 つ指定する必要があります。</target>
        <note>{StrBegin="NETSDK1001: "}</note>
      </trans-unit>
      <trans-unit id="CannotEmbedClsidMapIntoComhost">
        <source>NETSDK1092: The CLSIDMap cannot be embedded on the COM host because adding resources requires that the build be performed on Windows (excluding Nano Server).</source>
        <target state="translated">NETSDK1092: リソースの追加にはビルドが Windows 上で実行されることが要求されるため、CLSIDMap を COM ホストに埋め込むことはできません (Nano Server を除く)。</target>
        <note>{StrBegin="NETSDK1092: "}</note>
      </trans-unit>
      <trans-unit id="CannotFindApphostForRid">
        <source>NETSDK1065: Cannot find app host for {0}. {0} could be an invalid runtime identifier (RID). For more information about RID, see https://aka.ms/rid-catalog.</source>
        <target state="translated">NETSDK1065: {0} のアプリ ホストが見つかりません。{0} は無効なランタイム識別子 (RID) である可能性があります。RID の詳細については、https://aka.ms/rid-catalog をご覧ください。</target>
        <note>{StrBegin="NETSDK1065: "}</note>
      </trans-unit>
      <trans-unit id="CannotFindComhost">
        <source>NETSDK1091: Unable to find a .NET Core COM host. The .NET Core COM host is only available on .NET Core 3.0 or higher when targeting Windows.</source>
        <target state="translated">NETSDK1091: .NET Core COM ホストが見つかりません。Windows がターゲットの場合、.NET Core COM ホストを利用できるのは .NET Core 3.0 以上の場合のみです。</target>
        <note>{StrBegin="NETSDK1091: "}</note>
      </trans-unit>
      <trans-unit id="CannotFindIjwhost">
        <source>NETSDK1114: Unable to find a .NET Core IJW host. The .NET Core IJW host is only available on .NET Core 3.1 or higher when targeting Windows.</source>
        <target state="translated">NETSDK1114: .NET Core IJW ホストが見つかりません。Windows がターゲットの場合、.NET Core IJW ホストを利用できるのは .NET Core 3.1 以上の場合のみです。</target>
        <note>{StrBegin="NETSDK1114: "}</note>
      </trans-unit>
      <trans-unit id="CannotFindProjectInfo">
        <source>NETSDK1007: Cannot find project info for '{0}'. This can indicate a missing project reference.</source>
        <target state="translated">NETSDK1007: '{0}' のプロジェクト情報が見つかりません。これは、プロジェクト参照がないことを示している可能性があります。</target>
        <note>{StrBegin="NETSDK1007: "}</note>
      </trans-unit>
      <trans-unit id="CannotHaveRuntimeIdentifierPlatformMismatchPlatformTarget">
        <source>NETSDK1032: The RuntimeIdentifier platform '{0}' and the PlatformTarget '{1}' must be compatible.</source>
        <target state="translated">NETSDK1032: RuntimeIdentifier プラットフォーム '{0}' と PlatformTarget '{1}' には互換性が必要です。</target>
        <note>{StrBegin="NETSDK1032: "}</note>
      </trans-unit>
      <trans-unit id="CannotHaveSelfContainedWithoutRuntimeIdentifier">
        <source>NETSDK1031: It is not supported to build or publish a self-contained application without specifying a RuntimeIdentifier. You must either specify a RuntimeIdentifier or set SelfContained to false.</source>
        <target state="translated">NETSDK1031: RuntimeIdentifier を指定せずに自己完結型アプリケーションをビルドおよび公開することはサポートされていません。RuntimeIdentifier を指定するか SelfContained を false に設定する必要があります。</target>
        <note>{StrBegin="NETSDK1031: "}</note>
      </trans-unit>
      <trans-unit id="CannotHaveSingleFileWithoutRuntimeIdentifier">
        <source>NETSDK1097: It is not supported to publish an application to a single-file without specifying a RuntimeIdentifier. You must either specify a RuntimeIdentifier or set PublishSingleFile to false.</source>
        <target state="translated">NETSDK1097: RuntimeIdentifier を指定せずにアプリケーションを単一ファイルに公開することはサポートされていません。RuntimeIdentifier を指定するか、PublishSingleFile を false に設定する必要があります。</target>
        <note>{StrBegin="NETSDK1097: "}</note>
      </trans-unit>
      <trans-unit id="CannotHaveSingleFileWithoutAppHost">
        <source>NETSDK1098: Applications published to a single-file are required to use the application host. You must either set PublishSingleFile to false or set UseAppHost to true.</source>
        <target state="translated">NETSDK1098: 単一ファイルに公開されたアプリケーションでは、アプリケーション ホストを使用する必要があります。PublishSingleFile を false に設定するか、UseAppHost を true に設定する必要があります。</target>
        <note>{StrBegin="NETSDK1098: "}</note>
      </trans-unit>
      <trans-unit id="CannotHaveSingleFileWithoutExecutable">
        <source>NETSDK1099: Publishing to a single-file is only supported for executable applications.</source>
        <target state="translated">NETSDK1099: 単一ファイルへの公開は実行可能アプリケーションに対してのみサポートされています。</target>
        <note>{StrBegin="NETSDK1099: "}</note>
      </trans-unit>
      <trans-unit id="CannotHaveSolutionLevelRuntimeIdentifier">
        <source>NETSDK1134: Building a solution with a specific RuntimeIdentifier is not supported. If you would like to publish for a single RID, specifiy the RID at the individual project level instead.</source>
        <target state="translated">NETSDK1134: 特定の RuntimeIdentifier を使用したソリューションのビルドはサポートされていません。単一の RID に対して発行する場合は、個々のプロジェクト レベルで RID を指定してください。</target>
        <note>{StrBegin="NETSDK1134: "}</note>
      </trans-unit>
      <trans-unit id="CannotHaveSupportedOSPlatformVersionHigherThanTargetPlatformVersion">
        <source>NETSDK1135: SupportedOSPlatformVersion {0} cannot be higher than TargetPlatformVersion {1}.</source>
        <target state="translated">NETSDK1135: SupportedOSPlatformVersion {0} を TargetPlatformVersion {1} より大きくすることはできません。</target>
        <note>{StrBegin="NETSDK1135: "}</note>
      </trans-unit>
      <trans-unit id="CannotIncludeAllContentButNotNativeLibrariesInSingleFile">
        <source>NETSDK1143: Including all content in a single file bundle also includes native libraries. If IncludeAllContentForSelfExtract is true, IncludeNativeLibrariesForSelfExtract must not be false.</source>
        <target state="translated">NETSDK1143: 単一のファイル バンドルにすべてのコンテンツを含めると、ネイティブ ライブラリも含まれます。IncludeAllContentForSelfExtract が true の場合、IncludeNativeLibrariesForSelfExtract を false にすることはできません。</target>
        <note>{StrBegin="NETSDK1143: "}</note>
      </trans-unit>
      <trans-unit id="CannotIncludeSymbolsInSingleFile">
        <source>NETSDK1142: Including symbols in a single file bundle is not supported when publishing for .NET5 or higher.</source>
        <target state="translated">NETSDK1142: .NET5 以降に対してパブリッシュする場合、単一のファイル バンドルにシンボルを含めることはサポートされていません。</target>
        <note>{StrBegin="NETSDK1142: "}</note>
      </trans-unit>
      <trans-unit id="CannotInferTargetFrameworkIdentifierAndVersion">
        <source>NETSDK1013: The TargetFramework value '{0}' was not recognized. It may be misspelled. If not, then the TargetFrameworkIdentifier and/or TargetFrameworkVersion properties must be specified explicitly.</source>
        <target state="translated">NETSDK1013: TargetFramework 値 '{0}' が認識されませんでした。つづりが間違っている可能性があります。間違っていない場合は、TargetFrameworkIdentifier または TargetFrameworkVersion プロパティ (あるいはその両方) を明示的に指定する必要があります。</target>
        <note>{StrBegin="NETSDK1013: "}</note>
      </trans-unit>
      <trans-unit id="CannotUseSelfContainedWithoutAppHost">
        <source>NETSDK1067: Self-contained applications are required to use the application host. Either set SelfContained to false or set UseAppHost to true.</source>
        <target state="translated">NETSDK1067: アプリケーション ホストを使用するには、自己完結型のアプリケーションが必要です。SelfContained を false に設定するか、UseAppHost を true に設定してください。</target>
        <note>{StrBegin="NETSDK1067: "}</note>
      </trans-unit>
      <trans-unit id="CanOnlyHaveSingleFileWithNetCoreApp">
        <source>NETSDK1125: Publishing to a single-file is only supported for netcoreapp target.</source>
        <target state="translated">NETSDK1125: 1 つのファイルへの発行は netcoreapp ターゲットでのみサポートされています。</target>
        <note>{StrBegin="NETSDK1125: "}</note>
      </trans-unit>
      <trans-unit id="ChoosingAssemblyVersion_Info">
        <source>Choosing '{0}' because AssemblyVersion '{1}' is greater than '{2}'.</source>
        <target state="translated">AssemblyVersion '{1}' が '{2}' より大きいため、'{0}' を選択しています。</target>
        <note />
      </trans-unit>
      <trans-unit id="ChoosingCopyLocalArbitrarily_Info">
        <source>Choosing '{0}' arbitrarily as both items are copy-local and have equal file and assembly versions.</source>
        <target state="translated">両方の項目がローカル コピーであり、ファイルとアセンブリのバージョンが等しいため、'{0}' を任意に選択しています。</target>
        <note />
      </trans-unit>
      <trans-unit id="ChoosingFileVersion_Info">
        <source>Choosing '{0}' because file version '{1}' is greater than '{2}'.</source>
        <target state="translated">ファイルのバージョン '{1}' が '{2}' より大きいため、'{0}' を選択しています。</target>
        <note />
      </trans-unit>
      <trans-unit id="ChoosingPlatformItem_Info">
        <source>Choosing '{0}' because it is a platform item.</source>
        <target state="translated">'{0}' はプラットフォーム項目であるため、これを選択しています。</target>
        <note />
      </trans-unit>
      <trans-unit id="ChoosingPreferredPackage_Info">
        <source>Choosing '{0}' because it comes from a package that is preferred.</source>
        <target state="translated">'{0}' は優先されるパッケージからのものであるため、これを選択しています。</target>
        <note />
      </trans-unit>
      <trans-unit id="ClsidMapConflictingGuids">
        <source>NETSDK1089: The '{0}' and '{1}' types have the same CLSID '{2}' set in their GuidAttribute. Each COMVisible class needs to have a distinct guid for their CLSID.</source>
        <target state="translated">NETSDK1089: 型 '{0}' および '{1}' では、GuidAttribute で同じ CLSID '{2}' が設定されています。各 COMVisible クラスでは、CLSID に異なる guid が設定されている必要があります。</target>
        <note>{StrBegin="NETSDK1089: "}
{0} - The first type with the conflicting guid.
{1} - The second type with the conflicting guid.
{2} - The guid the two types have.</note>
      </trans-unit>
      <trans-unit id="ClsidMapExportedTypesRequireExplicitGuid">
        <source>NETSDK1088: The COMVisible class '{0}' must have a GuidAttribute with the CLSID of the class to be made visible to COM in .NET Core.</source>
        <target state="translated">NETSDK1088: COMVisible クラス '{0}' を .NET Core 内の COM に対して参照可能にするには、クラスの CLSID を持つ GuidAttribute を含める必要があります。</target>
        <note>{StrBegin="NETSDK1088: "}
{0} - The ComVisible class that doesn't have a GuidAttribute on it.</note>
      </trans-unit>
      <trans-unit id="ClsidMapInvalidAssembly">
        <source>NETSDK1090: The supplied assembly '{0}' is not valid. Cannot generate a CLSIDMap from it.</source>
        <target state="translated">NETSDK1090: 指定されたアセンブリ '{0}' が無効です。CLSIDMap を生成できません。</target>
        <note>{StrBegin="NETSDK1090: "}
{0} - The path to the invalid assembly.</note>
      </trans-unit>
      <trans-unit id="CompressionInSingleFileRequires60">
        <source>NETSDK1164: Compression in a single file bundle is only supported when publishing for .NET6 or higher.</source>
        <target state="new">NETSDK1164: Compression in a single file bundle is only supported when publishing for .NET6 or higher.</target>
        <note>{StrBegin="NETSDK1142: "}</note>
      </trans-unit>
      <trans-unit id="CompressionInSingleFileRequiresSelfContained">
        <source>NETSDK1164: Compression in a single file bundle is only supported when publishing a self-contained application.</source>
        <target state="new">NETSDK1164: Compression in a single file bundle is only supported when publishing a self-contained application.</target>
        <note>{StrBegin="NETSDK1142: "}</note>
      </trans-unit>
      <trans-unit id="ConflictingRuntimePackInformation">
        <source>NETSDK1133: There was conflicting information about runtime packs available for {0}:
{1}</source>
        <target state="translated">NETSDK1133: {0} で使用可能なランタイム パックの情報が競合しています:
{1}</target>
        <note>{StrBegin="NETSDK1133: "}</note>
      </trans-unit>
      <trans-unit id="ContentItemDoesNotProvideOutputPath">
        <source>NETSDK1014: Content item for '{0}' sets '{1}', but does not provide  '{2}' or '{3}'.</source>
        <target state="translated">NETSDK1014: '{0}' のコンテンツ項目で '{1}' が設定されていますが、'{2}' または '{3}' は指定されていません。</target>
        <note>{StrBegin="NETSDK1014: "}</note>
      </trans-unit>
      <trans-unit id="ContentPreproccessorParameterRequired">
        <source>NETSDK1010: The '{0}' task must be given a value for parameter '{1}' in order to consume preprocessed content.</source>
        <target state="translated">NETSDK1010: 前処理されたコンテンツを使用するためには、パラメーター '{1}' の値を '{0}' タスクに指定する必要があります。</target>
        <note>{StrBegin="NETSDK1010: "}</note>
      </trans-unit>
      <trans-unit id="CouldNotDetermineWinner_DoesNotExist_Info">
        <source>Could not determine winner because '{0}' does not exist.</source>
        <target state="translated">'{0}' が存在しないため勝者を判別できませんでした。</target>
        <note />
      </trans-unit>
      <trans-unit id="CouldNotDetermineWinner_EqualVersions_Info">
        <source>Could not determine winner due to equal file and assembly versions.</source>
        <target state="translated">ファイルとアセンブリのバージョンが等しいため、勝者を判別できませんでした。</target>
        <note />
      </trans-unit>
      <trans-unit id="CouldNotDetermineWinner_NoFileVersion_Info">
        <source>Could not determine a winner because '{0}' has no file version.</source>
        <target state="translated">'{0}' にファイルのバージョンがないため勝者を判別できませんでした。</target>
        <note />
      </trans-unit>
      <trans-unit id="CouldNotDetermineWinner_NotAnAssembly_Info">
        <source>Could not determine a winner because '{0}' is not an assembly.</source>
        <target state="translated">'{0}' がアセンブリでないため勝者を判別できませんでした。</target>
        <note />
      </trans-unit>
      <trans-unit id="CouldNotLoadPlatformManifest">
        <source>NETSDK1042: Could not load PlatformManifest from '{0}' because it did not exist.</source>
        <target state="translated">NETSDK1042: 存在しなかったため、'{0}' から PlatformManifest を読み込めませんでした。</target>
        <note>{StrBegin="NETSDK1042: "}</note>
      </trans-unit>
      <trans-unit id="CppRequiresTFMVersion31">
        <source>NETSDK1120: C++/CLI projects targeting .NET Core require a target framework of at least 'netcoreapp3.1'.</source>
        <target state="translated">NETSDK1120: .NET Core をターゲットとする C++/CLI プロジェクトには、少なくとも 'netcoreapp 3.1' のターゲット フレームワークが必要です。</target>
        <note>{StrBegin="NETSDK1120: "}</note>
      </trans-unit>
      <trans-unit id="Crossgen2MissingRequiredMetadata">
        <source>NETSDK1155: Required '{0}' metadata missing on Crossgen2Tool item.</source>
        <target state="new">NETSDK1155: Required '{0}' metadata missing on Crossgen2Tool item.</target>
        <note>{StrBegin="NETSDK1155: "}</note>
      </trans-unit>
      <trans-unit id="Crossgen2RequiresSelfContained">
        <source>NETSDK1126: Publishing ReadyToRun using Crossgen2 is only supported for self-contained applications.</source>
        <target state="translated">NETSDK1126: Crossgen2 を使用した ReadyToRun の公開は、自己完結型アプリケーションでのみサポートされています。</target>
        <note>{StrBegin="NETSDK1126: "}</note>
      </trans-unit>
      <trans-unit id="Crossgen2ToolExecutableNotFound">
        <source>NETSDK1152: Crossgen2Tool executable '{0}' not found.</source>
        <target state="new">NETSDK1152: Crossgen2Tool executable '{0}' not found.</target>
        <note>{StrBegin="NETSDK1152: "}</note>
      </trans-unit>
      <trans-unit id="Crossgen2ToolMissingWhenUseCrossgen2IsSet">
        <source>NETSDK1151: Crossgen2Tool must be specified when UseCrossgen2 is set to true.</source>
        <target state="new">NETSDK1151: Crossgen2Tool must be specified when UseCrossgen2 is set to true.</target>
        <note>{StrBegin="NETSDK1151: "}</note>
      </trans-unit>
      <trans-unit id="Crossgen5CannotEmitSymbolsInCompositeMode">
        <source>NETSDK1163: Cannot emit symbols when publishing for .NET 5 with Crossgen2 using composite mode.</source>
        <target state="new">NETSDK1163: Cannot emit symbols when publishing for .NET 5 with Crossgen2 using composite mode.</target>
        <note>{StrBegin="NETSDK1163: "}</note>
      </trans-unit>
      <trans-unit id="CrossgenToolExecutableNotFound">
        <source>NETSDK1157: CrossgenTool executable '{0}' not found.</source>
        <target state="new">NETSDK1157: CrossgenTool executable '{0}' not found.</target>
        <note>{StrBegin="NETSDK1157: "}</note>
      </trans-unit>
      <trans-unit id="CrossgenToolMissingInPDBCompilationMode">
        <source>NETSDK1150: CrossgenTool not specified in PDB compilation mode.</source>
        <target state="new">NETSDK1150: CrossgenTool not specified in PDB compilation mode.</target>
        <note>{StrBegin="NETSDK1150: "}</note>
      </trans-unit>
      <trans-unit id="CrossgenToolMissingWhenUseCrossgen2IsNotSet">
        <source>NETSDK1156: CrossgenTool must be specified when UseCrossgen2 is set to false.</source>
        <target state="new">NETSDK1156: CrossgenTool must be specified when UseCrossgen2 is set to false.</target>
        <note>{StrBegin="NETSDK1156: "}</note>
      </trans-unit>
      <trans-unit id="DiaSymReaderLibraryNotFound">
        <source>NETSDK1158: DiaSymReader library '{0}' not found.</source>
        <target state="new">NETSDK1158: DiaSymReader library '{0}' not found.</target>
        <note>{StrBegin="NETSDK1158: "}</note>
      </trans-unit>
      <trans-unit id="DotNetHostExecutableNotFound">
        <source>NETSDK1153: .NET host executable '{0}' not found.</source>
        <target state="new">NETSDK1153: .NET host executable '{0}' not found.</target>
        <note>{StrBegin="NETSDK1153: "}</note>
      </trans-unit>
      <trans-unit id="DotnetToolDoesNotSupportTFMLowerThanNetcoreapp21">
        <source>NETSDK1055: DotnetTool does not support target framework lower than netcoreapp2.1.</source>
        <target state="translated">NETSDK1055: DotnetTool は、netcoreapp2.1 未満のターゲット フレームワークをサポートしていません。</target>
        <note>{StrBegin="NETSDK1055: "}</note>
      </trans-unit>
      <trans-unit id="DotnetToolOnlySupportNetcoreapp">
        <source>NETSDK1054: only supports .NET Core.</source>
        <target state="translated">NETSDK1054: .NET Core のみがサポートされています。</target>
        <note>{StrBegin="NETSDK1054: "}</note>
      </trans-unit>
      <trans-unit id="DuplicateItemsError">
        <source>NETSDK1022: Duplicate '{0}' items were included. The .NET SDK includes '{0}' items from your project directory by default. You can either remove these items from your project file, or set the '{1}' property to '{2}' if you want to explicitly include them in your project file. For more information, see {4}. The duplicate items were: {3}</source>
        <target state="translated">NETSDK1022: 重複する '{0}' 個のアイテムが含められました。.NET SDK には、既定でプロジェクト ディレクトリからのアイテムが '{0}' 個含まれています。これらのアイテムをプロジェクト ファイルから削除するか、'{1}' プロパティを '{2}' に設定してプロジェクト ファイルに明示的に含めることができます。詳細については、{4} をご覧ください。重複するアイテムは、{3} でした。</target>
        <note>{StrBegin="NETSDK1022: "}</note>
      </trans-unit>
      <trans-unit id="DuplicatePreprocessorToken">
        <source>NETSDK1015: The preprocessor token '{0}' has been given more than one value. Choosing '{1}' as the value.</source>
        <target state="translated">NETSDK1015: プリプロセッサ トークン '{0}' に複数の値が指定されています。値として '{1}' を選択します。</target>
        <note>{StrBegin="NETSDK1015: "}</note>
      </trans-unit>
      <trans-unit id="DuplicatePublishOutputFiles">
        <source>NETSDK1148: Found multiple publish output files with the same relative path: {0}.</source>
        <target state="translated">NETSDK1148: 同じ相対パスの発行出力ファイルが複数見つかりました: {0}。</target>
        <note>{StrBegin="NETSDK1148: "}</note>
      </trans-unit>
      <trans-unit id="DuplicateRuntimePackAsset">
        <source>NETSDK1110: More than one asset in the runtime pack has the same destination sub-path of '{0}'. Report this error to the .NET team here: https://aka.ms/dotnet-sdk-issue.</source>
        <target state="translated">NETSDK1110: ランタイム パック内の複数のアセットに同じターゲット サブパス '{0}' が指定されています。https://aka.ms/dotnet-sdk-issue で、このエラーを .NET チームに報告してください。</target>
        <note>{StrBegin="NETSDK1110: "}</note>
      </trans-unit>
      <trans-unit id="EncounteredConflict_Info">
        <source>Encountered conflict between '{0}' and '{1}'.</source>
        <target state="translated">'{0}' と '{1}' の間で競合が発生しました。</target>
        <note />
      </trans-unit>
      <trans-unit id="ErrorParsingFrameworkListInvalidValue">
        <source>NETSDK1051: Error parsing FrameworkList from '{0}'.  {1} '{2}' was invalid.</source>
        <target state="translated">NETSDK1051: '{0}' からの FrameworkList の解析でエラーが発生しました。{1} '{2}' が無効でした。</target>
        <note>{StrBegin="NETSDK1051: "}</note>
      </trans-unit>
      <trans-unit id="ErrorParsingPlatformManifest">
        <source>NETSDK1043: Error parsing PlatformManifest from '{0}' line {1}.  Lines must have the format {2}.</source>
        <target state="translated">NETSDK1043: '{0}' 行 {1} からの PlatformManifest の解析でエラーが発生しました。行の形式は {2} である必要があります。</target>
        <note>{StrBegin="NETSDK1043: "}</note>
      </trans-unit>
      <trans-unit id="ErrorParsingPlatformManifestInvalidValue">
        <source>NETSDK1044: Error parsing PlatformManifest from '{0}' line {1}.  {2} '{3}' was invalid.</source>
        <target state="translated">NETSDK1044: '{0}' 行 {1} からの PlatformManifest の解析でエラーが発生しました。{2} '{3}' は無効でした。</target>
        <note>{StrBegin="NETSDK1044: "}</note>
      </trans-unit>
      <trans-unit id="ErrorReadingAssetsFile">
        <source>NETSDK1060: Error reading assets file: {0}</source>
        <target state="translated">NETSDK1060: アセット ファイルの読み取りでエラーが発生しました: {0}</target>
        <note>{StrBegin="NETSDK1060: "}</note>
      </trans-unit>
      <trans-unit id="FailedToDeleteApphost">
        <source>NETSDK1111: Failed to delete output apphost: {0}</source>
        <target state="translated">NETSDK1111: 出力 apphost を削除できませんでした: {0}</target>
        <note>{StrBegin="NETSDK1111: "}</note>
      </trans-unit>
      <trans-unit id="FailedToLockResource">
        <source>NETSDK1077: Failed to lock resource.</source>
        <target state="translated">NETSDK1077: リソースをロックできませんでした。</target>
        <note>{StrBegin="NETSDK1077: "}</note>
      </trans-unit>
      <trans-unit id="FileNameIsTooLong">
        <source>NETSDK1030: Given file name '{0}' is longer than 1024 bytes</source>
        <target state="translated">NETSDK1030: 指定されたファイル名 '{0}' の長さが 1024 バイトを超えています。</target>
        <note>{StrBegin="NETSDK1030: "}</note>
      </trans-unit>
      <trans-unit id="FolderAlreadyExists">
        <source>NETSDK1024: Folder '{0}' already exists either delete it or provide a different ComposeWorkingDir</source>
        <target state="translated">NETSDK1024: フォルダー '{0}' が既に存在します。そのフォルダーを削除するか、別の ComposeWorkingDir を指定してください。</target>
        <note>{StrBegin="NETSDK1024: "}</note>
      </trans-unit>
      <trans-unit id="FrameworkDependentAppHostRequiresVersion21">
        <source>NETSDK1068: The framework-dependent application host requires a target framework of at least 'netcoreapp2.1'.</source>
        <target state="translated">NETSDK1068: フレームワークに依存するアプリケーション ホストには、最低でも 'netcoreapp2.1' のターゲット フレームワークが必要です。</target>
        <note>{StrBegin="NETSDK1068: "}</note>
      </trans-unit>
      <trans-unit id="FrameworkListPathNotRooted">
        <source>NETSDK1052: Framework list file path '{0}' is not rooted. Only full paths are supported.</source>
        <target state="translated">NETSDK1052: フレームワーク リスト ファイル パス '{0}' にルートが指定されていません。完全パスのみがサポートされています。</target>
        <note>{StrBegin="NETSDK1052: "}</note>
      </trans-unit>
      <trans-unit id="FrameworkReferenceDuplicateError">
        <source>NETSDK1087: Multiple FrameworkReference items for '{0}' were included in the project.</source>
        <target state="translated">NETSDK1087: '{0}' に対する複数の FrameworkReference 項目がプロジェクトに含められました。</target>
        <note>{StrBegin="NETSDK1087: "}</note>
      </trans-unit>
      <trans-unit id="FrameworkReferenceOverrideWarning">
        <source>NETSDK1086: A FrameworkReference for '{0}' was included in the project. This is implicitly referenced by the .NET SDK and you do not typically need to reference it from your project. For more information, see {1}</source>
        <target state="translated">NETSDK1086: '{0}' の FrameworkReference がプロジェクトに含められました。これは .NET SDK によって暗黙的に参照されるため、通常はプロジェクトから参照する必要はありません。詳細については、{1} をご覧ください</target>
        <note>{StrBegin="NETSDK1086: "}</note>
      </trans-unit>
      <trans-unit id="GetDependsOnNETStandardFailedWithException">
        <source>NETSDK1049: Resolved file has a bad image, no metadata, or is otherwise inaccessible. {0} {1}</source>
        <target state="translated">NETSDK1049: 解決されたファイルは、無効なイメージが含まれているか、メタデータが存在しないか、またはアクセスできません。{0} {1}</target>
        <note>{StrBegin="NETSDK1049: "}</note>
      </trans-unit>
      <trans-unit id="GlobalJsonSDKResolutionFailed">
        <source>NETSDK1141: Unable to resolve the .NET SDK version as specified in the global.json located at {0}.</source>
        <target state="translated">NETSDK1141: {0} にある global.json で指定されている .NET SDK のバージョンを解決できません。</target>
        <note>{StrBegin="NETSDK1141: "}</note>
      </trans-unit>
      <trans-unit id="ILLinkFailed">
        <source>NETSDK1144: Optimizing assemblies for size failed. Optimization can be disabled by setting the PublishTrimmed property to false.</source>
        <target state="translated">NETSDK1144: アセンブリのサイズを最適化できませんでした。PublishTrimmed プロパティを false に設定することにより、最適化を無効にすることができます。</target>
        <note>{StrBegin="NETSDK1144: "}</note>
      </trans-unit>
      <trans-unit id="ILLinkNotSupportedError">
        <source>NETSDK1102: Optimizing assemblies for size is not supported for the selected publish configuration. Please ensure that you are publishing a self-contained app.</source>
        <target state="translated">NETSDK1102: アセンブリのサイズの最適化は、選択された公開構成に対してはサポートされていません。自己完結型のアプリを公開していることをご確認ください。</target>
        <note>{StrBegin="NETSDK1102: "}</note>
      </trans-unit>
      <trans-unit id="ILLink_Info">
        <source>Optimizing assemblies for size, which may change the behavior of the app. Be sure to test after publishing. See: https://aka.ms/dotnet-illink</source>
        <target state="translated">アセンブリのサイズを最適化しています。これにより、アプリの動作が変更される可能性があります。公開した後にテストしてください。https://aka.ms/dotnet-illink を参照してください</target>
        <note />
      </trans-unit>
      <trans-unit id="IncorrectPackageRoot">
        <source>NETSDK1020: Package Root {0} was incorrectly given for Resolved library {1}</source>
        <target state="translated">NETSDK1020: 解決されたライブラリ {1} に対して指定されたパッケージ ルート {0} が正しくありません。</target>
        <note>{StrBegin="NETSDK1020: "}</note>
      </trans-unit>
      <trans-unit id="IncorrectTargetFormat">
        <source>NETSDK1025: The target manifest {0} provided is of not the correct format</source>
        <target state="translated">NETSDK1025: 指定されたターゲット マニフェスト {0} の形式が正しくありません</target>
        <note>{StrBegin="NETSDK1025: "}</note>
      </trans-unit>
      <trans-unit id="InputAssemblyNotFound">
        <source>NETSDK1160: Input assembly '{0}' not found.</source>
        <target state="new">NETSDK1160: Input assembly '{0}' not found.</target>
        <note>{StrBegin="NETSDK1160: "}</note>
      </trans-unit>
      <trans-unit id="InvalidFrameworkName">
        <source>NETSDK1003: Invalid framework name: '{0}'.</source>
        <target state="translated">NETSDK1003: 無効なフレームワーク名: '{0}'。</target>
        <note>{StrBegin="NETSDK1003: "}</note>
      </trans-unit>
      <trans-unit id="InvalidItemSpecToUse">
        <source>NETSDK1058: Invalid value for ItemSpecToUse parameter: '{0}'.  This property must be blank or set to 'Left' or 'Right'</source>
        <target state="translated">NETSDK1058: ItemSpecToUse パラメーターの値が無効です: '{0}'。このプロパティは空白にするか、'Left' または 'Right' に設定する必要があります</target>
        <note>{StrBegin="NETSDK1058: "}
The following are names of parameters or literal values and should not be translated: ItemSpecToUse, Left, Right</note>
      </trans-unit>
      <trans-unit id="InvalidNuGetVersionString">
        <source>NETSDK1018: Invalid NuGet version string: '{0}'.</source>
        <target state="translated">NETSDK1018: 無効な NuGet バージョン文字列: '{0}'。</target>
        <note>{StrBegin="NETSDK1018: "}</note>
      </trans-unit>
      <trans-unit id="InvalidResourceUpdate">
        <source>NETSDK1075: Update handle is invalid. This instance may not be used for further updates.</source>
        <target state="translated">NETSDK1075: 更新ハンドルが無効です。このインスタンスは、今後の更新には使用できない可能性があります。</target>
        <note>{StrBegin="NETSDK1075: "}</note>
      </trans-unit>
      <trans-unit id="InvalidRollForwardValue">
        <source>NETSDK1104: RollForward value '{0}' is invalid. Allowed values are {1}.</source>
        <target state="translated">NETSDK1104: ロールフォワード値 '{0}' が無効です。許可されている値は {1} です。</target>
        <note>{StrBegin="NETSDK1104: "}</note>
      </trans-unit>
      <trans-unit id="InvalidTargetPlatformVersion">
        <source>NETSDK1140: {0} is not a valid TargetPlatformVersion for {1}. Valid versions include:
{2}</source>
        <target state="translated">NETSDK1140: {0} は {1} に対して有効な TargetPlatformVersion ではありません。有効なバージョン:
{2}</target>
        <note>{StrBegin="NETSDK1140: "}</note>
      </trans-unit>
      <trans-unit id="JitLibraryNotFound">
        <source>NETSDK1154: JIT library '{0}' not found.</source>
        <target state="new">NETSDK1154: JIT library '{0}' not found.</target>
        <note>{StrBegin="NETSDK1154: "}</note>
      </trans-unit>
      <trans-unit id="MismatchedPlatformPackageVersion">
        <source>NETSDK1061: The project was restored using {0} version {1}, but with current settings, version {2} would be used instead. To resolve this issue, make sure the same settings are used for restore and for subsequent operations such as build or publish. Typically this issue can occur if the RuntimeIdentifier property is set during build or publish but not during restore. For more information, see https://aka.ms/dotnet-runtime-patch-selection.</source>
        <target state="translated">NETSDK1061: プロジェクトは {0} バージョン {1} を使用して復元されましたが、現在の設定では、バージョン {2} が代わりに使用されます。この問題を解決するには、復元およびこれ以降の操作 (ビルドや公開など) で同じ設定を使用していることをご確認ください。通常この問題は、ビルドや公開の実行時に RuntimeIdentifier プロパティを設定したが、復元時には設定していない場合に発生することがあります。詳しくは、https://aka.ms/dotnet-runtime-patch-selection を参照してください。</target>
        <note>{StrBegin="NETSDK1061: "}
{0} - Package Identifier for platform package
{1} - Restored version of platform package
{2} - Current version of platform package</note>
      </trans-unit>
      <trans-unit id="MissingItemMetadata">
        <source>NETSDK1008: Missing '{0}' metadata on '{1}' item '{2}'.</source>
        <target state="translated">NETSDK1008: '{1}' 項目 '{2}' の '{0}' メタデータがありません。</target>
        <note>{StrBegin="NETSDK1008: "}</note>
      </trans-unit>
      <trans-unit id="MissingOutputPDBImagePath">
        <source>NETSDK1161: Missing output PDB path in PDB generation mode (OutputPDBImage metadata).</source>
        <target state="new">NETSDK1161: Missing output PDB path in PDB generation mode (OutputPDBImage metadata).</target>
        <note>{StrBegin="NETSDK1161: "}</note>
      </trans-unit>
      <trans-unit id="MissingOutputR2RImageFileName">
        <source>NETSDK1162: Missing output R2R image path (OutputR2RImage metadata).</source>
        <target state="new">NETSDK1162: Missing output R2R image path (OutputR2RImage metadata).</target>
        <note>{StrBegin="NETSDK1162: "}</note>
      </trans-unit>
      <trans-unit id="MultipleFilesResolved">
        <source>NETSDK1021: More than one file found for {0}</source>
        <target state="translated">NETSDK1021: {0} で複数のファイルが見つかりました。</target>
        <note>{StrBegin="NETSDK1021: "}</note>
      </trans-unit>
      <trans-unit id="NETFrameworkToNonBuiltInNETStandard">
        <source>NETSDK1069: This project uses a library that targets .NET Standard 1.5 or higher, and the project targets a version of .NET Framework that doesn't have built-in support for that version of .NET Standard. Visit https://aka.ms/net-standard-known-issues for a set of known issues. Consider retargeting to .NET Framework 4.7.2.</source>
        <target state="translated">NETSDK1069: このプロジェクトは .NET Standard 1.5 以上をターゲットとするライブラリを使用します。また、このプロジェクトは、そのバージョンの .NET Standard に対するサポートが組み込まれていない .NET Framework のバージョンをターゲットとしています。一連の既知の問題について、https://aka.ms/net-standard-known-issues をご覧ください。.NET Framework 4.7.2 への再ターゲットを検討してください。</target>
        <note>{StrBegin="NETSDK1069: "}</note>
      </trans-unit>
      <trans-unit id="NETFrameworkWithoutUsingNETSdkDefaults">
        <source>NETSDK1115: The current .NET SDK does not support .NET Framework without using .NET SDK Defaults. It is likely due to a mismatch between C++/CLI project CLRSupport property and TargetFramework.</source>
        <target state="translated">NETSDK1115: 現在の .NET SDK では、.NET SDK の既定値を使用せずに .NET Framework をサポートすることはできません。これは、C++/CLI プロジェクトの CLRSupport プロパティと TargetFramework の間の不一致が原因と考えられます。</target>
        <note>{StrBegin="NETSDK1115: "}</note>
      </trans-unit>
      <trans-unit id="NoAppHostAvailable">
        <source>NETSDK1084: There is no application host available for the specified RuntimeIdentifier '{0}'.</source>
        <target state="translated">NETSDK1084: 指定された RuntimeIdentifier '{0}' で利用できるアプリケーション ホストはありません。</target>
        <note>{StrBegin="NETSDK1084: "}</note>
      </trans-unit>
      <trans-unit id="NoBuildRequested">
        <source>NETSDK1085: The 'NoBuild' property was set to true but the 'Build' target was invoked.</source>
        <target state="translated">NETSDK1085: 'NoBuild' プロパティが true に設定されていますが、'Build' ターゲットが呼び出されました。</target>
        <note>{StrBegin="NETSDK1085: "}</note>
      </trans-unit>
      <trans-unit id="NoCompatibleTargetFramework">
        <source>NETSDK1002: Project '{0}' targets '{2}'. It cannot be referenced by a project that targets '{1}'.</source>
        <target state="translated">NETSDK1002: プロジェクト '{0}' は、'{2}' を対象としています。'{1}' を対象とするプロジェクトは、これを参照できません。</target>
        <note>{StrBegin="NETSDK1002: "}</note>
      </trans-unit>
      <trans-unit id="NoRuntimePackAvailable">
        <source>NETSDK1082: There was no runtime pack for {0} available for the specified RuntimeIdentifier '{1}'.</source>
        <target state="translated">NETSDK1082: 指定された RuntimeIdentifier '{1}' で利用できる {0} のランタイム パックがありませんでした。</target>
        <note>{StrBegin="NETSDK1082: "}</note>
      </trans-unit>
      <trans-unit id="NoRuntimePackInformation">
        <source>NETSDK1132: No runtime pack information was available for {0}.</source>
        <target state="translated">NETSDK1132: {0} で使用可能なランタイム パックの情報がありません。</target>
        <note>{StrBegin="NETSDK1132: "}</note>
      </trans-unit>
      <trans-unit id="NoSupportComSelfContained">
        <source>NETSDK1128: COM hosting does not support self-contained deployments.</source>
        <target state="translated">NETSDK1128: COM ホスティングは自己完結型の配置をサポートしていません。</target>
        <note>{StrBegin="NETSDK1128: "}</note>
      </trans-unit>
      <trans-unit id="NoSupportCppEnableComHosting">
        <source>NETSDK1119: C++/CLI projects targeting .NET Core cannot use EnableComHosting=true.</source>
        <target state="translated">NETSDK1119: .NET Core をターゲットとする C++/CLI プロジェクトでは EnableComHosting=true を使用できません。</target>
        <note>{StrBegin="NETSDK1119: "}</note>
      </trans-unit>
      <trans-unit id="NoSupportCppNonDynamicLibraryDotnetCore">
        <source>NETSDK1116: C++/CLI projects targeting .NET Core must be dynamic libraries.</source>
        <target state="translated">NETSDK1116: .NET Core をターゲットとする C++/CLI プロジェクトは、ダイナミック ライブラリである必要があります。</target>
        <note>{StrBegin="NETSDK1116: "}</note>
      </trans-unit>
      <trans-unit id="NoSupportCppPackDotnetCore">
        <source>NETSDK1118: C++/CLI projects targeting .NET Core cannot be packed.</source>
        <target state="translated">NETSDK1118: .NET Core をターゲットとする C++/CLI プロジェクトはパックできません。</target>
        <note>{StrBegin="NETSDK1118: "}</note>
      </trans-unit>
      <trans-unit id="NoSupportCppPublishDotnetCore">
        <source>NETSDK1117: Does not support publish of C++/CLI project targeting dotnet core.</source>
        <target state="translated">NETSDK1117: .NET Core をターゲットとする C++/CLI プロジェクトの発行をサポートしていません。</target>
        <note>{StrBegin="NETSDK1117: "}</note>
      </trans-unit>
      <trans-unit id="NoSupportCppSelfContained">
        <source>NETSDK1121: C++/CLI projects targeting .NET Core cannot use SelfContained=true.</source>
        <target state="translated">NETSDK1121: .NET Core をターゲットとする C++/CLI プロジェクトでは SelfContained=true を使用できません。</target>
        <note>{StrBegin="NETSDK1121: "}</note>
      </trans-unit>
<<<<<<< HEAD
      <trans-unit id="PDBGeneratorInputExecutableNotFound">
        <source>NETSDK1159: PDB generation: R2R executable '{0}' not found.</source>
        <target state="new">NETSDK1159: PDB generation: R2R executable '{0}' not found.</target>
        <note>{StrBegin="NETSDK1159: "}</note>
=======
      <trans-unit id="NonSelfContainedExeCannotReferenceSelfContained">
        <source>NETSDK1151: The referenced project '{0}' is a self-contained executable.  A self-contained executable cannot be referenced by a non self-contained executable.</source>
        <target state="new">NETSDK1151: The referenced project '{0}' is a self-contained executable.  A self-contained executable cannot be referenced by a non self-contained executable.</target>
        <note>{StrBegin="NETSDK1151: "}</note>
>>>>>>> 66d6721e
      </trans-unit>
      <trans-unit id="PackAsToolCannotSupportSelfContained">
        <source>NETSDK1053: Pack as tool does not support self contained.</source>
        <target state="translated">NETSDK1053: Pack As ツールは自己完結型をサポートしていません。</target>
        <note>{StrBegin="NETSDK1053: "}</note>
      </trans-unit>
      <trans-unit id="PackAsToolCannotSupportTargetPlatformIdentifier">
        <source>NETSDK1146: PackAsTool does not support TargetPlatformIdentifier being set. For example, TargetFramework cannot be net5.0-windows, only net5.0. PackAsTool also does not support UseWPF or UseWindowsForms when targeting .NET 5 and higher.</source>
        <target state="translated">NETSDK1146: PackAsTool は、設定されている TargetPlatformIdentifier をサポートしていません。たとえば、TargetFramework には net5.0-windows は指定できず、net 5.0 のみ使用できます。また PackAsTool は、.NET 5 以降を対象としている場合には、UseWPF や UseWindowsForms もサポートしていません。</target>
        <note>{StrBegin="NETSDK1146: "}</note>
      </trans-unit>
      <trans-unit id="PackageNotFound">
        <source>NETSDK1064: Package {0}, version {1} was not found. It might have been deleted since NuGet restore. Otherwise, NuGet restore might have only partially completed, which might have been due to maximum path length restrictions.</source>
        <target state="translated">NETSDK1064: パッケージ {0}、バージョン {1} が見つかりませんでした。NuGet の復元により、削除された可能性があります。それ以外の場合、NuGet の復元が最大パス長の制限のために一部分しか完了していない可能性があります。</target>
        <note>{StrBegin="NETSDK1064: "}</note>
      </trans-unit>
      <trans-unit id="PackageReferenceOverrideWarning">
        <source>NETSDK1023: A PackageReference for '{0}' was included in your project. This package is implicitly referenced by the .NET SDK and you do not typically need to reference it from your project. For more information, see {1}</source>
        <target state="translated">NETSDK1023: '{0}' の PackageReference がプロジェクトに含められました。このパッケージは .NET SDK によって暗黙的に参照されるため、通常はプロジェクトから参照する必要がありません。詳細については、{1} をご覧ください。</target>
        <note>{StrBegin="NETSDK1023: "}</note>
      </trans-unit>
      <trans-unit id="PackageReferenceVersionNotRecommended">
        <source>NETSDK1071: A PackageReference to '{0}' specified a Version of `{1}`. Specifying the version of this package is not recommended. For more information, see https://aka.ms/sdkimplicitrefs</source>
        <target state="translated">NETSDK1071: '{0}' への PackageReference は '{1}' のバージョンを指定しました。このパッケージのバージョンを指定することは推奨されません。詳細については、https://aka.ms/sdkimplicitrefs を参照してください</target>
        <note>{StrBegin="NETSDK1071: "}</note>
      </trans-unit>
      <trans-unit id="ProjectAssetsConsumedWithoutMSBuildProjectPath">
        <source>NETSDK1011: Assets are consumed from project '{0}', but no corresponding MSBuild project path was  found in '{1}'.</source>
        <target state="translated">NETSDK1011: プロジェクト '{0}' の資産が使用されますが、対応する MSBuild プロジェクト パスが '{1}' で見つかりませんでした。</target>
        <note>{StrBegin="NETSDK1011: "}</note>
      </trans-unit>
      <trans-unit id="ProjectContainsObsoleteDotNetCliTool">
        <source>NETSDK1059: The tool '{0}' is now included in the .NET SDK. Information on resolving this warning is available at (https://aka.ms/dotnetclitools-in-box).</source>
        <target state="translated">NETSDK1059: ツール '{0}' は .NET SDK に含まれるようになりました。この警告の解決に関する情報は、(https://aka.ms/dotnetclitools-in-box) で入手できます。</target>
        <note>{StrBegin="NETSDK1059: "}</note>
      </trans-unit>
      <trans-unit id="ProjectToolOnlySupportTFMLowerThanNetcoreapp22">
        <source>NETSDK1093: Project tools (DotnetCliTool) only support targeting .NET Core 2.2 and lower.</source>
        <target state="translated">NETSDK1093: プロジェクト ツール (DotnetCliTool) は、ターゲットが .NET Core 2.2 以下の場合のみサポートされます。</target>
        <note>{StrBegin="NETSDK1093: "}</note>
      </trans-unit>
      <trans-unit id="PublishReadyToRunRequiresVersion30">
        <source>NETSDK1122: ReadyToRun compilation will be skipped because it is only supported for .NET Core 3.0 or higher.</source>
        <target state="translated">NETSDK1122: ReadyToRun コンパイルは、.NET Core 3.0 以降でのみサポートされているため、スキップされます。</target>
        <note>{StrBegin="NETSDK1122: "}</note>
      </trans-unit>
      <trans-unit id="PublishSingleFileRequiresVersion30">
        <source>NETSDK1123: Publishing an application to a single-file requires .NET Core 3.0 or higher.</source>
        <target state="translated">NETSDK1123: アプリケーションを 1 つのファイルに発行するには、.NET Core 3.0 以降が必要です。</target>
        <note>{StrBegin="NETSDK1123: "}</note>
      </trans-unit>
      <trans-unit id="PublishTrimmedRequiresVersion30">
        <source>NETSDK1124: Trimming assemblies requires .NET Core 3.0 or higher.</source>
        <target state="translated">NETSDK1124: アセンブリをトリミングするには、.NET Core 3.0 以降が必要です。</target>
        <note>{StrBegin="NETSDK1124: "}</note>
      </trans-unit>
      <trans-unit id="PublishUnsupportedWithoutTargetFramework">
        <source>NETSDK1129: The 'Publish' target is not supported without specifying a target framework. The current project targets multiple frameworks, you must specify the framework for the published application.</source>
        <target state="translated">NETSDK1129: ターゲット フレームワークを指定しないと、'Publish' ターゲットはサポートされません。現在のプロジェクトは複数のフレームワークを対象としています。発行するアプリケーションのフレームワークを指定する必要があります。</target>
        <note>{StrBegin="NETSDK1129: "}</note>
      </trans-unit>
      <trans-unit id="ReadyToRunCompilationFailed">
        <source>NETSDK1096: Optimizing assemblies for performance failed. You can either exclude the failing assemblies from being optimized, or set the PublishReadyToRun property to false.</source>
        <target state="translated">NETSDK1096: アセンブリのパフォーマンスの最適化が失敗しました。失敗したアセンブリを最適化の対象から除外するか、PublishReadyToRun プロパティを false に設定してください。</target>
        <note>{StrBegin="NETSDK1096: "}</note>
      </trans-unit>
      <trans-unit id="ReadyToRunCompilationHasWarnings_Info">
        <source>Some ReadyToRun compilations emitted warnings, indicating potential missing dependencies. Missing dependencies could potentially cause runtime failures. To show the warnings, set the PublishReadyToRunShowWarnings property to true.</source>
        <target state="translated">一部の ReadyToRun コンパイルで警告が発生しました。これは、依存関係が見つからないことを示している可能性があります。依存関係が見つからないと、ランタイム エラーが発生する場合があります。警告を表示するには、PublishReadyToRunShowWarnings プロパティを true に設定します。</target>
        <note />
      </trans-unit>
      <trans-unit id="ReadyToRunNoValidRuntimePackageError">
        <source>NETSDK1094: Unable to optimize assemblies for performance: a valid runtime package was not found. Either set the PublishReadyToRun property to false, or use a supported runtime identifier when publishing.</source>
        <target state="translated">NETSDK1094: アセンブリのパフォーマンスを最適化できません。有効なランタイム パッケージが見つかりませんでした。PublishReadyToRun プロパティを false に設定するか、公開するときに、サポートされているランタイム識別子を使用してください。</target>
        <note>{StrBegin="NETSDK1094: "}</note>
      </trans-unit>
      <trans-unit id="ReadyToRunTargetNotSupportedError">
        <source>NETSDK1095: Optimizing assemblies for performance is not supported for the selected target platform or architecture. Please verify you are using a supported runtime identifier, or set the PublishReadyToRun property to false.</source>
        <target state="translated">NETSDK1095: アセンブリのパフォーマンスの最適化は、選択されたターゲット プラットフォームまたはアーキテクチャに対してはサポートされていません。サポートされているランタイム識別子を使用していることを確認するか、PublishReadyToRun プロパティを false に設定してください。</target>
        <note>{StrBegin="NETSDK1095: "}</note>
      </trans-unit>
      <trans-unit id="RollForwardRequiresVersion30">
        <source>NETSDK1103: RollForward setting is only supported on .NET Core 3.0 or higher.</source>
        <target state="translated">NETSDK1103: ロールフォワードの設定は、.NET Core 3.0 以降でのみサポートされています。</target>
        <note>{StrBegin="NETSDK1103: "}</note>
      </trans-unit>
      <trans-unit id="RuntimeIdentifierNotRecognized">
        <source>NETSDK1083: The specified RuntimeIdentifier '{0}' is not recognized.</source>
        <target state="translated">NETSDK1083: 指定された RuntimeIdentifier '{0}' は認識されていません。</target>
        <note>{StrBegin="NETSDK1083: "}</note>
      </trans-unit>
      <trans-unit id="RuntimeIdentifierWasNotSpecified">
        <source>NETSDK1028: Specify a RuntimeIdentifier</source>
        <target state="translated">NETSDK1028: RuntimeIdentifier の指定</target>
        <note>{StrBegin="NETSDK1028: "}</note>
      </trans-unit>
      <trans-unit id="RuntimeListNotFound">
        <source>NETSDK1109: Runtime list file '{0}' was not found. Report this error to the .NET team here: https://aka.ms/dotnet-sdk-issue.</source>
        <target state="translated">NETSDK1109: ランタイム リスト ファイル '{0}' が見つかりませんでした。https://aka.ms/dotnet-sdk-issue で、このエラーを .NET チームに報告してください。</target>
        <note>{StrBegin="NETSDK1109: "}</note>
      </trans-unit>
      <trans-unit id="RuntimePackNotDownloaded">
        <source>NETSDK1112: The runtime pack for {0} was not downloaded. Try running a NuGet restore with the RuntimeIdentifier '{1}'.</source>
        <target state="translated">NETSDK1112: {0} のランタイム パックがダウンロードされませんでした。RuntimeIdentifier '{1}' で NuGet 復元を実行してみてください。</target>
        <note>{StrBegin="NETSDK1112: "}</note>
      </trans-unit>
      <trans-unit id="SelfContainedExeCannotReferenceNonSelfContained">
        <source>NETSDK1150: The referenced project '{0}' is a non self-contained executable.  A non self-contained executable cannot be referenced by a self-contained executable.</source>
        <target state="new">NETSDK1150: The referenced project '{0}' is a non self-contained executable.  A non self-contained executable cannot be referenced by a self-contained executable.</target>
        <note>{StrBegin="NETSDK1150: "}</note>
      </trans-unit>
      <trans-unit id="SkippingAdditionalProbingPaths">
        <source>NETSDK1048: 'AdditionalProbingPaths' were specified for GenerateRuntimeConfigurationFiles, but are being skipped because 'RuntimeConfigDevPath' is empty.</source>
        <target state="translated">NETSDK1048: 'AdditionalProbingPaths' が GenerateRuntimeConfigurationFiles に指定されましたが、'RuntimeConfigDevPath' が空であるためスキップされます。</target>
        <note>{StrBegin="NETSDK1048: "}</note>
      </trans-unit>
      <trans-unit id="TargetFrameworkIsEol">
        <source>NETSDK1138: The target framework '{0}' is out of support and will not receive security updates in the future. Please refer to {1} for more information about the support policy.</source>
        <target state="translated">NETSDK1138: ターゲット フレームワーク '{0}' はサポートされていません。今後、セキュリティ更新プログラムを受け取ることはありません。サポート ポリシーの詳細については、{1} をご覧ください。</target>
        <note>{StrBegin="NETSDK1138: "}</note>
      </trans-unit>
      <trans-unit id="TargetFrameworkWithSemicolon">
        <source>NETSDK1046: The TargetFramework value '{0}' is not valid. To multi-target, use the 'TargetFrameworks' property instead.</source>
        <target state="translated">NETSDK1046: TargetFramework 値 '{0}' が無効です。複数をターゲットとするには、代わりに 'TargetFrameworks' プロパティを使用してください。</target>
        <note>{StrBegin="NETSDK1046: "}</note>
      </trans-unit>
      <trans-unit id="TargetingApphostPackMissingCannotRestore">
        <source>NETSDK1145: The {0} pack is not installed and NuGet package restore is not supported. Upgrade Visual Studio, remove global.json if it specifies a certain SDK version, and uninstall the newer SDK. For more options visit   https://aka.ms/targeting-apphost-pack-missing  Pack Type:{0}, Pack directory: {1}, targetframework: {2}, Pack PackageId: {3}, Pack Package Version: {4}</source>
        <target state="translated">NETSDK1145: {0} パックはインストールされておらず、NuGet パッケージの復元はサポートされていません。Visual Studio をアップグレードして、global.json を削除し (特定の SDK バージョンがそれに指定されている場合)、より新しい SDK をアンインストールします。その他のオプションについては、https://aka.ms/targeting-apphost-pack-missing にアクセスしてください。パックの種類: {0}、パック ディレクトリ: {1}、targetframework: {2}、パックの PackageId: {3}、パック パッケージ バージョン: {4}</target>
        <note>{StrBegin="NETSDK1145: "}</note>
      </trans-unit>
      <trans-unit id="TargetingPackNeedsRestore">
        <source>NETSDK1127: The targeting pack {0} is not installed. Please restore and try again.</source>
        <target state="translated">NETSDK1127: ターゲット パック {0} がインストールされていません。復元して、もう一度お試しください。</target>
        <note>{StrBegin="NETSDK1127: "}</note>
      </trans-unit>
      <trans-unit id="TrimmingWindowsFormsIsNotSupported">
        <source>NETSDK1164: Windows Forms is not supported or recommended with trimming enabled. Please go to https://aka.ms/dotnet-illink/windows-forms for more details.</source>
        <target state="new">NETSDK1164: Windows Forms is not supported or recommended with trimming enabled. Please go to https://aka.ms/dotnet-illink/windows-forms for more details.</target>
        <note>{StrBegin="NETSDK1164: "}</note>
      </trans-unit>
      <trans-unit id="TrimmingWpfIsNotSupported">
        <source>NETSDK1165: Wpf is not supported or recommended with trimming enabled. Please go to https://aka.ms/dotnet-illink/wpf for more details.</source>
        <target state="new">NETSDK1165: Wpf is not supported or recommended with trimming enabled. Please go to https://aka.ms/dotnet-illink/wpf for more details.</target>
        <note>{StrBegin="NETSDK1165: "}</note>
      </trans-unit>
      <trans-unit id="UnableToFindResolvedPath">
        <source>NETSDK1016: Unable to find resolved path for '{0}'.</source>
        <target state="translated">NETSDK1016: 解決された '{0}' のパスが見つかりません。</target>
        <note>{StrBegin="NETSDK1016: "}</note>
      </trans-unit>
      <trans-unit id="UnableToUsePackageAssetsCache_Info">
        <source>Unable to use package assets cache due to I/O error. This can occur when the same project is built more than once in parallel. Performance may be degraded, but the build result will not be impacted.</source>
        <target state="translated">I/O エラーのため、パッケージ資産のキャッシュを使用できません。これは、同じプロジェクトが同時に複数回ビルドされるときに発生することがあります。パフォーマンスが低下する可能性がありますが、ビルドの結果には影響はありません。</target>
        <note />
      </trans-unit>
      <trans-unit id="UnexpectedFileType">
        <source>NETSDK1012: Unexpected file type for '{0}'. Type is both '{1}' and '{2}'.</source>
        <target state="translated">NETSDK1012: '{0}' のファイルの種類が正しくありません。種類は '{1}' と '{2}' の両方です。</target>
        <note>{StrBegin="NETSDK1012: "}</note>
      </trans-unit>
      <trans-unit id="UnknownFrameworkReference">
        <source>NETSDK1073: The FrameworkReference '{0}' was not recognized</source>
        <target state="translated">NETSDK1073: FrameworkReference '{0}' は認識されませんでした</target>
        <note>{StrBegin="NETSDK1073: "}</note>
      </trans-unit>
      <trans-unit id="UnnecessaryWindowsDesktopSDK">
        <source>NETSDK1137: It is no longer necessary to use the Microsoft.NET.Sdk.WindowsDesktop SDK. Consider changing the Sdk attribute of the root Project element to 'Microsoft.NET.Sdk'.</source>
        <target state="translated">NETSDK1137: Microsoft.NET.Sdk.WindowsDesktop SDK を使用する必要はなくなりました。ルート プロジェクト要素の SDK 属性を 'Microsoft.NET.Sdk' に変更することをご検討ください。</target>
        <note>{StrBegin="NETSDK1137: "}</note>
      </trans-unit>
      <trans-unit id="UnrecognizedPreprocessorToken">
        <source>NETSDK1009: Unrecognized preprocessor token '{0}' in '{1}'.</source>
        <target state="translated">NETSDK1009: 認識されないプリプロセッサ トークン '{0}' が '{1}' に存在します。</target>
        <note>{StrBegin="NETSDK1009: "}</note>
      </trans-unit>
      <trans-unit id="UnresolvedTargetingPack">
        <source>NETSDK1081: The targeting pack for {0} was not found. You may be able to resolve this by running a NuGet restore on the project.</source>
        <target state="translated">NETSDK1081: {0} の Targeting Pack が見つかりませんでした。プロジェクトで NuGet の復元を実行することにより、この問題を解決できる場合があります。</target>
        <note>{StrBegin="NETSDK1081: "}</note>
      </trans-unit>
      <trans-unit id="UnsupportedFramework">
        <source>NETSDK1019: {0} is an unsupported framework.</source>
        <target state="translated">NETSDK1019: {0} は、サポートされていないフレームワークです。</target>
        <note>{StrBegin="NETSDK1019: "}</note>
      </trans-unit>
      <trans-unit id="UnsupportedRuntimeIdentifier">
        <source>NETSDK1056: Project is targeting runtime '{0}' but did not resolve any runtime-specific packages. This runtime may not be supported by the target framework.</source>
        <target state="translated">NETSDK1056: プロジェクトはランタイム '{0}' をターゲットとしていますが、ランタイム固有のパッケージを解決しませんでした。このランタイムはターゲットのフレームワークでサポートされていない可能性があります。</target>
        <note>{StrBegin="NETSDK1056: "}</note>
      </trans-unit>
      <trans-unit id="UnsupportedSDKVersionForNetStandard20">
        <source>NETSDK1050: The version of Microsoft.NET.Sdk used by this project is insufficient to support references to libraries targeting .NET Standard 1.5 or higher.  Please install version 2.0 or higher of the .NET Core SDK.</source>
        <target state="translated">NETSDK1050: このプロジェクトで使用される Microsoft.NET.Sdk のバージョンは、.NET Standard 1.5 以上を対象とするライブラリへの参照をサポートするには不十分です。.NET Core SDK のバージョン 2.0 以上をインストールしてください。</target>
        <note>{StrBegin="NETSDK1050: "}</note>
      </trans-unit>
      <trans-unit id="UnsupportedTargetFrameworkVersion">
        <source>NETSDK1045: The current .NET SDK does not support targeting {0} {1}.  Either target {0} {2} or lower, or use a version of the .NET SDK that supports {0} {1}.</source>
        <target state="translated">NETSDK1045: 現在の .NET SDK は、ターゲットとする {0} {1} をサポートしていません。{0} {2} 以下をターゲットとするか、{0} {1} をサポートする .NET SDK のバージョンを使用してください。</target>
        <note>{StrBegin="NETSDK1045: "}</note>
      </trans-unit>
      <trans-unit id="UnsupportedTargetPlatformIdentifier">
        <source>NETSDK1139: The target platform identifier {0} was not recognized.</source>
        <target state="translated">NETSDK1139: ターゲット プラットフォーム識別子 {0} は認識されませんでした。</target>
        <note>{StrBegin="NETSDK1139: "}</note>
      </trans-unit>
      <trans-unit id="UseWpfOrUseWindowsFormsRequiresWindowsDesktopFramework">
        <source>NETSDK1107: Microsoft.NET.Sdk.WindowsDesktop is required to build Windows desktop applications. 'UseWpf' and 'UseWindowsForms' are not supported by the current SDK.</source>
        <target state="translated">NETSDK1107: Windows デスクトップ アプリケーションを作成するには、Microsoft.NET.Sdk.WindowsDesktop が必要です。現在の SDK では、'UseWpf' と 'UseWindowsForms' はサポートされていません。</target>
        <note>{StrBegin="NETSDK1107: "}</note>
      </trans-unit>
      <trans-unit id="UsingPreviewSdk_Info">
        <source>You are using a preview version of .NET. See: https://aka.ms/dotnet-core-preview</source>
        <target state="translated">プレビュー版の .NET を使用しています。https://aka.ms/dotnet-core-preview をご覧ください</target>
        <note />
      </trans-unit>
      <trans-unit id="WinMDObjNotSupportedOnTargetFramework">
        <source>NETSDK1131: Producing a managed Windows Metadata component with WinMDExp is not supported when targeting {0}.</source>
        <target state="translated">NETSDK1131: {0} をターゲットにする場合、WinMDExp を使用したマネージド Windows メタデータ コンポーネント生成はサポートされていません。</target>
        <note>{StrBegin="NETSDK1131: "}</note>
      </trans-unit>
      <trans-unit id="WinMDReferenceNotSupportedOnTargetFramework">
        <source>NETSDK1130: {1} cannot be referenced. Referencing a Windows Metadata component directly when targeting .NET 5 or higher is not supported. For more information, see https://aka.ms/netsdk1130</source>
        <target state="new">NETSDK1130: {1} cannot be referenced. Referencing a Windows Metadata component directly when targeting .NET 5 or higher is not supported. For more information, see https://aka.ms/netsdk1130</target>
        <note>{StrBegin="NETSDK1130: "}</note>
      </trans-unit>
      <trans-unit id="WinMDTransitiveReferenceNotSupported">
        <source>NETSDK1149: {0} cannot be referenced because it uses built-in support for WinRT, which is no longer supported in .NET 5 and higher.  An updated version of the component supporting .NET 5 is needed. For more information, see https://aka.ms/netsdk1149</source>
        <target state="new">NETSDK1149: {0} cannot be referenced because it uses built-in support for WinRT, which is no longer supported in .NET 5 and higher.  An updated version of the component supporting .NET 5 is needed. For more information, see https://aka.ms/netsdk1149</target>
        <note>{StrBegin="NETSDK1149: "}</note>
      </trans-unit>
      <trans-unit id="WindowsDesktopFrameworkRequiresUseWpfOrUseWindowsForms">
        <source>NETSDK1106: Microsoft.NET.Sdk.WindowsDesktop requires 'UseWpf' or 'UseWindowsForms' to be set to 'true'</source>
        <target state="translated">NETSDK1106: Microsoft.NET.Sdk.WindowsDesktop では、'UseWpf' または 'UseWindowsForms' を 'true' に設定する必要があります</target>
        <note>{StrBegin="NETSDK1106: "}</note>
      </trans-unit>
      <trans-unit id="WindowsDesktopFrameworkRequiresVersion30">
        <source>NETSDK1105: Windows desktop applications are only supported on .NET Core 3.0 or higher.</source>
        <target state="translated">NETSDK1105: Windows デスクトップ アプリケーションは、.NET Core 3.0 以降でのみサポートされています。</target>
        <note>{StrBegin="NETSDK1105: "}</note>
      </trans-unit>
      <trans-unit id="WindowsDesktopFrameworkRequiresWindows">
        <source>NETSDK1100: Windows is required to build Windows desktop applications.</source>
        <target state="translated">NETSDK1100: Windows デスクトップ アプリケーションを構築するには Windows が必要です。</target>
        <note>{StrBegin="NETSDK1100: "}</note>
      </trans-unit>
      <trans-unit id="WindowsDesktopTargetPlatformMustBeWindows">
        <source>NETSDK1136: The target platform must be set to Windows (usually by including '-windows' in the TargetFramework property) when using Windows Forms or WPF, or referencing projects or packages that do so.</source>
        <target state="translated">NETSDK1136: Windows フォームまたは WPF を使用しているとき、またはそのようなプロジェクトまたはパッケージを参照しているときには、ターゲット プラットフォームを Windows に設定する必要があります (通常は TargetFramework プロパティに '-windows' を含めることによる)。</target>
        <note>{StrBegin="NETSDK1136: "}</note>
      </trans-unit>
      <trans-unit id="WindowsSDKVersionConflicts">
        <source>NETSDK1149: A referenced assembly was compiled using a newer version of Microsoft.Windows.SDK.NET.dll. Please update to a newer .NET SDK in order to reference this assembly.</source>
        <target state="new">NETSDK1149: A referenced assembly was compiled using a newer version of Microsoft.Windows.SDK.NET.dll. Please update to a newer .NET SDK in order to reference this assembly.</target>
        <note>{StrBegin="NETSDK1149: "}</note>
      </trans-unit>
      <trans-unit id="WorkloadNotInstalled">
        <source>NETSDK1147: The following workload packs were not installed: {0}</source>
        <target state="translated">NETSDK1147: 次のワークロード パックはインストールされませんでした: {0}</target>
        <note>{StrBegin="NETSDK1147: "}</note>
      </trans-unit>
    </body>
  </file>
</xliff><|MERGE_RESOLUTION|>--- conflicted
+++ resolved
@@ -213,14 +213,14 @@
 {0} - The path to the invalid assembly.</note>
       </trans-unit>
       <trans-unit id="CompressionInSingleFileRequires60">
-        <source>NETSDK1164: Compression in a single file bundle is only supported when publishing for .NET6 or higher.</source>
-        <target state="new">NETSDK1164: Compression in a single file bundle is only supported when publishing for .NET6 or higher.</target>
-        <note>{StrBegin="NETSDK1142: "}</note>
+        <source>NETSDK1167: Compression in a single file bundle is only supported when publishing for .NET6 or higher.</source>
+        <target state="new">NETSDK1167: Compression in a single file bundle is only supported when publishing for .NET6 or higher.</target>
+        <note>{StrBegin="NETSDK1167: "}</note>
       </trans-unit>
       <trans-unit id="CompressionInSingleFileRequiresSelfContained">
-        <source>NETSDK1164: Compression in a single file bundle is only supported when publishing a self-contained application.</source>
-        <target state="new">NETSDK1164: Compression in a single file bundle is only supported when publishing a self-contained application.</target>
-        <note>{StrBegin="NETSDK1142: "}</note>
+        <source>NETSDK1168: Compression in a single file bundle is only supported when publishing a self-contained application.</source>
+        <target state="new">NETSDK1168: Compression in a single file bundle is only supported when publishing a self-contained application.</target>
+        <note>{StrBegin="NETSDK1168: "}</note>
       </trans-unit>
       <trans-unit id="ConflictingRuntimePackInformation">
         <source>NETSDK1133: There was conflicting information about runtime packs available for {0}:
@@ -270,9 +270,9 @@
         <note>{StrBegin="NETSDK1120: "}</note>
       </trans-unit>
       <trans-unit id="Crossgen2MissingRequiredMetadata">
-        <source>NETSDK1155: Required '{0}' metadata missing on Crossgen2Tool item.</source>
-        <target state="new">NETSDK1155: Required '{0}' metadata missing on Crossgen2Tool item.</target>
-        <note>{StrBegin="NETSDK1155: "}</note>
+        <source>NETSDK1158: Required '{0}' metadata missing on Crossgen2Tool item.</source>
+        <target state="new">NETSDK1158: Required '{0}' metadata missing on Crossgen2Tool item.</target>
+        <note>{StrBegin="NETSDK1158: "}</note>
       </trans-unit>
       <trans-unit id="Crossgen2RequiresSelfContained">
         <source>NETSDK1126: Publishing ReadyToRun using Crossgen2 is only supported for self-contained applications.</source>
@@ -280,44 +280,44 @@
         <note>{StrBegin="NETSDK1126: "}</note>
       </trans-unit>
       <trans-unit id="Crossgen2ToolExecutableNotFound">
-        <source>NETSDK1152: Crossgen2Tool executable '{0}' not found.</source>
-        <target state="new">NETSDK1152: Crossgen2Tool executable '{0}' not found.</target>
-        <note>{StrBegin="NETSDK1152: "}</note>
+        <source>NETSDK1155: Crossgen2Tool executable '{0}' not found.</source>
+        <target state="new">NETSDK1155: Crossgen2Tool executable '{0}' not found.</target>
+        <note>{StrBegin="NETSDK1155: "}</note>
       </trans-unit>
       <trans-unit id="Crossgen2ToolMissingWhenUseCrossgen2IsSet">
-        <source>NETSDK1151: Crossgen2Tool must be specified when UseCrossgen2 is set to true.</source>
-        <target state="new">NETSDK1151: Crossgen2Tool must be specified when UseCrossgen2 is set to true.</target>
-        <note>{StrBegin="NETSDK1151: "}</note>
+        <source>NETSDK1154: Crossgen2Tool must be specified when UseCrossgen2 is set to true.</source>
+        <target state="new">NETSDK1154: Crossgen2Tool must be specified when UseCrossgen2 is set to true.</target>
+        <note>{StrBegin="NETSDK1154: "}</note>
       </trans-unit>
       <trans-unit id="Crossgen5CannotEmitSymbolsInCompositeMode">
-        <source>NETSDK1163: Cannot emit symbols when publishing for .NET 5 with Crossgen2 using composite mode.</source>
-        <target state="new">NETSDK1163: Cannot emit symbols when publishing for .NET 5 with Crossgen2 using composite mode.</target>
-        <note>{StrBegin="NETSDK1163: "}</note>
+        <source>NETSDK1166: Cannot emit symbols when publishing for .NET 5 with Crossgen2 using composite mode.</source>
+        <target state="new">NETSDK1166: Cannot emit symbols when publishing for .NET 5 with Crossgen2 using composite mode.</target>
+        <note>{StrBegin="NETSDK1166: "}</note>
       </trans-unit>
       <trans-unit id="CrossgenToolExecutableNotFound">
-        <source>NETSDK1157: CrossgenTool executable '{0}' not found.</source>
-        <target state="new">NETSDK1157: CrossgenTool executable '{0}' not found.</target>
-        <note>{StrBegin="NETSDK1157: "}</note>
+        <source>NETSDK1160: CrossgenTool executable '{0}' not found.</source>
+        <target state="new">NETSDK1160: CrossgenTool executable '{0}' not found.</target>
+        <note>{StrBegin="NETSDK1160: "}</note>
       </trans-unit>
       <trans-unit id="CrossgenToolMissingInPDBCompilationMode">
-        <source>NETSDK1150: CrossgenTool not specified in PDB compilation mode.</source>
-        <target state="new">NETSDK1150: CrossgenTool not specified in PDB compilation mode.</target>
-        <note>{StrBegin="NETSDK1150: "}</note>
+        <source>NETSDK1153: CrossgenTool not specified in PDB compilation mode.</source>
+        <target state="new">NETSDK1153: CrossgenTool not specified in PDB compilation mode.</target>
+        <note>{StrBegin="NETSDK1153: "}</note>
       </trans-unit>
       <trans-unit id="CrossgenToolMissingWhenUseCrossgen2IsNotSet">
-        <source>NETSDK1156: CrossgenTool must be specified when UseCrossgen2 is set to false.</source>
-        <target state="new">NETSDK1156: CrossgenTool must be specified when UseCrossgen2 is set to false.</target>
+        <source>NETSDK1159: CrossgenTool must be specified when UseCrossgen2 is set to false.</source>
+        <target state="new">NETSDK1159: CrossgenTool must be specified when UseCrossgen2 is set to false.</target>
+        <note>{StrBegin="NETSDK1159: "}</note>
+      </trans-unit>
+      <trans-unit id="DiaSymReaderLibraryNotFound">
+        <source>NETSDK1161: DiaSymReader library '{0}' not found.</source>
+        <target state="new">NETSDK1161: DiaSymReader library '{0}' not found.</target>
+        <note>{StrBegin="NETSDK1161: "}</note>
+      </trans-unit>
+      <trans-unit id="DotNetHostExecutableNotFound">
+        <source>NETSDK1156: .NET host executable '{0}' not found.</source>
+        <target state="new">NETSDK1156: .NET host executable '{0}' not found.</target>
         <note>{StrBegin="NETSDK1156: "}</note>
-      </trans-unit>
-      <trans-unit id="DiaSymReaderLibraryNotFound">
-        <source>NETSDK1158: DiaSymReader library '{0}' not found.</source>
-        <target state="new">NETSDK1158: DiaSymReader library '{0}' not found.</target>
-        <note>{StrBegin="NETSDK1158: "}</note>
-      </trans-unit>
-      <trans-unit id="DotNetHostExecutableNotFound">
-        <source>NETSDK1153: .NET host executable '{0}' not found.</source>
-        <target state="new">NETSDK1153: .NET host executable '{0}' not found.</target>
-        <note>{StrBegin="NETSDK1153: "}</note>
       </trans-unit>
       <trans-unit id="DotnetToolDoesNotSupportTFMLowerThanNetcoreapp21">
         <source>NETSDK1055: DotnetTool does not support target framework lower than netcoreapp2.1.</source>
@@ -340,9 +340,9 @@
         <note>{StrBegin="NETSDK1015: "}</note>
       </trans-unit>
       <trans-unit id="DuplicatePublishOutputFiles">
-        <source>NETSDK1148: Found multiple publish output files with the same relative path: {0}.</source>
-        <target state="translated">NETSDK1148: 同じ相対パスの発行出力ファイルが複数見つかりました: {0}。</target>
-        <note>{StrBegin="NETSDK1148: "}</note>
+        <source>NETSDK1152: Found multiple publish output files with the same relative path: {0}.</source>
+        <target state="needs-review-translation">NETSDK1148: 同じ相対パスの発行出力ファイルが複数見つかりました: {0}。</target>
+        <note>{StrBegin="NETSDK1152: "}</note>
       </trans-unit>
       <trans-unit id="DuplicateRuntimePackAsset">
         <source>NETSDK1110: More than one asset in the runtime pack has the same destination sub-path of '{0}'. Report this error to the .NET team here: https://aka.ms/dotnet-sdk-issue.</source>
@@ -450,9 +450,9 @@
         <note>{StrBegin="NETSDK1025: "}</note>
       </trans-unit>
       <trans-unit id="InputAssemblyNotFound">
-        <source>NETSDK1160: Input assembly '{0}' not found.</source>
-        <target state="new">NETSDK1160: Input assembly '{0}' not found.</target>
-        <note>{StrBegin="NETSDK1160: "}</note>
+        <source>NETSDK1163: Input assembly '{0}' not found.</source>
+        <target state="new">NETSDK1163: Input assembly '{0}' not found.</target>
+        <note>{StrBegin="NETSDK1163: "}</note>
       </trans-unit>
       <trans-unit id="InvalidFrameworkName">
         <source>NETSDK1003: Invalid framework name: '{0}'.</source>
@@ -488,9 +488,9 @@
         <note>{StrBegin="NETSDK1140: "}</note>
       </trans-unit>
       <trans-unit id="JitLibraryNotFound">
-        <source>NETSDK1154: JIT library '{0}' not found.</source>
-        <target state="new">NETSDK1154: JIT library '{0}' not found.</target>
-        <note>{StrBegin="NETSDK1154: "}</note>
+        <source>NETSDK1157: JIT library '{0}' not found.</source>
+        <target state="new">NETSDK1157: JIT library '{0}' not found.</target>
+        <note>{StrBegin="NETSDK1157: "}</note>
       </trans-unit>
       <trans-unit id="MismatchedPlatformPackageVersion">
         <source>NETSDK1061: The project was restored using {0} version {1}, but with current settings, version {2} would be used instead. To resolve this issue, make sure the same settings are used for restore and for subsequent operations such as build or publish. Typically this issue can occur if the RuntimeIdentifier property is set during build or publish but not during restore. For more information, see https://aka.ms/dotnet-runtime-patch-selection.</source>
@@ -506,14 +506,14 @@
         <note>{StrBegin="NETSDK1008: "}</note>
       </trans-unit>
       <trans-unit id="MissingOutputPDBImagePath">
-        <source>NETSDK1161: Missing output PDB path in PDB generation mode (OutputPDBImage metadata).</source>
-        <target state="new">NETSDK1161: Missing output PDB path in PDB generation mode (OutputPDBImage metadata).</target>
-        <note>{StrBegin="NETSDK1161: "}</note>
+        <source>NETSDK1164: Missing output PDB path in PDB generation mode (OutputPDBImage metadata).</source>
+        <target state="new">NETSDK1164: Missing output PDB path in PDB generation mode (OutputPDBImage metadata).</target>
+        <note>{StrBegin="NETSDK1164: "}</note>
       </trans-unit>
       <trans-unit id="MissingOutputR2RImageFileName">
-        <source>NETSDK1162: Missing output R2R image path (OutputR2RImage metadata).</source>
-        <target state="new">NETSDK1162: Missing output R2R image path (OutputR2RImage metadata).</target>
-        <note>{StrBegin="NETSDK1162: "}</note>
+        <source>NETSDK1165: Missing output R2R image path (OutputR2RImage metadata).</source>
+        <target state="new">NETSDK1165: Missing output R2R image path (OutputR2RImage metadata).</target>
+        <note>{StrBegin="NETSDK1165: "}</note>
       </trans-unit>
       <trans-unit id="MultipleFilesResolved">
         <source>NETSDK1021: More than one file found for {0}</source>
@@ -585,17 +585,15 @@
         <target state="translated">NETSDK1121: .NET Core をターゲットとする C++/CLI プロジェクトでは SelfContained=true を使用できません。</target>
         <note>{StrBegin="NETSDK1121: "}</note>
       </trans-unit>
-<<<<<<< HEAD
-      <trans-unit id="PDBGeneratorInputExecutableNotFound">
-        <source>NETSDK1159: PDB generation: R2R executable '{0}' not found.</source>
-        <target state="new">NETSDK1159: PDB generation: R2R executable '{0}' not found.</target>
-        <note>{StrBegin="NETSDK1159: "}</note>
-=======
       <trans-unit id="NonSelfContainedExeCannotReferenceSelfContained">
         <source>NETSDK1151: The referenced project '{0}' is a self-contained executable.  A self-contained executable cannot be referenced by a non self-contained executable.</source>
         <target state="new">NETSDK1151: The referenced project '{0}' is a self-contained executable.  A self-contained executable cannot be referenced by a non self-contained executable.</target>
         <note>{StrBegin="NETSDK1151: "}</note>
->>>>>>> 66d6721e
+      </trans-unit>
+      <trans-unit id="PDBGeneratorInputExecutableNotFound">
+        <source>NETSDK1162: PDB generation: R2R executable '{0}' not found.</source>
+        <target state="new">NETSDK1162: PDB generation: R2R executable '{0}' not found.</target>
+        <note>{StrBegin="NETSDK1162: "}</note>
       </trans-unit>
       <trans-unit id="PackAsToolCannotSupportSelfContained">
         <source>NETSDK1053: Pack as tool does not support self contained.</source>
@@ -733,14 +731,14 @@
         <note>{StrBegin="NETSDK1127: "}</note>
       </trans-unit>
       <trans-unit id="TrimmingWindowsFormsIsNotSupported">
-        <source>NETSDK1164: Windows Forms is not supported or recommended with trimming enabled. Please go to https://aka.ms/dotnet-illink/windows-forms for more details.</source>
-        <target state="new">NETSDK1164: Windows Forms is not supported or recommended with trimming enabled. Please go to https://aka.ms/dotnet-illink/windows-forms for more details.</target>
-        <note>{StrBegin="NETSDK1164: "}</note>
+        <source>NETSDK1169: Windows Forms is not supported or recommended with trimming enabled. Please go to https://aka.ms/dotnet-illink/windows-forms for more details.</source>
+        <target state="new">NETSDK1169: Windows Forms is not supported or recommended with trimming enabled. Please go to https://aka.ms/dotnet-illink/windows-forms for more details.</target>
+        <note>{StrBegin="NETSDK1169: "}</note>
       </trans-unit>
       <trans-unit id="TrimmingWpfIsNotSupported">
-        <source>NETSDK1165: Wpf is not supported or recommended with trimming enabled. Please go to https://aka.ms/dotnet-illink/wpf for more details.</source>
-        <target state="new">NETSDK1165: Wpf is not supported or recommended with trimming enabled. Please go to https://aka.ms/dotnet-illink/wpf for more details.</target>
-        <note>{StrBegin="NETSDK1165: "}</note>
+        <source>NETSDK1170: Wpf is not supported or recommended with trimming enabled. Please go to https://aka.ms/dotnet-illink/wpf for more details.</source>
+        <target state="new">NETSDK1170: Wpf is not supported or recommended with trimming enabled. Please go to https://aka.ms/dotnet-illink/wpf for more details.</target>
+        <note>{StrBegin="NETSDK1170: "}</note>
       </trans-unit>
       <trans-unit id="UnableToFindResolvedPath">
         <source>NETSDK1016: Unable to find resolved path for '{0}'.</source>
@@ -818,8 +816,8 @@
         <note>{StrBegin="NETSDK1131: "}</note>
       </trans-unit>
       <trans-unit id="WinMDReferenceNotSupportedOnTargetFramework">
-        <source>NETSDK1130: {1} cannot be referenced. Referencing a Windows Metadata component directly when targeting .NET 5 or higher is not supported. For more information, see https://aka.ms/netsdk1130</source>
-        <target state="new">NETSDK1130: {1} cannot be referenced. Referencing a Windows Metadata component directly when targeting .NET 5 or higher is not supported. For more information, see https://aka.ms/netsdk1130</target>
+        <source>NETSDK1130: Referencing a Windows Metadata component directly when targeting {0} is not supported. Use the C#/WinRT projection tool (https://aka.ms/cswinrt) or a provided projection for this target.</source>
+        <target state="translated">NETSDK1130: {0} をターゲットにする場合、Windows メタデータ コンポーネントの直接参照はサポートされていません。このターゲットには、C#/WinRT プロジェクション ツール (https://aka.ms/cswinrt) または指定されたプロジェクションをご使用ください。</target>
         <note>{StrBegin="NETSDK1130: "}</note>
       </trans-unit>
       <trans-unit id="WinMDTransitiveReferenceNotSupported">
@@ -848,9 +846,9 @@
         <note>{StrBegin="NETSDK1136: "}</note>
       </trans-unit>
       <trans-unit id="WindowsSDKVersionConflicts">
-        <source>NETSDK1149: A referenced assembly was compiled using a newer version of Microsoft.Windows.SDK.NET.dll. Please update to a newer .NET SDK in order to reference this assembly.</source>
-        <target state="new">NETSDK1149: A referenced assembly was compiled using a newer version of Microsoft.Windows.SDK.NET.dll. Please update to a newer .NET SDK in order to reference this assembly.</target>
-        <note>{StrBegin="NETSDK1149: "}</note>
+        <source>NETSDK1148: A referenced assembly was compiled using a newer version of Microsoft.Windows.SDK.NET.dll. Please update to a newer .NET SDK in order to reference this assembly.</source>
+        <target state="new">NETSDK1148: A referenced assembly was compiled using a newer version of Microsoft.Windows.SDK.NET.dll. Please update to a newer .NET SDK in order to reference this assembly.</target>
+        <note>{StrBegin="NETSDK1148: "}</note>
       </trans-unit>
       <trans-unit id="WorkloadNotInstalled">
         <source>NETSDK1147: The following workload packs were not installed: {0}</source>
