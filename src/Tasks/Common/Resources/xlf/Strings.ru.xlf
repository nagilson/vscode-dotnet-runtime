--- conflicted
+++ resolved
@@ -567,11 +567,7 @@
       </trans-unit>
       <trans-unit id="Net6NotCompatibleWithDev16">
         <source>NETSDK1182: Targeting .NET 6.0 or higher in Visual Studio 2019 is not supported.</source>
-<<<<<<< HEAD
-        <target state="needs-review-translation">NETSDK1182: выбор .NET 6.0 в качестве цели в Visual Studio 2019 не поддерживается.</target>
-=======
         <target state="translated">NETSDK1182: выбор .NET 6.0 или более поздней версии в качестве цели в Visual Studio 2019 не поддерживается.</target>
->>>>>>> af88d8be
         <note>{StrBegin="NETSDK1182: "}</note>
       </trans-unit>
       <trans-unit id="NoAppHostAvailable">
