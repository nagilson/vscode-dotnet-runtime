--- conflicted
+++ resolved
@@ -314,13 +314,8 @@
         <note>{StrBegin="NETSDK1060: "}</note>
       </trans-unit>
       <trans-unit id="MismatchedPlatformPackageVersion">
-<<<<<<< HEAD
         <source>NETSDK1061: The project was restored using {0} version {1}, but with current settings, version {2} would be used instead. To resolve this issue, make sure the same settings are used for restore and for subsequent operations such as build or publish. Typically this issue can occur if the RuntimeIdentifier property is set during build or publish but not during restore. For more information, see https://aka.ms/dotnet-runtime-patch-selection.</source>
         <target state="needs-review-translation">프로젝트는 {0} 버전 {1}을(를) 사용하여 복원되었지만, 현재 설정에서는 버전 {2}이(가) 대신 사용됩니다. 이 문제를 해결하려면 복원 및 빌드나 게시 같은 후속 작업에 동일한 설정을 사용하세요. 일반적으로 이 문제는 복원 중에는 RuntimeIdentifier 속성이 설정되지 않았는데 빌드나 게시 중 RuntimeIdentifier 속성이 설정된 경우에 발생할 수 있습니다.</target>
-=======
-        <source>NETSDK1061: The project was restored using {0} version {1}, but with current settings, version {2} would be used instead.  To resolve this issue, make sure the same settings are used for restore and for subsequent operations such as build or publish.  Typically this issue can occur if the RuntimeIdentifier property is set during build or publish but not during restore.</source>
-        <target state="translated">NETSDK1061: 프로젝트는 {0} 버전 {1}을(를) 사용하여 복원되었지만, 현재 설정에서는 버전 {2}이(가) 대신 사용됩니다. 이 문제를 해결하려면 복원 및 빌드나 게시 같은 후속 작업에 동일한 설정을 사용하세요. 일반적으로 이 문제는 복원 중에는 RuntimeIdentifier 속성이 설정되지 않았는데 빌드나 게시 중 RuntimeIdentifier 속성이 설정된 경우에 발생할 수 있습니다.</target>
->>>>>>> 581f5371
         <note>{StrBegin="NETSDK1061: "}
 {0} - Package Identifier for platform package
 {1} - Restored version of platform package
