﻿<?xml version="1.0" encoding="utf-8"?>
<xliff xmlns="urn:oasis:names:tc:xliff:document:1.2" xmlns:xsi="http://www.w3.org/2001/XMLSchema-instance" version="1.2" xsi:schemaLocation="urn:oasis:names:tc:xliff:document:1.2 xliff-core-1.2-transitional.xsd">
  <file datatype="xml" source-language="en" target-language="zh-Hant" original="../Strings.resx">
    <body>
      <trans-unit id="AddResourceWithNonIntegerResource">
        <source>NETSDK1076: AddResource can only be used with integer resource types.</source>
        <target state="translated">NETSDK1076: AddResource 只能與整數資源類型一起使用。</target>
        <note>{StrBegin="NETSDK1076: "}</note>
      </trans-unit>
      <trans-unit id="AppConfigRequiresRootConfiguration">
        <source>NETSDK1070: The application configuration file must have root configuration element.</source>
        <target state="translated">NETSDK1070: 應用程式組態檔必須有根組態元素。</target>
        <note>{StrBegin="NETSDK1070: "}</note>
      </trans-unit>
      <trans-unit id="AppHostCreationFailedWithRetry">
        <source>NETSDK1113: Failed to create apphost (attempt {0} out of {1}): {2}</source>
        <target state="translated">NETSDK1113: 無法建立 apphost (嘗試 {0} 之 {1} 次): {2}</target>
        <note>{StrBegin="NETSDK1113: "}</note>
      </trans-unit>
      <trans-unit id="AppHostCustomizationRequiresWindowsHostWarning">
        <source>NETSDK1074: The application host executable will not be customized because adding resources requires that the build be performed on Windows (excluding Nano Server).</source>
        <target state="translated">NETSDK1074: 因為正在新增需要在 Windows (不含 Nano 伺服器) 上執行組建的資源，所以該應用程式主機可執行檔無法進行自訂。</target>
        <note>{StrBegin="NETSDK1074: "}</note>
      </trans-unit>
      <trans-unit id="AppHostHasBeenModified">
        <source>NETSDK1029: Unable to use '{0}' as application host executable as it does not contain the expected placeholder byte sequence '{1}' that would mark where the application name would be written.</source>
        <target state="translated">NETSDK1029: 無法使用 '{0}' 作為應用程式主機可執行檔，因為它並未包含應有的預留位置位元組序列 '{1}'，其會標示寫入應用程式名稱的位置。</target>
        <note>{StrBegin="NETSDK1029: "}</note>
      </trans-unit>
      <trans-unit id="AppHostNotWindows">
        <source>NETSDK1078: Unable to use '{0}' as application host executable because it's not a Windows PE file.</source>
        <target state="translated">NETSDK1078: 因為 '{0}' 並非 Windows PE 檔案，所以無法將其用為應用程式主機可執行檔。</target>
        <note>{StrBegin="NETSDK1078: "}</note>
      </trans-unit>
      <trans-unit id="AppHostNotWindowsCLI">
        <source>NETSDK1072: Unable to use '{0}' as application host executable because it's not a Windows executable for the CUI (Console) subsystem.</source>
        <target state="translated">NETSDK1072: 因為 '{0}' 並非 CUI (主控台) 子系統的 Windows 可執行檔，所以其無法做為應用程式主機可執行檔。</target>
        <note>{StrBegin="NETSDK1072: "}</note>
      </trans-unit>
      <trans-unit id="AppHostSigningFailed">
        <source>NETSDK1177: Failed to sign apphost with error code {1}: {0}</source>
        <target state="translated">NETSDK1177: 無法簽署 AppHost，錯誤碼 {1}: {0}</target>
        <note>{StrBegin="NETSDK1177: "}</note>
      </trans-unit>
      <trans-unit id="AspNetCoreAllNotSupported">
        <source>NETSDK1079: The Microsoft.AspNetCore.All package is not supported when targeting .NET Core 3.0 or higher.  A FrameworkReference to Microsoft.AspNetCore.App should be used instead, and will be implicitly included by Microsoft.NET.Sdk.Web.</source>
        <target state="translated">NETSDK1079: 目標為 .NET Core 3.0 或更新的版本時，不支援 Microsoft.AspNetCore.All 套件。應改用 Microsoft.AspNetCore.App 的 FrameworkReference，且會由 Microsoft.NET.Sdk.Web 隱含包含。</target>
        <note>{StrBegin="NETSDK1079: "}</note>
      </trans-unit>
      <trans-unit id="AspNetCoreUsesFrameworkReference">
        <source>NETSDK1080: A PackageReference to Microsoft.AspNetCore.App is not necessary when targeting .NET Core 3.0 or higher. If Microsoft.NET.Sdk.Web is used, the shared framework will be referenced automatically. Otherwise, the PackageReference should be replaced with a FrameworkReference.</source>
        <target state="translated">NETSDK1080: 目標為 .NET Core 3.0 或更高的版本時，不需要 Microsoft.AspNetCore.App 的 PackageReference。若是使用 Microsoft.NET.Sdk.Web，將會自動參考共用的架構。否則，應以 FrameworkReference 取代 PackageReference。</target>
        <note>{StrBegin="NETSDK1080: "}</note>
      </trans-unit>
      <trans-unit id="AssetPreprocessorMustBeConfigured">
        <source>NETSDK1017: Asset preprocessor must be configured before assets are processed.</source>
        <target state="translated">NETSDK1017: 必須設定資產前置處理器，才可處理資產。</target>
        <note>{StrBegin="NETSDK1017: "}</note>
      </trans-unit>
      <trans-unit id="AssetsFileMissingRuntimeIdentifier">
        <source>NETSDK1047: Assets file '{0}' doesn't have a target for '{1}'. Ensure that restore has run and that you have included '{2}' in the TargetFrameworks for your project. You may also need to include '{3}' in your project's RuntimeIdentifiers.</source>
        <target state="translated">NETSDK1047: 資產檔 '{0}' 沒有 '{1}' 的目標。請確定已執行還原，且在專案的 TargetFrameworks 中已納入 '{2}'。有可能也需要在專案的 RuntimeIdentifiers 中納入 '{3}'。</target>
        <note>{StrBegin="NETSDK1047: "}</note>
      </trans-unit>
      <trans-unit id="AssetsFileMissingTarget">
        <source>NETSDK1005: Assets file '{0}' doesn't have a target for '{1}'. Ensure that restore has run and that you have included '{2}' in the TargetFrameworks for your project.</source>
        <target state="translated">NETSDK1005: 資產檔 '{0}' 沒有 '{1}' 的目標。請確定已執行還原作業，且在您專案的 TargetFrameworks 中已納入 '{2}'。</target>
        <note>{StrBegin="NETSDK1005: "}</note>
      </trans-unit>
      <trans-unit id="AssetsFileNotFound">
        <source>NETSDK1004: Assets file '{0}' not found. Run a NuGet package restore to generate this file.</source>
        <target state="translated">NETSDK1004: 找不到資產檔案 '{0}'。請執行 NuGet 套件還原，以產生此檔案。</target>
        <note>{StrBegin="NETSDK1004: "}</note>
      </trans-unit>
      <trans-unit id="AssetsFileNotSet">
        <source>NETSDK1063: The path to the project assets file was not set. Run a NuGet package restore to generate this file.</source>
        <target state="translated">NETSDK1063: 未設定到達專案資產檔案的路徑。請執行 NuGet 套件還原，以產生此檔案。</target>
        <note>{StrBegin="NETSDK1063: "}</note>
      </trans-unit>
      <trans-unit id="AssetsFilePathNotRooted">
        <source>NETSDK1006: Assets file path '{0}' is not rooted. Only full paths are supported.</source>
        <target state="translated">NETSDK1006: 資產檔案路徑 '{0}' 並非根目錄。僅支援完整的路徑。</target>
        <note>{StrBegin="NETSDK1006: "}</note>
      </trans-unit>
      <trans-unit id="AtLeastOneTargetFrameworkMustBeSpecified">
        <source>NETSDK1001: At least one possible target framework must be specified.</source>
        <target state="translated">NETSDK1001: 至少必須指定一個可能的目標架構。</target>
        <note>{StrBegin="NETSDK1001: "}</note>
      </trans-unit>
      <trans-unit id="CannotEmbedClsidMapIntoComhost">
        <source>NETSDK1092: The CLSIDMap cannot be embedded on the COM host because adding resources requires that the build be performed on Windows (excluding Nano Server).</source>
        <target state="translated">NETSDK1092: 因為正在新增需要在 Windows (不含 Nano 伺服器) 上執行組建的資源，所以無法將 CLSIDMap 內嵌到 COM 主機上。</target>
        <note>{StrBegin="NETSDK1092: "}</note>
      </trans-unit>
      <trans-unit id="CannotFindApphostForRid">
        <source>NETSDK1065: Cannot find app host for {0}. {0} could be an invalid runtime identifier (RID). For more information about RID, see https://aka.ms/rid-catalog.</source>
        <target state="translated">NETSDK1065: 找不到 {0} 的應用程式主機。{0} 可能是無效的執行階段識別碼 (RID)。如需有關 RID 的詳細資訊，請參閱 https://aka.ms/rid-catalog。</target>
        <note>{StrBegin="NETSDK1065: "}</note>
      </trans-unit>
      <trans-unit id="CannotFindComhost">
        <source>NETSDK1091: Unable to find a .NET Core COM host. The .NET Core COM host is only available on .NET Core 3.0 or higher when targeting Windows.</source>
        <target state="translated">NETSDK1091: 找不到 .NET Core COM 主機。目標為 Windows 時，只有在 .NET Core 3.0 或更高的版本上才可使用 .NET Core COM 主機。</target>
        <note>{StrBegin="NETSDK1091: "}</note>
      </trans-unit>
      <trans-unit id="CannotFindIjwhost">
        <source>NETSDK1114: Unable to find a .NET Core IJW host. The .NET Core IJW host is only available on .NET Core 3.1 or higher when targeting Windows.</source>
        <target state="translated">NETSDK1114: 找不到 .NET Core IJW 主機。目標為 Windows 時，只能在 .NET Core 3.1 或更高版本上使用 .NET Core IJW 主機。</target>
        <note>{StrBegin="NETSDK1114: "}</note>
      </trans-unit>
      <trans-unit id="CannotFindProjectInfo">
        <source>NETSDK1007: Cannot find project info for '{0}'. This can indicate a missing project reference.</source>
        <target state="translated">NETSDK1007: 找不到 '{0}' 的專案資訊。這可能表示遺漏專案參考。</target>
        <note>{StrBegin="NETSDK1007: "}</note>
      </trans-unit>
      <trans-unit id="CannotHaveRuntimeIdentifierPlatformMismatchPlatformTarget">
        <source>NETSDK1032: The RuntimeIdentifier platform '{0}' and the PlatformTarget '{1}' must be compatible.</source>
        <target state="translated">NETSDK1032: RuntimeIdentifier 平台 '{0}' 必須與 PlatformTarget '{1}' 相容。</target>
        <note>{StrBegin="NETSDK1032: "}</note>
      </trans-unit>
      <trans-unit id="CannotHaveSelfContainedWithoutRuntimeIdentifier">
        <source>NETSDK1031: It is not supported to build or publish a self-contained application without specifying a RuntimeIdentifier. You must either specify a RuntimeIdentifier or set SelfContained to false.</source>
        <target state="translated">NETSDK1031: 不支援在未指定 RuntimeIdentifier 的情況下，建置或發佈獨立的應用程式。您必須指定 RuntimeIdentifier，或將 SelfContained 設為 false。</target>
        <note>{StrBegin="NETSDK1031: "}</note>
      </trans-unit>
      <trans-unit id="CannotHaveSingleFileWithoutRuntimeIdentifier">
        <source>NETSDK1097: It is not supported to publish an application to a single-file without specifying a RuntimeIdentifier. You must either specify a RuntimeIdentifier or set PublishSingleFile to false.</source>
        <target state="translated">NETSDK1097: 不支援在未指定 RuntimeIdentifier 的情況下，將應用程式發佈到單一檔案。您必須指定 RuntimeIdentifier，或將 PublishSingleFile 設為 false。</target>
        <note>{StrBegin="NETSDK1097: "}</note>
      </trans-unit>
      <trans-unit id="CannotHaveSingleFileWithoutAppHost">
        <source>NETSDK1098: Applications published to a single-file are required to use the application host. You must either set PublishSingleFile to false or set UseAppHost to true.</source>
        <target state="translated">NETSDK1098: 發佈到單一檔案的應用程式必須使用應用程式主機。您必須將 PublishSingleFile 設為 false，或將 UseAppHost 設為 true。</target>
        <note>{StrBegin="NETSDK1098: "}</note>
      </trans-unit>
      <trans-unit id="CannotHaveSingleFileWithoutExecutable">
        <source>NETSDK1099: Publishing to a single-file is only supported for executable applications.</source>
        <target state="translated">NETSDK1099: 只有可執行應用程式支援發佈到單一檔案。</target>
        <note>{StrBegin="NETSDK1099: "}</note>
      </trans-unit>
      <trans-unit id="CannotHaveSolutionLevelRuntimeIdentifier">
        <source>NETSDK1134: Building a solution with a specific RuntimeIdentifier is not supported. If you would like to publish for a single RID, specifiy the RID at the individual project level instead.</source>
        <target state="translated">NETSDK1134: 不支援使用特定 RuntimeIdentifier 建置解決方案。若要發佈單一 RID，請改為在個別專案層級中指定 RID。</target>
        <note>{StrBegin="NETSDK1134: "}</note>
      </trans-unit>
      <trans-unit id="CannotHaveSupportedOSPlatformVersionHigherThanTargetPlatformVersion">
        <source>NETSDK1135: SupportedOSPlatformVersion {0} cannot be higher than TargetPlatformVersion {1}.</source>
        <target state="translated">NETSDK1135: SupportedOSPlatformVersion {0} 不得高於 TargetPlatformVersion {1}。</target>
        <note>{StrBegin="NETSDK1135: "}</note>
      </trans-unit>
      <trans-unit id="CannotIncludeAllContentButNotNativeLibrariesInSingleFile">
        <source>NETSDK1143: Including all content in a single file bundle also includes native libraries. If IncludeAllContentForSelfExtract is true, IncludeNativeLibrariesForSelfExtract must not be false.</source>
        <target state="translated">NETSDK1143: 在單一檔案套件中包括所有內容，包含原生程式庫。若 IncludeAllContentForSelfExtract 為 true，則 IncludeNativeLibrariesForSelfExtract 不可為 false。</target>
        <note>{StrBegin="NETSDK1143: "}</note>
      </trans-unit>
      <trans-unit id="CannotIncludeSymbolsInSingleFile">
        <source>NETSDK1142: Including symbols in a single file bundle is not supported when publishing for .NET5 or higher.</source>
        <target state="translated">NETSDK1142: 發行至 .NET5 或更新版本時，不支援在單一檔案套件中包含符號。</target>
        <note>{StrBegin="NETSDK1142: "}</note>
      </trans-unit>
      <trans-unit id="CannotInferTargetFrameworkIdentifierAndVersion">
        <source>NETSDK1013: The TargetFramework value '{0}' was not recognized. It may be misspelled. If not, then the TargetFrameworkIdentifier and/or TargetFrameworkVersion properties must be specified explicitly.</source>
        <target state="translated">NETSDK1013: 無法辨識 TargetFramework 值 '{0}'。拼字可能有誤。若非此情況，即必須明確指定 TargetFrameworkIdentifier 及 (或) TargetFrameworkVersion 屬性。</target>
        <note>{StrBegin="NETSDK1013: "}</note>
      </trans-unit>
      <trans-unit id="CannotUseSelfContainedWithoutAppHost">
        <source>NETSDK1067: Self-contained applications are required to use the application host. Either set SelfContained to false or set UseAppHost to true.</source>
        <target state="translated">NETSDK1067: 需要獨立式應用程式，才可使用該應用程式主機。請將 SelfContained 設定為 False，或是將 UseAppHost 設定為 True。</target>
        <note>{StrBegin="NETSDK1067: "}</note>
      </trans-unit>
      <trans-unit id="CanOnlyHaveSingleFileWithNetCoreApp">
        <source>NETSDK1125: Publishing to a single-file is only supported for netcoreapp target.</source>
        <target state="translated">NETSDK1125: 只有 netcoreapp 目標支援發行到單一檔案。</target>
        <note>{StrBegin="NETSDK1125: "}</note>
      </trans-unit>
      <trans-unit id="ChoosingAssemblyVersion_Info">
        <source>Choosing '{0}' because AssemblyVersion '{1}' is greater than '{2}'.</source>
        <target state="translated">因為 AssemblyVersion '{1}' 大於 '{2}'，所以選擇 '{0}'。</target>
        <note />
      </trans-unit>
      <trans-unit id="ChoosingCopyLocalArbitrarily_Info">
        <source>Choosing '{0}' arbitrarily as both items are copy-local and have equal file and assembly versions.</source>
        <target state="translated">因為兩個項目都是複製到本機，而且具有相同的檔案和組件版本，所以任意選擇 '{0}'。</target>
        <note />
      </trans-unit>
      <trans-unit id="ChoosingFileVersion_Info">
        <source>Choosing '{0}' because file version '{1}' is greater than '{2}'.</source>
        <target state="translated">因為檔案版本 '{1}' 大於 '{2}'，所以選擇 '{0}'。</target>
        <note />
      </trans-unit>
      <trans-unit id="ChoosingPlatformItem_Info">
        <source>Choosing '{0}' because it is a platform item.</source>
        <target state="translated">因為 '{0}' 為平台項目，所以選擇它。</target>
        <note />
      </trans-unit>
      <trans-unit id="ChoosingPreferredPackage_Info">
        <source>Choosing '{0}' because it comes from a package that is preferred.</source>
        <target state="translated">因為 '{0}' 來自慣用的套件，所以選擇它。</target>
        <note />
      </trans-unit>
      <trans-unit id="ClsidMapConflictingGuids">
        <source>NETSDK1089: The '{0}' and '{1}' types have the same CLSID '{2}' set in their GuidAttribute. Each COMVisible class needs to have a distinct guid for their CLSID.</source>
        <target state="translated">NETSDK1089: '{0}' 與 '{1}' 類型在其 GuidAttribute 中設定了相同的 CLSID '{2}'。每個 COMVisible 類別對其 CLSID 都必須要有相異的 guid。</target>
        <note>{StrBegin="NETSDK1089: "}
{0} - The first type with the conflicting guid.
{1} - The second type with the conflicting guid.
{2} - The guid the two types have.</note>
      </trans-unit>
      <trans-unit id="ClsidMapExportedTypesRequireExplicitGuid">
        <source>NETSDK1088: The COMVisible class '{0}' must have a GuidAttribute with the CLSID of the class to be made visible to COM in .NET Core.</source>
        <target state="translated">NETSDK1088: COMVisible 類別 '{0}' 必須要有 .NET Core 中 COM 可見到之 CLSID 類別的 GuidAttribute。</target>
        <note>{StrBegin="NETSDK1088: "}
{0} - The ComVisible class that doesn't have a GuidAttribute on it.</note>
      </trans-unit>
      <trans-unit id="ClsidMapInvalidAssembly">
        <source>NETSDK1090: The supplied assembly '{0}' is not valid. Cannot generate a CLSIDMap from it.</source>
        <target state="translated">NETSDK1090: 提供的組件 '{0}' 無效。無法從其產生 CLSIDMap。</target>
        <note>{StrBegin="NETSDK1090: "}
{0} - The path to the invalid assembly.</note>
      </trans-unit>
      <trans-unit id="CompressionInSingleFileRequires60">
        <source>NETSDK1167: Compression in a single file bundle is only supported when publishing for .NET6 or higher.</source>
        <target state="translated">NETSDK1167: 只有在針對 .NET6 或更新版本發佈時，才支援在單一檔案套件組合中進行壓縮。</target>
        <note>{StrBegin="NETSDK1167: "}</note>
      </trans-unit>
      <trans-unit id="CompressionInSingleFileRequiresSelfContained">
        <source>NETSDK1176: Compression in a single file bundle is only supported when publishing a self-contained application.</source>
<<<<<<< HEAD
        <target state="translated">NETSDK1176: 只有在發佈獨立應用程式時，才支援在單一檔案套件組合中進行壓縮。</target>
=======
        <target state="new">NETSDK1176: Compression in a single file bundle is only supported when publishing a self-contained application.</target>
>>>>>>> 0fc178c8
        <note>{StrBegin="NETSDK1176: "}</note>
      </trans-unit>
      <trans-unit id="ConflictingRuntimePackInformation">
        <source>NETSDK1133: There was conflicting information about runtime packs available for {0}:
{1}</source>
        <target state="translated">NETSDK1133: {0} 有相衝突的執行階段套件資訊:
{1}</target>
        <note>{StrBegin="NETSDK1133: "}</note>
      </trans-unit>
      <trans-unit id="ContentItemDoesNotProvideOutputPath">
        <source>NETSDK1014: Content item for '{0}' sets '{1}', but does not provide  '{2}' or '{3}'.</source>
        <target state="translated">NETSDK1014: '{0}' 的內容項目設定了 '{1}'，但未提供 '{2}' 或 '{3}'。</target>
        <note>{StrBegin="NETSDK1014: "}</note>
      </trans-unit>
      <trans-unit id="ContentPreproccessorParameterRequired">
        <source>NETSDK1010: The '{0}' task must be given a value for parameter '{1}' in order to consume preprocessed content.</source>
        <target state="translated">NETSDK1010: 必須為 '{0}' 工作指定參數 '{1}' 的值，才可取用前置處理過的內容。</target>
        <note>{StrBegin="NETSDK1010: "}</note>
      </trans-unit>
      <trans-unit id="CouldNotDetermineWinner_DoesNotExist_Info">
        <source>Could not determine winner because '{0}' does not exist.</source>
        <target state="translated">因為 '{0}' 不存在，所以無法判斷成功者。</target>
        <note />
      </trans-unit>
      <trans-unit id="CouldNotDetermineWinner_EqualVersions_Info">
        <source>Could not determine winner due to equal file and assembly versions.</source>
        <target state="translated">因為檔案和組件版本相同，所以無法判斷成功者。</target>
        <note />
      </trans-unit>
      <trans-unit id="CouldNotDetermineWinner_NoFileVersion_Info">
        <source>Could not determine a winner because '{0}' has no file version.</source>
        <target state="translated">因為 '{0}' 沒有檔案版本，所以無法判斷成功者。</target>
        <note />
      </trans-unit>
      <trans-unit id="CouldNotDetermineWinner_NotAnAssembly_Info">
        <source>Could not determine a winner because '{0}' is not an assembly.</source>
        <target state="translated">因為 '{0}' 並非組件，所以無法判斷成功者。</target>
        <note />
      </trans-unit>
      <trans-unit id="CouldNotGetPackVersionFromWorkloadManifests">
        <source>NETSDK1181: Error getting pack version: Pack '{0}' was not present in workload manifests.</source>
        <target state="translated">NETSDK1181: 無法取得套件版本: 套件 '{0}' 不存在於工作負載資訊清單中。</target>
        <note>{StrBegin="NETSDK1181: "}</note>
      </trans-unit>
      <trans-unit id="CouldNotLoadPlatformManifest">
        <source>NETSDK1042: Could not load PlatformManifest from '{0}' because it did not exist.</source>
        <target state="translated">NETSDK1042: 無法從 '{0}' 載入 PlatformManifest，因為它並不存在。</target>
        <note>{StrBegin="NETSDK1042: "}</note>
      </trans-unit>
      <trans-unit id="CppRequiresTFMVersion31">
        <source>NETSDK1120: C++/CLI projects targeting .NET Core require a target framework of at least 'netcoreapp3.1'.</source>
        <target state="translated">NETSDK1120: 以 .NET Core 為目標的 C++/CLI 專案需要至少 'netcoreapp3.1' 的目標 Framework。</target>
        <note>{StrBegin="NETSDK1120: "}</note>
      </trans-unit>
      <trans-unit id="Crossgen2MissingRequiredMetadata">
        <source>NETSDK1158: Required '{0}' metadata missing on Crossgen2Tool item.</source>
        <target state="translated">NETSDK1158: Crossgen2Tool 項目缺少必要的 '{0}' 中繼資料。</target>
        <note>{StrBegin="NETSDK1158: "}</note>
      </trans-unit>
      <trans-unit id="Crossgen2RequiresSelfContained">
        <source>NETSDK1126: Publishing ReadyToRun using Crossgen2 is only supported for self-contained applications.</source>
        <target state="translated">NETSDK1126: 只有獨立式應用程式支援使用 Crossgen2 發佈 ReadyToRun。</target>
        <note>{StrBegin="NETSDK1126: "}</note>
      </trans-unit>
      <trans-unit id="Crossgen2ToolExecutableNotFound">
        <source>NETSDK1155: Crossgen2Tool executable '{0}' not found.</source>
        <target state="translated">NETSDK1155: 找不到 Crossgen2Tool 可執行檔 '{0}'。</target>
        <note>{StrBegin="NETSDK1155: "}</note>
      </trans-unit>
      <trans-unit id="Crossgen2ToolMissingWhenUseCrossgen2IsSet">
        <source>NETSDK1154: Crossgen2Tool must be specified when UseCrossgen2 is set to true.</source>
        <target state="translated">NETSDK1154: 當 UseCrossgen2 設定為 true 時，必須指定 Crossgen2Tool。</target>
        <note>{StrBegin="NETSDK1154: "}</note>
      </trans-unit>
      <trans-unit id="Crossgen5CannotEmitSymbolsInCompositeMode">
        <source>NETSDK1166: Cannot emit symbols when publishing for .NET 5 with Crossgen2 using composite mode.</source>
        <target state="translated">NETSDK1166: 使用複合模式透過 Crossgen2 發佈 .NET 5 時，無法發出符號。</target>
        <note>{StrBegin="NETSDK1166: "}</note>
      </trans-unit>
      <trans-unit id="CrossgenToolExecutableNotFound">
        <source>NETSDK1160: CrossgenTool executable '{0}' not found.</source>
        <target state="translated">NETSDK1160: 找不到 CrossgenTool 可執行檔 '{0}'。</target>
        <note>{StrBegin="NETSDK1160: "}</note>
      </trans-unit>
      <trans-unit id="CrossgenToolMissingInPDBCompilationMode">
        <source>NETSDK1153: CrossgenTool not specified in PDB compilation mode.</source>
        <target state="translated">NETSDK1153: PDB 編譯模式中未指定 CrossgenTool。</target>
        <note>{StrBegin="NETSDK1153: "}</note>
      </trans-unit>
      <trans-unit id="CrossgenToolMissingWhenUseCrossgen2IsNotSet">
        <source>NETSDK1159: CrossgenTool must be specified when UseCrossgen2 is set to false.</source>
        <target state="translated">NETSDK1159: 當 UseCrossgen2 設定為 false 時，必須指定 CrossgenTool。</target>
        <note>{StrBegin="NETSDK1159: "}</note>
      </trans-unit>
      <trans-unit id="DiaSymReaderLibraryNotFound">
        <source>NETSDK1161: DiaSymReader library '{0}' not found.</source>
        <target state="translated">NETSDK1161: 找不到 DiaSymReader 程式庫 '{0}'。</target>
        <note>{StrBegin="NETSDK1161: "}</note>
      </trans-unit>
      <trans-unit id="DotNetHostExecutableNotFound">
        <source>NETSDK1156: .NET host executable '{0}' not found.</source>
        <target state="translated">NETSDK1156: 找不到 .NET 主機可執行檔 '{0}'。</target>
        <note>{StrBegin="NETSDK1156: "}</note>
      </trans-unit>
      <trans-unit id="DotnetToolDoesNotSupportTFMLowerThanNetcoreapp21">
        <source>NETSDK1055: DotnetTool does not support target framework lower than netcoreapp2.1.</source>
        <target state="translated">NETSDK1055: DotnetTool 並不支援低於 netcoreapp2.1 的目標架構。</target>
        <note>{StrBegin="NETSDK1055: "}</note>
      </trans-unit>
      <trans-unit id="DotnetToolOnlySupportNetcoreapp">
        <source>NETSDK1054: only supports .NET Core.</source>
        <target state="translated">NETSDK1054: 只支援 .NET Core。</target>
        <note>{StrBegin="NETSDK1054: "}</note>
      </trans-unit>
      <trans-unit id="DuplicateItemsError">
        <source>NETSDK1022: Duplicate '{0}' items were included. The .NET SDK includes '{0}' items from your project directory by default. You can either remove these items from your project file, or set the '{1}' property to '{2}' if you want to explicitly include them in your project file. For more information, see {4}. The duplicate items were: {3}</source>
        <target state="translated">NETSDK1022: 包含 '{0}' 個重複的項目。根據預設，.NET SDK 會包含來自您專案目錄的 '{0}' 個項目。您可以從專案檔移除這些項目，或若想要在專案檔中明確地納入這些項目，也可以將 '{1}' 屬性設定為 '{2}'。如需詳細資訊，請參閱 {4}。重複的項目為: {3}</target>
        <note>{StrBegin="NETSDK1022: "}</note>
      </trans-unit>
      <trans-unit id="DuplicatePreprocessorToken">
        <source>NETSDK1015: The preprocessor token '{0}' has been given more than one value. Choosing '{1}' as the value.</source>
        <target state="translated">NETSDK1015: 已為前置處理器語彙基元 '{0}' 指定多個值。正在選擇 '{1}' 作為值。</target>
        <note>{StrBegin="NETSDK1015: "}</note>
      </trans-unit>
      <trans-unit id="DuplicatePublishOutputFiles">
        <source>NETSDK1152: Found multiple publish output files with the same relative path: {0}.</source>
        <target state="translated">NETSDK1152: 找到多個具有相同相對路徑的發佈輸出檔案: {0}。</target>
        <note>{StrBegin="NETSDK1152: "}</note>
      </trans-unit>
      <trans-unit id="DuplicateRuntimePackAsset">
        <source>NETSDK1110: More than one asset in the runtime pack has the same destination sub-path of '{0}'. Report this error to the .NET team here: https://aka.ms/dotnet-sdk-issue.</source>
        <target state="translated">NETSDK1110: 執行階段套件中有多項資產具有相同的目的地子路徑 '{0}'。請將此錯誤回報給 .NET 小組: https://aka.ms/dotnet-sdk-issue。</target>
        <note>{StrBegin="NETSDK1110: "}</note>
      </trans-unit>
      <trans-unit id="DuplicateTypeLibraryIds">
        <source>NETSDK1169: The same resource ID {0} was specified for two type libraries '{1}' and '{2}'. Duplicate type library IDs are not allowed.</source>
        <target state="translated">NETSDK1169: 已為兩個型別程式庫 '{1}' 和 '{2}' 指定了相同的資源識別碼 {0}。不允許重複的型別程式庫識別碼。</target>
        <note>{StrBegin="NETSDK1169: "}</note>
      </trans-unit>
      <trans-unit id="EncounteredConflict_Info">
        <source>Encountered conflict between '{0}' and '{1}'.</source>
        <target state="translated">'{0}' 與 '{1}' 之間發生衝突。</target>
        <note />
      </trans-unit>
      <trans-unit id="ErrorParsingFrameworkListInvalidValue">
        <source>NETSDK1051: Error parsing FrameworkList from '{0}'.  {1} '{2}' was invalid.</source>
        <target state="translated">NETSDK1051: 剖析來自 '{0}' 的 FrameworkList 時發生錯誤。{1} '{2}' 無效。</target>
        <note>{StrBegin="NETSDK1051: "}</note>
      </trans-unit>
      <trans-unit id="ErrorParsingPlatformManifest">
        <source>NETSDK1043: Error parsing PlatformManifest from '{0}' line {1}.  Lines must have the format {2}.</source>
        <target state="translated">NETSDK1043: 從 '{0}' 行 {1} 剖析 PlatformManifest 時發生錯誤。各行的格式必須為 {2}。</target>
        <note>{StrBegin="NETSDK1043: "}</note>
      </trans-unit>
      <trans-unit id="ErrorParsingPlatformManifestInvalidValue">
        <source>NETSDK1044: Error parsing PlatformManifest from '{0}' line {1}.  {2} '{3}' was invalid.</source>
        <target state="translated">NETSDK1044: 從 '{0}' 行 {1} 剖析 PlatformManifest 時發生錯誤。{2} '{3}' 無效。</target>
        <note>{StrBegin="NETSDK1044: "}</note>
      </trans-unit>
      <trans-unit id="ErrorReadingAssetsFile">
        <source>NETSDK1060: Error reading assets file: {0}</source>
        <target state="translated">NETSDK1060: 讀取資產檔案時發生錯誤: {0}</target>
        <note>{StrBegin="NETSDK1060: "}</note>
      </trans-unit>
      <trans-unit id="FailedToDeleteApphost">
        <source>NETSDK1111: Failed to delete output apphost: {0}</source>
        <target state="translated">NETSDK1111: 無法刪除輸出 apphost: {0}</target>
        <note>{StrBegin="NETSDK1111: "}</note>
      </trans-unit>
      <trans-unit id="FailedToLockResource">
        <source>NETSDK1077: Failed to lock resource.</source>
        <target state="translated">NETSDK1077: 無法鎖定資源。</target>
        <note>{StrBegin="NETSDK1077: "}</note>
      </trans-unit>
      <trans-unit id="FileNameIsTooLong">
        <source>NETSDK1030: Given file name '{0}' is longer than 1024 bytes</source>
        <target state="translated">NETSDK1030: 指定的檔案名稱 '{0}'，長度超過 1024 個位元組</target>
        <note>{StrBegin="NETSDK1030: "}</note>
      </trans-unit>
      <trans-unit id="FolderAlreadyExists">
        <source>NETSDK1024: Folder '{0}' already exists either delete it or provide a different ComposeWorkingDir</source>
        <target state="translated">NETSDK1024: 資料夾 '{0}' 已存在，請將其刪除或提供不同的 ComposeWorkingDir</target>
        <note>{StrBegin="NETSDK1024: "}</note>
      </trans-unit>
      <trans-unit id="FrameworkDependentAppHostRequiresVersion21">
        <source>NETSDK1068: The framework-dependent application host requires a target framework of at least 'netcoreapp2.1'.</source>
        <target state="translated">NETSDK1068: 與架構相依的應用程式主機，至少需要 'netcoreapp2.1' 的目標架構。</target>
        <note>{StrBegin="NETSDK1068: "}</note>
      </trans-unit>
      <trans-unit id="FrameworkListPathNotRooted">
        <source>NETSDK1052: Framework list file path '{0}' is not rooted. Only full paths are supported.</source>
        <target state="translated">NETSDK1052: 架構清單路徑 '{0}' 並非根目錄。只支援完整路徑。</target>
        <note>{StrBegin="NETSDK1052: "}</note>
      </trans-unit>
      <trans-unit id="FrameworkReferenceDuplicateError">
        <source>NETSDK1087: Multiple FrameworkReference items for '{0}' were included in the project.</source>
        <target state="translated">NETSDK1087: 專案中已包含多個 '{0}' 的 FrameworkReference 項目。</target>
        <note>{StrBegin="NETSDK1087: "}</note>
      </trans-unit>
      <trans-unit id="FrameworkReferenceOverrideWarning">
        <source>NETSDK1086: A FrameworkReference for '{0}' was included in the project. This is implicitly referenced by the .NET SDK and you do not typically need to reference it from your project. For more information, see {1}</source>
        <target state="translated">NETSDK1086: 專案中已包含 '{0}' 的 FrameworkReference。.NET SDK 會隱含參考它，而您通常不需要從專案參考它。如需詳細資訊，請參閱 {1}</target>
        <note>{StrBegin="NETSDK1086: "}</note>
      </trans-unit>
      <trans-unit id="GetDependsOnNETStandardFailedWithException">
        <source>NETSDK1049: Resolved file has a bad image, no metadata, or is otherwise inaccessible. {0} {1}</source>
        <target state="translated">NETSDK1049: 解析的檔案含有毀損的映像、沒有中繼資料，或有其他無法存取的情況。{0} {1}</target>
        <note>{StrBegin="NETSDK1049: "}</note>
      </trans-unit>
      <trans-unit id="GlobalJsonSDKResolutionFailed">
        <source>NETSDK1141: Unable to resolve the .NET SDK version as specified in the global.json located at {0}.</source>
        <target state="translated">NETSDK1141: 無法解析位於 {0} 的 global.json 中所指定的 .NET SDK 版本。</target>
        <note>{StrBegin="NETSDK1141: "}</note>
      </trans-unit>
      <trans-unit id="ILLinkFailed">
        <source>NETSDK1144: Optimizing assemblies for size failed. Optimization can be disabled by setting the PublishTrimmed property to false.</source>
        <target state="translated">NETSDK1144: 將元件大小最佳化失敗。將 PublishTrimmed 屬性設定為 false，可停用最佳化。</target>
        <note>{StrBegin="NETSDK1144: "}</note>
      </trans-unit>
      <trans-unit id="ILLinkNotSupportedError">
        <source>NETSDK1102: Optimizing assemblies for size is not supported for the selected publish configuration. Please ensure that you are publishing a self-contained app.</source>
        <target state="translated">NETSDK1102: 選取的發佈設定不支援最佳化組件的大小。請確定您發佈的是獨立式應用程式。</target>
        <note>{StrBegin="NETSDK1102: "}</note>
      </trans-unit>
      <trans-unit id="ILLink_Info">
        <source>Optimizing assemblies for size, which may change the behavior of the app. Be sure to test after publishing. See: https://aka.ms/dotnet-illink</source>
        <target state="translated">最佳化組件的大小可能會變更應用程式的行為。發佈後請務必加以測試。請參閱: https://aka.ms/dotnet-illink</target>
        <note />
      </trans-unit>
      <trans-unit id="IncorrectPackageRoot">
        <source>NETSDK1020: Package Root {0} was incorrectly given for Resolved library {1}</source>
        <target state="translated">NETSDK1020: 為已解析的程式庫 {1} 指定的套件根 {0} 不正確</target>
        <note>{StrBegin="NETSDK1020: "}</note>
      </trans-unit>
      <trans-unit id="IncorrectTargetFormat">
        <source>NETSDK1025: The target manifest {0} provided is of not the correct format</source>
        <target state="translated">NETSDK1025: 提供的目標資訊清單 {0} 格式不正確</target>
        <note>{StrBegin="NETSDK1025: "}</note>
      </trans-unit>
      <trans-unit id="InputAssemblyNotFound">
        <source>NETSDK1163: Input assembly '{0}' not found.</source>
        <target state="translated">NETSDK1163: 找不到輸入組件 '{0}'。</target>
        <note>{StrBegin="NETSDK1163: "}</note>
      </trans-unit>
      <trans-unit id="InvalidFrameworkName">
        <source>NETSDK1003: Invalid framework name: '{0}'.</source>
        <target state="translated">NETSDK1003: 架構名稱 '{0}' 無效。</target>
        <note>{StrBegin="NETSDK1003: "}</note>
      </trans-unit>
      <trans-unit id="InvalidItemSpecToUse">
        <source>NETSDK1058: Invalid value for ItemSpecToUse parameter: '{0}'.  This property must be blank or set to 'Left' or 'Right'</source>
        <target state="translated">NETSDK1058: ItemSpecToUse 參數的值無效: '{0}'。此屬性必須為空白或設定為 'Left' 或 'Right'</target>
        <note>{StrBegin="NETSDK1058: "}
The following are names of parameters or literal values and should not be translated: ItemSpecToUse, Left, Right</note>
      </trans-unit>
      <trans-unit id="InvalidNuGetVersionString">
        <source>NETSDK1018: Invalid NuGet version string: '{0}'.</source>
        <target state="translated">NETSDK1018: NuGet 版本字串無效: '{0}'。</target>
        <note>{StrBegin="NETSDK1018: "}</note>
      </trans-unit>
      <trans-unit id="InvalidResourceUpdate">
        <source>NETSDK1075: Update handle is invalid. This instance may not be used for further updates.</source>
        <target state="translated">NETSDK1075: 更新控制代碼無效。此執行個體無法用於進一步更新。</target>
        <note>{StrBegin="NETSDK1075: "}</note>
      </trans-unit>
      <trans-unit id="InvalidRollForwardValue">
        <source>NETSDK1104: RollForward value '{0}' is invalid. Allowed values are {1}.</source>
        <target state="translated">NETSDK1104: RollForward 值 '{0}' 無效。允許的值為 {1}。</target>
        <note>{StrBegin="NETSDK1104: "}</note>
      </trans-unit>
      <trans-unit id="InvalidTargetPlatformVersion">
        <source>NETSDK1140: {0} is not a valid TargetPlatformVersion for {1}. Valid versions include:
{2}</source>
        <target state="translated">NETSDK1140: {0} 不是 {1} 的有效 TargetPlatformVersion。有效版本包括:
{2}</target>
        <note>{StrBegin="NETSDK1140: "}</note>
      </trans-unit>
      <trans-unit id="InvalidTypeLibrary">
        <source>NETSDK1173: The provided type library '{0}' is in an invalid format.</source>
        <target state="translated">NETSDK1173: 提供的型別程式庫 '{0}' 的格式無效。</target>
        <note>{StrBegin="NETSDK1173: "}</note>
      </trans-unit>
      <trans-unit id="InvalidTypeLibraryId">
        <source>NETSDK1170: The provided type library ID '{0}' for type libary '{1}' is invalid. The ID must be a positive integer less than 65536.</source>
        <target state="translated">NETSDK1170: 為型別程式庫 '{1}' 提供的型別程式庫識別碼 '{0}' 無效。識別碼必須是小於 65536 的正整數。</target>
        <note>{StrBegin="NETSDK1170: "}</note>
      </trans-unit>
      <trans-unit id="JitLibraryNotFound">
        <source>NETSDK1157: JIT library '{0}' not found.</source>
        <target state="translated">NETSDK1157: 找不到 JIT 程式庫 '{0}'。</target>
        <note>{StrBegin="NETSDK1157: "}</note>
      </trans-unit>
      <trans-unit id="MismatchedPlatformPackageVersion">
        <source>NETSDK1061: The project was restored using {0} version {1}, but with current settings, version {2} would be used instead. To resolve this issue, make sure the same settings are used for restore and for subsequent operations such as build or publish. Typically this issue can occur if the RuntimeIdentifier property is set during build or publish but not during restore. For more information, see https://aka.ms/dotnet-runtime-patch-selection.</source>
        <target state="translated">NETSDK1061: 專案是使用 {0} 版本 {1} 還原的，但依照目前設定，使用的版本會是 {2}。若要解決此問題，請確認用於還原與後續作業 (例如建置或發佈) 的設定相同。一般而言，若在建置或發佈期間設定了 RuntimeIdentifier，但在還原期間未加以設定，就可能發生這個問題。如需詳細資訊，請參閱 https://aka.ms/dotnet-runtime-patch-selection。</target>
        <note>{StrBegin="NETSDK1061: "}
{0} - Package Identifier for platform package
{1} - Restored version of platform package
{2} - Current version of platform package</note>
      </trans-unit>
      <trans-unit id="MissingItemMetadata">
        <source>NETSDK1008: Missing '{0}' metadata on '{1}' item '{2}'.</source>
        <target state="translated">NETSDK1008: '{1}' 項目 '{2}' 上遺漏 '{0}' 中繼資料。</target>
        <note>{StrBegin="NETSDK1008: "}</note>
      </trans-unit>
      <trans-unit id="MissingOutputPDBImagePath">
        <source>NETSDK1164: Missing output PDB path in PDB generation mode (OutputPDBImage metadata).</source>
        <target state="translated">NETSDK1164: PDB 產生模式 (OutputPDBImage 中繼資料) 中缺少輸出 PDB 路徑。</target>
        <note>{StrBegin="NETSDK1164: "}</note>
      </trans-unit>
      <trans-unit id="MissingOutputR2RImageFileName">
        <source>NETSDK1165: Missing output R2R image path (OutputR2RImage metadata).</source>
        <target state="translated">NETSDK1165: 缺少輸出 R2R 映像路徑 (OutputR2RImage 中繼資料)。</target>
        <note>{StrBegin="NETSDK1165: "}</note>
      </trans-unit>
      <trans-unit id="MissingTypeLibraryId">
        <source>NETSDK1171: An integer ID less than 65536 must be provided for type library '{0}' because more than one type library is specified.</source>
        <target state="translated">NETSDK1171: 必須為型別程式庫 '{0}' 提供小於 65536 的整數識別碼，因為指定了多個型別程式庫。</target>
        <note>{StrBegin="NETSDK1171: "}</note>
      </trans-unit>
      <trans-unit id="MultipleFilesResolved">
        <source>NETSDK1021: More than one file found for {0}</source>
        <target state="translated">NETSDK1021: 找到一個以上 {0} 的檔案</target>
        <note>{StrBegin="NETSDK1021: "}</note>
      </trans-unit>
      <trans-unit id="NETFrameworkToNonBuiltInNETStandard">
        <source>NETSDK1069: This project uses a library that targets .NET Standard 1.5 or higher, and the project targets a version of .NET Framework that doesn't have built-in support for that version of .NET Standard. Visit https://aka.ms/net-standard-known-issues for a set of known issues. Consider retargeting to .NET Framework 4.7.2.</source>
        <target state="translated">NETSDK1069: 此專案使用以 .NET Standard 1.5 或更新版本為目標的程式庫，而專案的目標 .NET Framework 版本則為尚未具備該 .NET Standard 版本內建支援的 .NET Framework。請瀏覽 https://aka.ms/net-standard-known-issues，以了解已知問題的集合。請考慮轉為以 .NET Framework 4.7.2 為目標。</target>
        <note>{StrBegin="NETSDK1069: "}</note>
      </trans-unit>
      <trans-unit id="NETFrameworkWithoutUsingNETSdkDefaults">
        <source>NETSDK1115: The current .NET SDK does not support .NET Framework without using .NET SDK Defaults. It is likely due to a mismatch between C++/CLI project CLRSupport property and TargetFramework.</source>
        <target state="translated">NETSDK1115: 目前的 .NET SDK 不支援在不使用 .NET SDK 預設的情形下使用 .NET Framework。這可能是因為 C++/CLI 專案 CLRSupport 屬性與 TargetFramework 不相符所致。</target>
        <note>{StrBegin="NETSDK1115: "}</note>
      </trans-unit>
      <trans-unit id="Net6NotCompatibleWithDev16">
        <source>NETSDK1182: Targeting .NET 6.0 in Visual Studio 2019 is not supported.</source>
        <target state="translated">NETSDK1182: 不支援以 Visual Studio 2019 中的 .NET 6.0 為目標。</target>
        <note>{StrBegin="NETSDK1182: "}</note>
      </trans-unit>
      <trans-unit id="NoAppHostAvailable">
        <source>NETSDK1084: There is no application host available for the specified RuntimeIdentifier '{0}'.</source>
        <target state="translated">NETSDK1084: 對指定的 RuntimeIdentifier '{0}'，無法使用任何應用程式主機。</target>
        <note>{StrBegin="NETSDK1084: "}</note>
      </trans-unit>
      <trans-unit id="NoBuildRequested">
        <source>NETSDK1085: The 'NoBuild' property was set to true but the 'Build' target was invoked.</source>
        <target state="translated">NETSDK1085: 已將 'NoBuild' 屬性設定為 True，但卻叫用了 'Build' 目標。</target>
        <note>{StrBegin="NETSDK1085: "}</note>
      </trans-unit>
      <trans-unit id="NoCompatibleTargetFramework">
        <source>NETSDK1002: Project '{0}' targets '{2}'. It cannot be referenced by a project that targets '{1}'.</source>
        <target state="translated">NETSDK1002: 專案 '{0}' 以 '{2}' 為目標。以 '{1}' 為目標的專案無法參考此專案。</target>
        <note>{StrBegin="NETSDK1002: "}</note>
      </trans-unit>
      <trans-unit id="NoRuntimePackAvailable">
        <source>NETSDK1082: There was no runtime pack for {0} available for the specified RuntimeIdentifier '{1}'.</source>
        <target state="translated">NETSDK1082: 對指定的 RuntimeIdentifier '{1}'，無法使用任何 {0} 的執行階段套件。</target>
        <note>{StrBegin="NETSDK1082: "}</note>
      </trans-unit>
      <trans-unit id="NoRuntimePackInformation">
        <source>NETSDK1132: No runtime pack information was available for {0}.</source>
        <target state="translated">NETSDK1132: {0} 沒有執行階段套件資訊。</target>
        <note>{StrBegin="NETSDK1132: "}</note>
      </trans-unit>
      <trans-unit id="NoSupportComSelfContained">
        <source>NETSDK1128: COM hosting does not support self-contained deployments.</source>
        <target state="translated">NETSDK1128: COM 裝載不支援獨立式部署。</target>
        <note>{StrBegin="NETSDK1128: "}</note>
      </trans-unit>
      <trans-unit id="NoSupportCppEnableComHosting">
        <source>NETSDK1119: C++/CLI projects targeting .NET Core cannot use EnableComHosting=true.</source>
        <target state="translated">NETSDK1119: 以 .NET Core 為目標的 C++/CLI 專案無法使用 EnableComHosting=true。</target>
        <note>{StrBegin="NETSDK1119: "}</note>
      </trans-unit>
      <trans-unit id="NoSupportCppNonDynamicLibraryDotnetCore">
        <source>NETSDK1116: C++/CLI projects targeting .NET Core must be dynamic libraries.</source>
        <target state="translated">NETSDK1116: 以 .NET Core 為目標的 C++/CLI 專案必須是動態程式庫。</target>
        <note>{StrBegin="NETSDK1116: "}</note>
      </trans-unit>
      <trans-unit id="NoSupportCppPackDotnetCore">
        <source>NETSDK1118: C++/CLI projects targeting .NET Core cannot be packed.</source>
        <target state="translated">NETSDK1118: 無法封裝以 .NET Core 為目標的 C++/CLI 專案。</target>
        <note>{StrBegin="NETSDK1118: "}</note>
      </trans-unit>
      <trans-unit id="NoSupportCppPublishDotnetCore">
        <source>NETSDK1117: Does not support publish of C++/CLI project targeting dotnet core.</source>
        <target state="translated">NETSDK1117: 不支援發佈以 dotnet 核心為目標的 C++/CLI 專案。</target>
        <note>{StrBegin="NETSDK1117: "}</note>
      </trans-unit>
      <trans-unit id="NoSupportCppSelfContained">
        <source>NETSDK1121: C++/CLI projects targeting .NET Core cannot use SelfContained=true.</source>
        <target state="translated">NETSDK1121: 以 .NET Core 為目標的 C++/CLI 專案無法使用 SelfContained=true。</target>
        <note>{StrBegin="NETSDK1121: "}</note>
      </trans-unit>
      <trans-unit id="NonSelfContainedExeCannotReferenceSelfContained">
        <source>NETSDK1151: The referenced project '{0}' is a self-contained executable.  A self-contained executable cannot be referenced by a non self-contained executable.  For more information, see https://aka.ms/netsdk1151</source>
        <target state="translated">NETSDK1151: 參照的專案 '{0}' 是獨立式可執行檔。非獨立式可執行檔無法參照獨立式可執行檔。如需詳細資料，請參閱 https://aka.ms/netsdk1151</target>
        <note>{StrBegin="NETSDK1151: "}</note>
      </trans-unit>
      <trans-unit id="PDBGeneratorInputExecutableNotFound">
        <source>NETSDK1162: PDB generation: R2R executable '{0}' not found.</source>
        <target state="translated">NETSDK1162: PDB 產生: 找不到 R2R 可執行檔 '{0}'。</target>
        <note>{StrBegin="NETSDK1162: "}</note>
      </trans-unit>
      <trans-unit id="PackAsToolCannotSupportSelfContained">
        <source>NETSDK1053: Pack as tool does not support self contained.</source>
        <target state="translated">NETSDK1053: 封裝為工具不支援包含本身。</target>
        <note>{StrBegin="NETSDK1053: "}</note>
      </trans-unit>
      <trans-unit id="PackAsToolCannotSupportTargetPlatformIdentifier">
        <source>NETSDK1146: PackAsTool does not support TargetPlatformIdentifier being set. For example, TargetFramework cannot be net5.0-windows, only net5.0. PackAsTool also does not support UseWPF or UseWindowsForms when targeting .NET 5 and higher.</source>
        <target state="translated">NETSDK1146: PackAsTool 不支援正在設定的 TargetPlatformIdentifier。例如，TargetFramework 不可為 net5.0-windows，只能是 net5.0。當 PackAsTool 以 .NET 5 及更高版本為目標時，也不支援 UseWPF 或 UseWindowsForms。</target>
        <note>{StrBegin="NETSDK1146: "}</note>
      </trans-unit>
      <trans-unit id="PackageNotFound">
        <source>NETSDK1064: Package {0}, version {1} was not found. It might have been deleted since NuGet restore. Otherwise, NuGet restore might have only partially completed, which might have been due to maximum path length restrictions.</source>
        <target state="translated">NETSDK1064: 找不到套件 {0}，版本 {1}。該套件可能因 NuGet restore 還原而刪除，或是可能因為路徑長度上限的限制，而讓 NuGet restore 可能只有部分完成所致。</target>
        <note>{StrBegin="NETSDK1064: "}</note>
      </trans-unit>
      <trans-unit id="PackageReferenceOverrideWarning">
        <source>NETSDK1023: A PackageReference for '{0}' was included in your project. This package is implicitly referenced by the .NET SDK and you do not typically need to reference it from your project. For more information, see {1}</source>
        <target state="translated">NETSDK1023: 您的專案中包含 '{0}' 的 PackageReference。.NET SDK 會隱含參考此套件，您通常不需要從專案參考它。如需詳細資訊，請參閱 {1}</target>
        <note>{StrBegin="NETSDK1023: "}</note>
      </trans-unit>
      <trans-unit id="PackageReferenceVersionNotRecommended">
        <source>NETSDK1071: A PackageReference to '{0}' specified a Version of `{1}`. Specifying the version of this package is not recommended. For more information, see https://aka.ms/sdkimplicitrefs</source>
        <target state="translated">NETSDK1071: '{0}' 的 PackageReference 指定了 `{1}` 版本。不建議指定這個套件版本。如需詳細資訊，請參閱 https://aka.ms/sdkimplicitrefs</target>
        <note>{StrBegin="NETSDK1071: "}</note>
      </trans-unit>
      <trans-unit id="PlaceholderRunCommandProjectAbbreviationDeprecated">
        <source>NETSDK1174: Placeholder</source>
        <target state="new">NETSDK1174: Placeholder</target>
        <note>{StrBegin="NETSDK1174: "} - This string is not used here, but is a placeholder for the error code, which is used by the "dotnet run" command.</note>
      </trans-unit>
      <trans-unit id="ProjectAssetsConsumedWithoutMSBuildProjectPath">
        <source>NETSDK1011: Assets are consumed from project '{0}', but no corresponding MSBuild project path was  found in '{1}'.</source>
        <target state="translated">NETSDK1011: 已從專案 '{0}' 取用資產，但在 '{1}' 中找不到相對應的 MSBuild 專案路徑。</target>
        <note>{StrBegin="NETSDK1011: "}</note>
      </trans-unit>
      <trans-unit id="ProjectContainsObsoleteDotNetCliTool">
        <source>NETSDK1059: The tool '{0}' is now included in the .NET SDK. Information on resolving this warning is available at (https://aka.ms/dotnetclitools-in-box).</source>
        <target state="translated">NETSDK1059: .NET SDK 現已包含工具 '{0}'。解決此警告的資訊位於 (https://aka.ms/dotnetclitools-in-box)。</target>
        <note>{StrBegin="NETSDK1059: "}</note>
      </trans-unit>
      <trans-unit id="ProjectToolOnlySupportTFMLowerThanNetcoreapp22">
        <source>NETSDK1093: Project tools (DotnetCliTool) only support targeting .NET Core 2.2 and lower.</source>
        <target state="translated">NETSDK1093: 專案工具 (DotnetCliTool) 僅支援以 .NET Core 2.2 或更低版本作為目標。</target>
        <note>{StrBegin="NETSDK1093: "}</note>
      </trans-unit>
      <trans-unit id="PublishReadyToRunRequiresVersion30">
        <source>NETSDK1122: ReadyToRun compilation will be skipped because it is only supported for .NET Core 3.0 or higher.</source>
        <target state="translated">NETSDK1122: 將跳過 ReadyToRun 編譯，原因是只有 .NET Core 3.0 或更高版本支援此作業。</target>
        <note>{StrBegin="NETSDK1122: "}</note>
      </trans-unit>
      <trans-unit id="PublishSingleFileRequiresVersion30">
        <source>NETSDK1123: Publishing an application to a single-file requires .NET Core 3.0 or higher.</source>
        <target state="translated">NETSDK1123: 將應用程式發行至單一檔案需使用 .NET Core 3.0 或更高版本。</target>
        <note>{StrBegin="NETSDK1123: "}</note>
      </trans-unit>
      <trans-unit id="PublishTrimmedRequiresVersion30">
        <source>NETSDK1124: Trimming assemblies requires .NET Core 3.0 or higher.</source>
        <target state="translated">NETSDK1124: 修剪組件需使用 .NET Core 3.0 或更高版本。</target>
        <note>{StrBegin="NETSDK1124: "}</note>
      </trans-unit>
      <trans-unit id="PublishUnsupportedWithoutTargetFramework">
        <source>NETSDK1129: The 'Publish' target is not supported without specifying a target framework. The current project targets multiple frameworks, you must specify the framework for the published application.</source>
        <target state="translated">NETSDK1129: 若未指定目標架構，將不支援 'Publish' 目標。目前的專案目標為多個架構。您必須為已經發佈的應用程式指定架構。</target>
        <note>{StrBegin="NETSDK1129: "}</note>
      </trans-unit>
      <trans-unit id="ReadyToRunCompilationFailed">
        <source>NETSDK1096: Optimizing assemblies for performance failed. You can either exclude the failing assemblies from being optimized, or set the PublishReadyToRun property to false.</source>
        <target state="translated">NETSDK1096: 最佳化組件的效能失敗。您可以排除失敗的組件不予最佳化，或將 PublishReadyToRun 屬性設定為 false。</target>
        <note>{StrBegin="NETSDK1096: "}</note>
      </trans-unit>
      <trans-unit id="ReadyToRunCompilationHasWarnings_Info">
        <source>Some ReadyToRun compilations emitted warnings, indicating potential missing dependencies. Missing dependencies could potentially cause runtime failures. To show the warnings, set the PublishReadyToRunShowWarnings property to true.</source>
        <target state="translated">部分 ReadyToRun 編譯發出了警告，指出可能缺少相依性。缺少相依性可能會導致執行階段失敗。若要顯示警告，請將 PublishReadyToRunShowWarnings 屬性設為 true。</target>
        <note />
      </trans-unit>
      <trans-unit id="ReadyToRunNoValidRuntimePackageError">
        <source>NETSDK1094: Unable to optimize assemblies for performance: a valid runtime package was not found. Either set the PublishReadyToRun property to false, or use a supported runtime identifier when publishing.</source>
        <target state="translated">NETSDK1094: 無法最佳化組件的效能: 找不到有效的執行階段套件。請將 ReadyToRun 屬性設定為 false，或在發佈時使用支援的執行階段識別碼。</target>
        <note>{StrBegin="NETSDK1094: "}</note>
      </trans-unit>
      <trans-unit id="ReadyToRunTargetNotSupportedError">
        <source>NETSDK1095: Optimizing assemblies for performance is not supported for the selected target platform or architecture. Please verify you are using a supported runtime identifier, or set the PublishReadyToRun property to false.</source>
        <target state="translated">NETSDK1095: 選取的目標平台或架構不支援最佳化組件的效能。請務必使用支援的執行階段識別碼，或將 PublishReadyToRun 屬性設為 false。</target>
        <note>{StrBegin="NETSDK1095: "}</note>
      </trans-unit>
      <trans-unit id="RollForwardRequiresVersion30">
        <source>NETSDK1103: RollForward setting is only supported on .NET Core 3.0 or higher.</source>
        <target state="translated">NETSDK1103: 僅於 .NET Core 3.0 或更新版本支援 RollForward 設定。</target>
        <note>{StrBegin="NETSDK1103: "}</note>
      </trans-unit>
      <trans-unit id="RuntimeIdentifierNotRecognized">
        <source>NETSDK1083: The specified RuntimeIdentifier '{0}' is not recognized.</source>
        <target state="translated">NETSDK1083: 無法辨識指定的 RuntimeIdentifier '{0}'。</target>
        <note>{StrBegin="NETSDK1083: "}</note>
      </trans-unit>
      <trans-unit id="RuntimeIdentifierWasNotSpecified">
        <source>NETSDK1028: Specify a RuntimeIdentifier</source>
        <target state="translated">NETSDK1028: 指定 RuntimeIdentifier</target>
        <note>{StrBegin="NETSDK1028: "}</note>
      </trans-unit>
      <trans-unit id="RuntimeListNotFound">
        <source>NETSDK1109: Runtime list file '{0}' was not found. Report this error to the .NET team here: https://aka.ms/dotnet-sdk-issue.</source>
        <target state="translated">NETSDK1109: 找不到執行階段清單檔案 '{0}'。請將此錯誤回報給 .NET 小組: https://aka.ms/dotnet-sdk-issue。</target>
        <note>{StrBegin="NETSDK1109: "}</note>
      </trans-unit>
      <trans-unit id="RuntimePackNotDownloaded">
        <source>NETSDK1112: The runtime pack for {0} was not downloaded. Try running a NuGet restore with the RuntimeIdentifier '{1}'.</source>
        <target state="translated">NETSDK1112: 未下載 {0} 的執行階段套件。請嘗試使用 RuntimeIdentifier '{1}' 執行 NuGet 還原。</target>
        <note>{StrBegin="NETSDK1112: "}</note>
      </trans-unit>
      <trans-unit id="SelfContainedExeCannotReferenceNonSelfContained">
        <source>NETSDK1150: The referenced project '{0}' is a non self-contained executable.  A non self-contained executable cannot be referenced by a self-contained executable.  For more information, see https://aka.ms/netsdk1150</source>
        <target state="translated">NETSDK1150: 參照的專案 '{0}' 是非獨立式可執行檔。獨立式可執行檔無法參照非獨立式可執行檔。如需詳細資料，請參閱 https://aka.ms/netsdk1150</target>
        <note>{StrBegin="NETSDK1150: "}</note>
      </trans-unit>
      <trans-unit id="SelfContainedOptionShouldBeUsedWithRuntime">
        <source>NETSDK1179: One of '--self-contained' or '--no-self-contained' options are required when '--runtime' is used.</source>
        <target state="translated">NETSDK1179: 使用 '--runtime' 時，必須有一個 '--self-contained' 或 '--no-self-contained' 選項。</target>
        <note>{StrBegin="NETSDK1179: "}</note>
      </trans-unit>
      <trans-unit id="SkippingAdditionalProbingPaths">
        <source>NETSDK1048: 'AdditionalProbingPaths' were specified for GenerateRuntimeConfigurationFiles, but are being skipped because 'RuntimeConfigDevPath' is empty.</source>
        <target state="translated">NETSDK1048: 已為 GenerateRuntimeConfigurationFiles 指定了 'AdditionalProbingPaths'，但因為 'RuntimeConfigDevPath' 是空的，所以已跳過它。</target>
        <note>{StrBegin="NETSDK1048: "}</note>
      </trans-unit>
      <trans-unit id="TargetFrameworkIsEol">
        <source>NETSDK1138: The target framework '{0}' is out of support and will not receive security updates in the future. Please refer to {1} for more information about the support policy.</source>
        <target state="translated">NETSDK1138: 目標 Framework '{0}' 已不受支援，未來將不會再收到任何安全性更新。如需支援原則的詳細資訊，請參閱 {1}。</target>
        <note>{StrBegin="NETSDK1138: "}</note>
      </trans-unit>
      <trans-unit id="TargetFrameworkWithSemicolon">
        <source>NETSDK1046: The TargetFramework value '{0}' is not valid. To multi-target, use the 'TargetFrameworks' property instead.</source>
        <target state="translated">NETSDK1046: TargetFramework 值 '{0}' 無效。若要設定多重目標，請改用 'TargetFrameworks' 屬性。</target>
        <note>{StrBegin="NETSDK1046: "}</note>
      </trans-unit>
      <trans-unit id="TargetingApphostPackMissingCannotRestore">
        <source>NETSDK1145: The {0} pack is not installed and NuGet package restore is not supported. Upgrade Visual Studio, remove global.json if it specifies a certain SDK version, and uninstall the newer SDK. For more options visit   https://aka.ms/targeting-apphost-pack-missing  Pack Type:{0}, Pack directory: {1}, targetframework: {2}, Pack PackageId: {3}, Pack Package Version: {4}</source>
        <target state="translated">NETSDK1145: 未安裝 {0} 套件，而且不支援 NuGet 套件還原。請升級 Visual Studio、移除 global.js (如果指定了特定的 SDK 版本)，並將較新的 SDK 解除安裝。若要了解更多選項，請瀏覽 https://aka.ms/targeting-apphost-pack-missing 套件類型: {0}、套件目錄: {1}、targetframework: {2}、套件 PackageId: {3}、套件的套件版本: {4}</target>
        <note>{StrBegin="NETSDK1145: "}</note>
      </trans-unit>
      <trans-unit id="TargetingPackNeedsRestore">
        <source>NETSDK1127: The targeting pack {0} is not installed. Please restore and try again.</source>
        <target state="translated">NETSDK1127: 未安裝目標套件 {0}。請還原後再試一次。</target>
        <note>{StrBegin="NETSDK1127: "}</note>
      </trans-unit>
      <trans-unit id="TrimmingWindowsFormsIsNotSupported">
        <source>NETSDK1175: Windows Forms is not supported or recommended with trimming enabled. Please go to https://aka.ms/dotnet-illink/windows-forms for more details.</source>
        <target state="translated">NETSDK1175: 啟用修剪功能時，不支援或不建議使用 Windows Forms。如需詳細資料，請前往 https://aka.ms/dotnet-illink/windows-forms。</target>
        <note>{StrBegin="NETSDK1175: "}</note>
      </trans-unit>
      <trans-unit id="TrimmingWpfIsNotSupported">
        <source>NETSDK1168: WPF is not supported or recommended with trimming enabled. Please go to https://aka.ms/dotnet-illink/wpf for more details.</source>
        <target state="translated">NETSDK1168: 不支援 WPF 或建議啟用修剪功能。如需詳細資料，請前往 https://aka.ms/dotnet-illink/wpf (部分機器翻譯)。</target>
        <note>{StrBegin="NETSDK1168: "}</note>
      </trans-unit>
      <trans-unit id="TypeLibraryDoesNotExist">
        <source>NETSDK1172: The provided type library '{0}' does not exist.</source>
        <target state="translated">NETSDK1172: 提供的型別程式庫 '{0}' 不存在。</target>
        <note>{StrBegin="NETSDK1172: "}</note>
      </trans-unit>
      <trans-unit id="UnableToFindResolvedPath">
        <source>NETSDK1016: Unable to find resolved path for '{0}'.</source>
        <target state="translated">NETSDK1016: 找不到 '{0}' 的解析路徑。</target>
        <note>{StrBegin="NETSDK1016: "}</note>
      </trans-unit>
      <trans-unit id="UnableToUsePackageAssetsCache_Info">
        <source>Unable to use package assets cache due to I/O error. This can occur when the same project is built more than once in parallel. Performance may be degraded, but the build result will not be impacted.</source>
        <target state="translated">因為發生 I/O 錯誤，所以無法使用套件資產。多次平行建置相同的專案，即可能發生此情況。效能可能會有所減損，但建置結果不會受到影響。</target>
        <note />
      </trans-unit>
      <trans-unit id="UnexpectedFileType">
        <source>NETSDK1012: Unexpected file type for '{0}'. Type is both '{1}' and '{2}'.</source>
        <target state="translated">NETSDK1012: 對 '{0}' 來說並非預期的檔案類型。類型為 '{1}' 和 '{2}'。</target>
        <note>{StrBegin="NETSDK1012: "}</note>
      </trans-unit>
      <trans-unit id="UnknownFrameworkReference">
        <source>NETSDK1073: The FrameworkReference '{0}' was not recognized</source>
        <target state="translated">NETSDK1073: 無法辨識 FrameworkReference '{0}'</target>
        <note>{StrBegin="NETSDK1073: "}</note>
      </trans-unit>
      <trans-unit id="UnnecessaryWindowsDesktopSDK">
        <source>NETSDK1137: It is no longer necessary to use the Microsoft.NET.Sdk.WindowsDesktop SDK. Consider changing the Sdk attribute of the root Project element to 'Microsoft.NET.Sdk'.</source>
        <target state="translated">NETSDK1137: 不再有必要使用 Microsoft.NET.Sdk.WindowsDesktop SDK。請考慮將根 Project 元素的 SDK 屬性變更為 'Microsoft.NET.Sdk'。</target>
        <note>{StrBegin="NETSDK1137: "}</note>
      </trans-unit>
      <trans-unit id="UnrecognizedPreprocessorToken">
        <source>NETSDK1009: Unrecognized preprocessor token '{0}' in '{1}'.</source>
        <target state="translated">NETSDK1009: '{1}' 中的前置處理器語彙基元 '{0}' 無法辨識。</target>
        <note>{StrBegin="NETSDK1009: "}</note>
      </trans-unit>
      <trans-unit id="UnresolvedTargetingPack">
        <source>NETSDK1081: The targeting pack for {0} was not found. You may be able to resolve this by running a NuGet restore on the project.</source>
        <target state="translated">NETSDK1081: 找不到 {0} 的目標套件。在專案上執行 NuGet 還原，可解決此問題。</target>
        <note>{StrBegin="NETSDK1081: "}</note>
      </trans-unit>
      <trans-unit id="UnsupportedFramework">
        <source>NETSDK1019: {0} is an unsupported framework.</source>
        <target state="translated">NETSDK1019: {0} 為不受支援的架構。</target>
        <note>{StrBegin="NETSDK1019: "}</note>
      </trans-unit>
      <trans-unit id="UnsupportedRuntimeIdentifier">
        <source>NETSDK1056: Project is targeting runtime '{0}' but did not resolve any runtime-specific packages. This runtime may not be supported by the target framework.</source>
        <target state="translated">NETSDK1056: 專案以執行階段 '{0}' 為目標，但並未解析任何專屬於執行階段的套件。目標架構可能不支援此執行階段。</target>
        <note>{StrBegin="NETSDK1056: "}</note>
      </trans-unit>
      <trans-unit id="UnsupportedSDKVersionForNetStandard20">
        <source>NETSDK1050: The version of Microsoft.NET.Sdk used by this project is insufficient to support references to libraries targeting .NET Standard 1.5 or higher.  Please install version 2.0 or higher of the .NET Core SDK.</source>
        <target state="translated">NETSDK1050: 此專案使用的 Microsoft.NET.Sdk 版本，無法支援以.NET Standard 1.5 或更高版本為目標的程式庫參考。請安裝 .NET Core SDK 2.0 或更高版本。</target>
        <note>{StrBegin="NETSDK1050: "}</note>
      </trans-unit>
      <trans-unit id="UnsupportedTargetFrameworkVersion">
        <source>NETSDK1045: The current .NET SDK does not support targeting {0} {1}.  Either target {0} {2} or lower, or use a version of the .NET SDK that supports {0} {1}.</source>
        <target state="translated">NETSDK1045: 目前的 .NET SDK 不支援以 {0} {1} 作為目標。請以 {0} {2} 或更低版本作為目標，或是使用支援 {0} {1} 的 .NET SDK 版本。</target>
        <note>{StrBegin="NETSDK1045: "}</note>
      </trans-unit>
      <trans-unit id="UnsupportedTargetPlatformIdentifier">
        <source>NETSDK1139: The target platform identifier {0} was not recognized.</source>
        <target state="translated">NETSDK1139: 無法辨識目標平台識別碼 {0}。</target>
        <note>{StrBegin="NETSDK1139: "}</note>
      </trans-unit>
      <trans-unit id="UseWpfOrUseWindowsFormsRequiresWindowsDesktopFramework">
        <source>NETSDK1107: Microsoft.NET.Sdk.WindowsDesktop is required to build Windows desktop applications. 'UseWpf' and 'UseWindowsForms' are not supported by the current SDK.</source>
        <target state="translated">NETSDK1107: 需有 Microsoft.NET.Sdk.WindowsDesktop 才能建置 Windows 傳統型應用程式。目前的 SDK 不支援 'UseWpf' 和 'UseWindowsForms'。</target>
        <note>{StrBegin="NETSDK1107: "}</note>
      </trans-unit>
      <trans-unit id="UsingPreviewSdk_Info">
        <source>You are using a preview version of .NET. See: https://aka.ms/dotnet-core-preview</source>
        <target state="translated">您目前使用 .NET 的預覽版。請參閱: https://aka.ms/dotnet-core-preview</target>
        <note />
      </trans-unit>
      <trans-unit id="WinMDObjNotSupportedOnTargetFramework">
        <source>NETSDK1131: Producing a managed Windows Metadata component with WinMDExp is not supported when targeting {0}.</source>
        <target state="translated">NETSDK1131: 當目標為 {0} 時，無法使用 WinMDExp 產生受控 Windows 中繼資料元件。</target>
        <note>{StrBegin="NETSDK1131: "}</note>
      </trans-unit>
      <trans-unit id="WinMDReferenceNotSupportedOnTargetFramework">
        <source>NETSDK1130: {1} cannot be referenced. Referencing a Windows Metadata component directly when targeting .NET 5 or higher is not supported. For more information, see https://aka.ms/netsdk1130</source>
        <target state="translated">NETSDK1130: {1} 無法參照。不支援以 .NET 5 或更新版本為目標時直接參考 Windows 中繼資料元件。如需詳細資訊，請參閱 https://aka.ms/netsdk1130</target>
        <note>{StrBegin="NETSDK1130: "}</note>
      </trans-unit>
      <trans-unit id="WinMDTransitiveReferenceNotSupported">
        <source>NETSDK1149: {0} cannot be referenced because it uses built-in support for WinRT, which is no longer supported in .NET 5 and higher.  An updated version of the component supporting .NET 5 is needed. For more information, see https://aka.ms/netsdk1149</source>
        <target state="translated">NETSDK1149: {0} 無法參照，因為它使用 WinRT 的內建支援，而 .NET 5 及更高版本不再予以支援。需要支援 .NET 5 之元件的更新版本。如需詳細資訊，請參閱 https://aka.ms/netsdk1149</target>
        <note>{StrBegin="NETSDK1149: "}</note>
      </trans-unit>
      <trans-unit id="WindowsDesktopFrameworkRequiresUseWpfOrUseWindowsForms">
        <source>NETSDK1106: Microsoft.NET.Sdk.WindowsDesktop requires 'UseWpf' or 'UseWindowsForms' to be set to 'true'</source>
        <target state="translated">NETSDK1106: Microsoft.NET.Sdk.WindowsDesktop 需要 'UseWpf' 或 'UseWindowsForms' 設為 'true'</target>
        <note>{StrBegin="NETSDK1106: "}</note>
      </trans-unit>
      <trans-unit id="WindowsDesktopFrameworkRequiresVersion30">
        <source>NETSDK1105: Windows desktop applications are only supported on .NET Core 3.0 or higher.</source>
        <target state="translated">NETSDK1105: 只有 .NET Core 3.0 或更高版本才支援 Windows 傳統型應用程式。</target>
        <note>{StrBegin="NETSDK1105: "}</note>
      </trans-unit>
      <trans-unit id="WindowsDesktopFrameworkRequiresWindows">
        <source>NETSDK1100: Windows is required to build Windows desktop applications.</source>
        <target state="translated">NETSDK1100: 需要 Windows 才能建置 Windows 桌面應用程式。</target>
        <note>{StrBegin="NETSDK1100: "}</note>
      </trans-unit>
      <trans-unit id="WindowsDesktopTargetPlatformMustBeWindows">
        <source>NETSDK1136: The target platform must be set to Windows (usually by including '-windows' in the TargetFramework property) when using Windows Forms or WPF, or referencing projects or packages that do so.</source>
        <target state="translated">NETSDK1136: 使用 Windows Forms 或 WPF，或是參考使用上述兩者的專案或套件時，目標平台必須設定為 Windows (通常透過在 TargetFramework 屬性中包含 '-windows' 來進行)。</target>
        <note>{StrBegin="NETSDK1136: "}</note>
      </trans-unit>
      <trans-unit id="WindowsSDKVersionConflicts">
        <source>NETSDK1148: A referenced assembly was compiled using a newer version of Microsoft.Windows.SDK.NET.dll. Please update to a newer .NET SDK in order to reference this assembly.</source>
        <target state="translated">NETSDK1148: 參考的組件是使用 Microsoft.Windows.SDK.NET.dll 的較新版本編譯的。若要參考此組件，請更新至較新的 .NET SDK。</target>
        <note>{StrBegin="NETSDK1148: "}</note>
      </trans-unit>
      <trans-unit id="WorkloadNotAvailable">
        <source>NETSDK1178: The project depends on the following workload packs that do not exist in any of the workloads available in this installation: {0}
You may need to build the project on another operating system or architecture, or update the .NET SDK.</source>
        <target state="translated">NETSDK1178: 此專案相依於不存在於安裝中任何可用之工作負載中的以下工作負載套件: {0}
您可能需要在其他作業系統或結構上建立專案，或更新 .NET SDK。</target>
        <note>{StrBegin="NETSDK1178: "}</note>
      </trans-unit>
      <trans-unit id="WorkloadNotInstalled">
        <source>NETSDK1147: To build this project, the following workloads must be installed: {0}
To install these workloads, run the following command: {1}</source>
        <target state="translated">NETSDK1147: 若要建立此專案，必須安裝下列工作負載: {0}
若要安裝這些工作負載，請執行下列命令: {1}</target>
        <note>{StrBegin="NETSDK1147: "}</note>
      </trans-unit>
    </body>
  </file>
</xliff><|MERGE_RESOLUTION|>--- conflicted
+++ resolved
@@ -224,11 +224,7 @@
       </trans-unit>
       <trans-unit id="CompressionInSingleFileRequiresSelfContained">
         <source>NETSDK1176: Compression in a single file bundle is only supported when publishing a self-contained application.</source>
-<<<<<<< HEAD
         <target state="translated">NETSDK1176: 只有在發佈獨立應用程式時，才支援在單一檔案套件組合中進行壓縮。</target>
-=======
-        <target state="new">NETSDK1176: Compression in a single file bundle is only supported when publishing a self-contained application.</target>
->>>>>>> 0fc178c8
         <note>{StrBegin="NETSDK1176: "}</note>
       </trans-unit>
       <trans-unit id="ConflictingRuntimePackInformation">
