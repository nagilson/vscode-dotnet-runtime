--- conflicted
+++ resolved
@@ -20,13 +20,8 @@
         }
 
         [CoreMSBuildOnlyTheory]
-<<<<<<< HEAD
-        [InlineData("net5.0")]
+        [InlineData(ToolsetInfo.CurrentTargetFramework)]
         public void It_collects_empty_Trimmer_SingleFile_ReadyToRun_Aot_publishing_properties(string targetFramework)
-=======
-        [InlineData(ToolsetInfo.CurrentTargetFramework)]
-        public void It_collects_empty_Trimmer_SingleFile_ReadyToRun_publishing_properties(string targetFramework)
->>>>>>> 02bb1e5b
         {
             Type loggerType = typeof(LogTelemetryToStdOutForTest);
             var TelemetryTestLogger = new[]
