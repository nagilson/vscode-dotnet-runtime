// Copyright (c) .NET Foundation. All rights reserved.
// Licensed under the Apache License, Version 2.0. See License.txt in the project root for license information.

using System;
using System.IO;
using System.Linq;
using System.Threading;
using System.Threading.Tasks;
using System.Xml.Linq;
using Microsoft.AspNetCore.Testing;
using Microsoft.DotNet.Watcher.Internal;
using Microsoft.Extensions.Tools.Internal;
using Microsoft.NET.TestFramework;
using Microsoft.NET.TestFramework.ProjectConstruction;
using Xunit;
using Xunit.Abstractions;

namespace Microsoft.DotNet.Watcher.Tools
{
    public class MsBuildFileSetFactoryTest
    {
        private readonly IReporter _reporter;
        private readonly TestAssetsManager _testAssets;

        public MsBuildFileSetFactoryTest(ITestOutputHelper output)
        {
            _reporter = new TestReporter(output);
            _testAssets = new TestAssetsManager(output);
        }

        [Fact]
        public async Task FindsCustomWatchItems()
        {
            var project = _testAssets.CreateTestProject(new TestProject("Project1")
            {
                TargetFrameworks = ToolsetInfo.CurrentTargetFramework,
            });

            project.WithProjectChanges(d => d.Root.Add(XElement.Parse(
@"<ItemGroup>
    <Watch Include=""*.js"" Exclude=""gulpfile.js"" />
</ItemGroup>")));

            WriteFile(project, "Program.cs");
            WriteFile(project, "app.js");
            WriteFile(project, "gulpfile.js");

            var fileset = await GetFileSet(project);

            AssertEx.EqualFileList(
                GetTestProjectDirectory(project),
                new[]
                {
                    "Project1.csproj",
                    "Project1.cs",
                    "Program.cs",
                    "app.js"
                },
                fileset
            );
        }

        [Fact]
        public async Task ExcludesDefaultItemsWithWatchFalseMetadata()
        {
            var project = _testAssets.CreateTestProject(new TestProject("Project1")
            {
                TargetFrameworks = "net40",
                AdditionalProperties =
                {
                    ["EnableDefaultEmbeddedResourceItems"] = "false",
                },
            });

            project.WithProjectChanges(d => d.Root.Add(XElement.Parse(
@"<ItemGroup>
    <EmbeddedResource Include=""*.resx"" Watch=""false"" />
</ItemGroup>")));

            WriteFile(project, "Program.cs");
            WriteFile(project, "Strings.resx");

            var fileset = await GetFileSet(project);

            AssertEx.EqualFileList(
                GetTestProjectDirectory(project),
                new[]
                {
                    "Project1.csproj",
                    "Project1.cs",
                    "Program.cs",
                },
                fileset
            );
        }

        [Fact]
        public async Task SingleTfm()
        {
            var project = _testAssets.CreateTestProject(new TestProject("Project1")
            {
                TargetFrameworks = ToolsetInfo.CurrentTargetFramework,
                AdditionalProperties =
                {
                    ["BaseIntermediateOutputPath"] = "obj",
                },
            });

            WriteFile(project, "Program.cs");
            WriteFile(project, "Class1.cs");
            WriteFile(project, Path.Combine("obj", "Class1.cs"));
            WriteFile(project, Path.Combine("Properties", "Strings.resx"));

            var fileset = await GetFileSet(project);

            AssertEx.EqualFileList(
                GetTestProjectDirectory(project),
                new[]
                {
                    "Project1.csproj",
                    "Project1.cs",
                    "Program.cs",
                    "Class1.cs",
                    "Properties/Strings.resx",
                },
                fileset
            );
        }

        [Fact]
        public async Task MultiTfm()
        {
            var project = _testAssets.CreateTestProject(new TestProject("Project1")
            {
<<<<<<< HEAD
                TargetFrameworks = "netcoreapp2.1;net462",
=======
                TargetFrameworks = $"{ToolsetInfo.CurrentTargetFramework};net461",
>>>>>>> 476e2de2
                AdditionalProperties =
                {
                    ["EnableDefaultCompileItems"] = "false",
                },
            });

            project.WithProjectChanges(d => d.Root.Add(XElement.Parse(
<<<<<<< HEAD
@"<ItemGroup>
    <Compile Include=""Class1.netcore.cs"" Condition=""'$(TargetFramework)'=='netcoreapp2.1'"" />
    <Compile Include=""Class1.desktop.cs"" Condition=""'$(TargetFramework)'=='net462'"" />
=======
$@"<ItemGroup>
    <Compile Include=""Class1.netcore.cs"" Condition=""'$(TargetFramework)'=='{ToolsetInfo.CurrentTargetFramework}'"" />
    <Compile Include=""Class1.desktop.cs"" Condition=""'$(TargetFramework)'=='net461'"" />
>>>>>>> 476e2de2
</ItemGroup>")));

            WriteFile(project, "Class1.netcore.cs");
            WriteFile(project, "Class1.desktop.cs");
            WriteFile(project, "Class1.notincluded.cs");

            var fileset = await GetFileSet(project);

            AssertEx.EqualFileList(
                GetTestProjectDirectory(project),
                new[]
                {
                    "Project1.csproj",
                    "Class1.netcore.cs",
                    "Class1.desktop.cs",
                },
                fileset
            );
        }

        [Fact]
        public async Task IncludesContentFiles()
        {
            var testDir = _testAssets.CreateTestDirectory();

            var project = WriteFile(testDir, Path.Combine("Project1.csproj"),
@"<Project Sdk=""Microsoft.NET.Sdk.Web"">
    <PropertyGroup>
        <TargetFramework>netstandard2.1</TargetFramework>
    </PropertyGroup>
</Project>");
            WriteFile(testDir, Path.Combine("Program.cs"));

            WriteFile(testDir, Path.Combine("wwwroot", "css", "app.css"));
            WriteFile(testDir, Path.Combine("wwwroot", "js", "site.js"));
            WriteFile(testDir, Path.Combine("wwwroot", "favicon.ico"));

            var fileset = await GetFileSet(project);

            AssertEx.EqualFileList(
                testDir.Path,
                new[]
                {
                    "Project1.csproj",
                    "Program.cs",
                    "wwwroot/css/app.css",
                    "wwwroot/js/site.js",
                    "wwwroot/favicon.ico",
                },
                fileset
            );
        }

        [Fact]
        public async Task IncludesContentFilesFromRCL()
        {
            var testDir = _testAssets.CreateTestDirectory();
            WriteFile(testDir, Path.Combine("RCL1", "RCL1.csproj"),
@"<Project Sdk=""Microsoft.NET.Sdk.Razor"">
    <PropertyGroup>
        <TargetFramework>netcoreapp5.0</TargetFramework>
    </PropertyGroup>
</Project>
");
            WriteFile(testDir, Path.Combine("RCL1", "wwwroot", "css", "app.css"));
            WriteFile(testDir, Path.Combine("RCL1", "wwwroot", "js", "site.js"));
            WriteFile(testDir, Path.Combine("RCL1", "wwwroot", "favicon.ico"));

            var projectPath = WriteFile(testDir, Path.Combine("Project1", "Project1.csproj"),
@"<Project Sdk=""Microsoft.NET.Sdk.Web"">
    <PropertyGroup>
        <TargetFramework>netstandard2.1</TargetFramework>
    </PropertyGroup>
    <ItemGroup>
        <ProjectReference Include=""..\RCL1\RCL1.csproj"" />
    </ItemGroup>
</Project>");
            WriteFile(testDir, Path.Combine("Project1", "Program.cs"));


            var fileset = await GetFileSet(projectPath);

            AssertEx.EqualFileList(
                testDir.Path,
                new[]
                {
                    "Project1/Project1.csproj",
                    "Project1/Program.cs",
                    "RCL1/RCL1.csproj",
                    "RCL1/wwwroot/css/app.css",
                    "RCL1/wwwroot/js/site.js",
                    "RCL1/wwwroot/favicon.ico",
                },
                fileset
            );
        }

        [Fact]
        public async Task ProjectReferences_OneLevel()
        {
            var project2 = _testAssets.CreateTestProject(new TestProject("Project2")
            {
                TargetFrameworks = "netstandard2.1",
            });

            var project1 = _testAssets.CreateTestProject(new TestProject("Project1")
            {
<<<<<<< HEAD
                TargetFrameworks = "netcoreapp2.1;net462",
=======
                TargetFrameworks = $"{ToolsetInfo.CurrentTargetFramework};net461",
>>>>>>> 476e2de2
                ReferencedProjects = { project2.TestProject, },
            });

            var fileset = await GetFileSet(project1);

            AssertEx.EqualFileList(
                project1.TestRoot,
                new[]
                {
                    "Project2/Project2.csproj",
                    "Project2/Project2.cs",
                    "Project1/Project1.csproj",
                    "Project1/Project1.cs",
                },
                fileset
            );
        }

        [Fact]
        public async Task TransitiveProjectReferences_TwoLevels()
        {
            var project3 = _testAssets.CreateTestProject(new TestProject("Project3")
            {
                TargetFrameworks = "netstandard2.1",
            });

            var project2 = _testAssets.CreateTestProject(new TestProject("Project2")
            {
                TargetFrameworks = "netstandard2.1",
                ReferencedProjects = { project3.TestProject, },
            });

            var project1 = _testAssets.CreateTestProject(new TestProject("Project1")
            {
<<<<<<< HEAD
                TargetFrameworks = "netcoreapp2.1;net462",
=======
                TargetFrameworks = $"{ToolsetInfo.CurrentTargetFramework};net461",
>>>>>>> 476e2de2
                ReferencedProjects = { project2.TestProject, },
            });

            var fileset = await GetFileSet(project1);

            AssertEx.EqualFileList(
                project1.TestRoot,
                new[]
                {
                    "Project3/Project3.csproj",
                    "Project3/Project3.cs",
                    "Project2/Project2.csproj",
                    "Project2/Project2.cs",
                    "Project1/Project1.csproj",
                    "Project1/Project1.cs",
                },
                fileset
            );

            Assert.All(fileset, f => Assert.False(f.IsStaticFile, $"File {f.FilePath} should not be a static file."));
        }

        [Fact(Skip = "https://github.com/dotnet/aspnetcore/issues/29213")]
        public async Task ProjectReferences_Graph()
        {
            // A->B,F,W(Watch=False)
            // B->C,E
            // C->D
            // D->E
            // F->E,G
            // G->E
            // W->U
            // Y->B,F,Z
            var testDirectory = _testAssets.CopyTestAsset("ProjectReferences_Graph")
                .WithSource()
                .Path;
            var projectA = Path.Combine(testDirectory, "A", "A.csproj");

            var output = new OutputSink();
            var options = GetWatchOptions();
            var filesetFactory = new MsBuildFileSetFactory(options, _reporter, projectA, output, waitOnError: false, trace: true);

            var fileset = await GetFileSet(filesetFactory);

            Assert.NotNull(fileset);

            _reporter.Output(string.Join(
                Environment.NewLine,
                output.Current.Lines.Select(l => "Sink output: " + l)));

            var includedProjects = new[] { "A", "B", "C", "D", "E", "F", "G" };
            AssertEx.EqualFileList(
                testDirectory,
                includedProjects
                    .Select(p => $"{p}/{p}.csproj"),
                fileset
            );

            // ensure each project is only visited once for collecting watch items
            Assert.All(includedProjects,
                projectName =>
                    Assert.Single(output.Current.Lines,
                        line => line.Contains($"Collecting watch items from '{projectName}'"))
            );
        }

        private Task<FileSet> GetFileSet(TestAsset target)
        {
            var projectPath = GetTestProjectPath(target);
            return GetFileSet(projectPath);
        }

        private Task<FileSet> GetFileSet(string projectPath)
        {
            DotNetWatchOptions options = GetWatchOptions();
            return GetFileSet(new MsBuildFileSetFactory(options, _reporter, projectPath, new OutputSink(), waitOnError: false, trace: false));
        }

        private static DotNetWatchOptions GetWatchOptions() => 
            new DotNetWatchOptions(false, false, false, false, false, false);

        private static string GetTestProjectPath(TestAsset target) => Path.Combine(GetTestProjectDirectory(target), target.TestProject.Name + ".csproj");

        private async Task<FileSet> GetFileSet(MsBuildFileSetFactory filesetFactory)
        {
            return await filesetFactory
                .CreateAsync(CancellationToken.None)
                .TimeoutAfter(TimeSpan.FromSeconds(30));
        }

        private static string WriteFile(TestAsset testAsset, string name, string contents = "")
        {
            var path = Path.Combine(GetTestProjectDirectory(testAsset), name);
            Directory.CreateDirectory(Path.GetDirectoryName(path));
            File.WriteAllText(path, contents);

            return path;
        }

        private static string WriteFile(TestDirectory testAsset, string name, string contents = "")
        {
            var path = Path.Combine(testAsset.Path, name);
            Directory.CreateDirectory(Path.GetDirectoryName(path));
            File.WriteAllText(path, contents);

            return path;
        }

        private static string GetTestProjectDirectory(TestAsset testAsset)
            => Path.Combine(testAsset.Path, testAsset.TestProject.Name);
    }
}<|MERGE_RESOLUTION|>--- conflicted
+++ resolved
@@ -132,11 +132,7 @@
         {
             var project = _testAssets.CreateTestProject(new TestProject("Project1")
             {
-<<<<<<< HEAD
-                TargetFrameworks = "netcoreapp2.1;net462",
-=======
-                TargetFrameworks = $"{ToolsetInfo.CurrentTargetFramework};net461",
->>>>>>> 476e2de2
+                TargetFrameworks = $"{ToolsetInfo.CurrentTargetFramework};net462",
                 AdditionalProperties =
                 {
                     ["EnableDefaultCompileItems"] = "false",
@@ -144,15 +140,9 @@
             });
 
             project.WithProjectChanges(d => d.Root.Add(XElement.Parse(
-<<<<<<< HEAD
-@"<ItemGroup>
-    <Compile Include=""Class1.netcore.cs"" Condition=""'$(TargetFramework)'=='netcoreapp2.1'"" />
-    <Compile Include=""Class1.desktop.cs"" Condition=""'$(TargetFramework)'=='net462'"" />
-=======
 $@"<ItemGroup>
     <Compile Include=""Class1.netcore.cs"" Condition=""'$(TargetFramework)'=='{ToolsetInfo.CurrentTargetFramework}'"" />
-    <Compile Include=""Class1.desktop.cs"" Condition=""'$(TargetFramework)'=='net461'"" />
->>>>>>> 476e2de2
+    <Compile Include=""Class1.desktop.cs"" Condition=""'$(TargetFramework)'=='net462'"" />
 </ItemGroup>")));
 
             WriteFile(project, "Class1.netcore.cs");
@@ -260,11 +250,7 @@
 
             var project1 = _testAssets.CreateTestProject(new TestProject("Project1")
             {
-<<<<<<< HEAD
-                TargetFrameworks = "netcoreapp2.1;net462",
-=======
-                TargetFrameworks = $"{ToolsetInfo.CurrentTargetFramework};net461",
->>>>>>> 476e2de2
+                TargetFrameworks = $"{ToolsetInfo.CurrentTargetFramework};net462",
                 ReferencedProjects = { project2.TestProject, },
             });
 
@@ -299,11 +285,7 @@
 
             var project1 = _testAssets.CreateTestProject(new TestProject("Project1")
             {
-<<<<<<< HEAD
-                TargetFrameworks = "netcoreapp2.1;net462",
-=======
-                TargetFrameworks = $"{ToolsetInfo.CurrentTargetFramework};net461",
->>>>>>> 476e2de2
+                TargetFrameworks = $"{ToolsetInfo.CurrentTargetFramework};net462",
                 ReferencedProjects = { project2.TestProject, },
             });
 
