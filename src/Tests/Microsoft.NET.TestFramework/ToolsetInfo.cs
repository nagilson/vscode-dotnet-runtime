--- conflicted
+++ resolved
@@ -21,11 +21,8 @@
         public const string CurrentTargetFrameworkVersion = "6.0";
 
         public const string LatestWinRuntimeIdentifier = "win10";
-<<<<<<< HEAD
         public const string LatestLinuxRuntimeIdentifier = "ubuntu.20.04";
-=======
         public const string LatestMacRuntimeIdentifier = "osx.10.15";
->>>>>>> 02bb1e5b
 
         public string DotNetRoot { get; }
         public string DotNetHostPath { get; }
