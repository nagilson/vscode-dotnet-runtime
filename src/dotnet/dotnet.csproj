﻿<Project Sdk="Microsoft.NET.Sdk" ToolsVersion="15.0" xmlns="http://schemas.microsoft.com/developer/msbuild/2003">
  <Import Project="$([MSBuild]::GetDirectoryNameOfFileAbove($(MSBuildThisFileDirectory), dir.props))\dir.props" />

  <PropertyGroup>
    <VersionPrefix>$(CliVersionPrefix)</VersionPrefix>
<<<<<<< HEAD
    <TargetFramework>netcoreapp2.0</TargetFramework>
=======
    <TargetFramework>netcoreapp1.1</TargetFramework>
>>>>>>> 41330f07
    <AssemblyName>dotnet</AssemblyName>
    <OutputType>Exe</OutputType>
    <AssemblyOriginatorKeyFile>../../tools/Key.snk</AssemblyOriginatorKeyFile>
    <SignAssembly>true</SignAssembly>
    <PublicSign Condition=" '$(OS)' != 'Windows_NT' ">true</PublicSign>
<<<<<<< HEAD
    <PackageTargetFallback>$(PackageTargetFallback);dotnet5.4</PackageTargetFallback>
=======
    <PackageTargetFallback Condition=" '$(TargetFramework)' == 'netcoreapp1.1' ">$(PackageTargetFallback);dotnet5.4</PackageTargetFallback>
>>>>>>> 41330f07
  </PropertyGroup>

  <ItemGroup>
    <Compile Remove="commands\dotnet-new\**" />
    <Compile Include="commands\dotnet-new\*.cs" />
    <EmbeddedResource Include="commands\dotnet-new\*.zip" />
  </ItemGroup>

  <ItemGroup>
    <ProjectReference Include="../Microsoft.DotNet.Configurer/Microsoft.DotNet.Configurer.csproj" />
    <ProjectReference Include="../Microsoft.DotNet.ProjectJsonMigration/Microsoft.DotNet.ProjectJsonMigration.csproj" />
    <ProjectReference Include="../Microsoft.DotNet.InternalAbstractions/Microsoft.DotNet.InternalAbstractions.csproj" />
    <ProjectReference Include="../Microsoft.DotNet.Archive/Microsoft.DotNet.Archive.csproj" />
    <ProjectReference Include="../Microsoft.DotNet.Cli.Utils/Microsoft.DotNet.Cli.Utils.csproj" />
    <ProjectReference Include="../Microsoft.DotNet.Cli.Sln.Internal/Microsoft.DotNet.Cli.Sln.Internal.csproj" />
  </ItemGroup>

  <ItemGroup>
    <PackageReference Include="Newtonsoft.Json">
      <Version>9.0.1</Version>
    </PackageReference>
    <PackageReference Include="System.Text.Encoding.CodePages">
      <Version>4.3.0</Version>
    </PackageReference>
<<<<<<< HEAD
=======
    <PackageReference Include="System.Diagnostics.FileVersionInfo">
      <Version>4.3.0</Version>
    </PackageReference>
>>>>>>> 41330f07
    <PackageReference Include="Microsoft.ApplicationInsights">
      <Version>2.0.0</Version>
    </PackageReference>
    <PackageReference Include="Microsoft.NETCore.App">
<<<<<<< HEAD
      <Version>$(CLI_SharedFrameworkVersion)</Version>
=======
      <Version>1.1.0</Version>
>>>>>>> 41330f07
    </PackageReference>
    <PackageReference Include="System.Diagnostics.TraceSource">
      <Version>4.3.0</Version>
    </PackageReference>
    <PackageReference Include="System.Diagnostics.TextWriterTraceListener">
      <Version>4.3.0</Version>
    </PackageReference>
<<<<<<< HEAD
=======
    <PackageReference Include="System.Resources.Writer">
      <Version>4.3.0</Version>
    </PackageReference>
>>>>>>> 41330f07
    <PackageReference Include="System.Runtime.Serialization.Primitives">
      <Version>4.3.0</Version>
    </PackageReference>
    <PackageReference Include="System.Private.DataContractSerialization">
      <Version>4.3.0</Version>
    </PackageReference>
<<<<<<< HEAD
=======
    <PackageReference Include="System.Text.RegularExpressions">
      <Version>4.3.0</Version>
    </PackageReference>
>>>>>>> 41330f07
    <PackageReference Include="Microsoft.Win32.Registry">
      <Version>4.3.0</Version>
      <IncludeAssets>Analyzers;Build;ContentFiles;Native;Runtime</IncludeAssets>
    </PackageReference>
    <PackageReference Include="Microsoft.Build">
      <Version>$(CLI_MSBuild_Version)</Version>
    </PackageReference>
    <PackageReference Include="Microsoft.DotNet.PlatformAbstractions">
      <Version>1.1.0</Version>
    </PackageReference>
    <PackageReference Include="Microsoft.TemplateEngine.Abstractions" Version="$(TemplateEngineVersion)" />
    <PackageReference Include="Microsoft.TemplateEngine.Cli" Version="$(TemplateEngineVersion)" />
    <PackageReference Include="Microsoft.TemplateEngine.Orchestrator.RunnableProjects" Version="$(TemplateEngineVersion)" />
    <PackageReference Include="Microsoft.TemplateEngine.Utils" Version="$(TemplateEngineVersion)" />
  </ItemGroup>
</Project><|MERGE_RESOLUTION|>--- conflicted
+++ resolved
@@ -3,21 +3,13 @@
 
   <PropertyGroup>
     <VersionPrefix>$(CliVersionPrefix)</VersionPrefix>
-<<<<<<< HEAD
     <TargetFramework>netcoreapp2.0</TargetFramework>
-=======
-    <TargetFramework>netcoreapp1.1</TargetFramework>
->>>>>>> 41330f07
     <AssemblyName>dotnet</AssemblyName>
     <OutputType>Exe</OutputType>
     <AssemblyOriginatorKeyFile>../../tools/Key.snk</AssemblyOriginatorKeyFile>
     <SignAssembly>true</SignAssembly>
     <PublicSign Condition=" '$(OS)' != 'Windows_NT' ">true</PublicSign>
-<<<<<<< HEAD
     <PackageTargetFallback>$(PackageTargetFallback);dotnet5.4</PackageTargetFallback>
-=======
-    <PackageTargetFallback Condition=" '$(TargetFramework)' == 'netcoreapp1.1' ">$(PackageTargetFallback);dotnet5.4</PackageTargetFallback>
->>>>>>> 41330f07
   </PropertyGroup>
 
   <ItemGroup>
@@ -42,21 +34,11 @@
     <PackageReference Include="System.Text.Encoding.CodePages">
       <Version>4.3.0</Version>
     </PackageReference>
-<<<<<<< HEAD
-=======
-    <PackageReference Include="System.Diagnostics.FileVersionInfo">
-      <Version>4.3.0</Version>
-    </PackageReference>
->>>>>>> 41330f07
     <PackageReference Include="Microsoft.ApplicationInsights">
       <Version>2.0.0</Version>
     </PackageReference>
     <PackageReference Include="Microsoft.NETCore.App">
-<<<<<<< HEAD
       <Version>$(CLI_SharedFrameworkVersion)</Version>
-=======
-      <Version>1.1.0</Version>
->>>>>>> 41330f07
     </PackageReference>
     <PackageReference Include="System.Diagnostics.TraceSource">
       <Version>4.3.0</Version>
@@ -64,24 +46,12 @@
     <PackageReference Include="System.Diagnostics.TextWriterTraceListener">
       <Version>4.3.0</Version>
     </PackageReference>
-<<<<<<< HEAD
-=======
-    <PackageReference Include="System.Resources.Writer">
-      <Version>4.3.0</Version>
-    </PackageReference>
->>>>>>> 41330f07
     <PackageReference Include="System.Runtime.Serialization.Primitives">
       <Version>4.3.0</Version>
     </PackageReference>
     <PackageReference Include="System.Private.DataContractSerialization">
       <Version>4.3.0</Version>
     </PackageReference>
-<<<<<<< HEAD
-=======
-    <PackageReference Include="System.Text.RegularExpressions">
-      <Version>4.3.0</Version>
-    </PackageReference>
->>>>>>> 41330f07
     <PackageReference Include="Microsoft.Win32.Registry">
       <Version>4.3.0</Version>
       <IncludeAssets>Analyzers;Build;ContentFiles;Native;Runtime</IncludeAssets>
