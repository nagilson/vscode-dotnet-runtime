{
  "tools": {
    "dotnet": "3.0.100-preview6-012264"
  },
  "msbuild-sdks": {
<<<<<<< HEAD
    "Microsoft.DotNet.Arcade.Sdk": "1.0.0-beta.19324.24"
=======
    "Microsoft.DotNet.Arcade.Sdk": "1.0.0-beta.19328.2"
>>>>>>> b51dbb29
  }
}<|MERGE_RESOLUTION|>--- conflicted
+++ resolved
@@ -3,10 +3,6 @@
     "dotnet": "3.0.100-preview6-012264"
   },
   "msbuild-sdks": {
-<<<<<<< HEAD
-    "Microsoft.DotNet.Arcade.Sdk": "1.0.0-beta.19324.24"
-=======
     "Microsoft.DotNet.Arcade.Sdk": "1.0.0-beta.19328.2"
->>>>>>> b51dbb29
   }
 }