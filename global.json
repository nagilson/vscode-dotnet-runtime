--- conflicted
+++ resolved
@@ -11,12 +11,7 @@
     }
   },
   "msbuild-sdks": {
-<<<<<<< HEAD
-    "Microsoft.DotNet.Arcade.Sdk": "7.0.0-beta.22504.3",
-    "Microsoft.DotNet.Helix.Sdk": "7.0.0-beta.22504.3"
-=======
     "Microsoft.DotNet.Arcade.Sdk": "8.0.0-beta.22503.1",
     "Microsoft.DotNet.Helix.Sdk": "8.0.0-beta.22503.1"
->>>>>>> 8f9568fa
   }
 }