--- conflicted
+++ resolved
@@ -1,395 +1,3 @@
-<<<<<<< HEAD
-/* --------------------------------------------------------------------------------------------
- * Copyright (c) Microsoft Corporation. All rights reserved.
- * Licensed under the MIT License. See License.txt in the project root for license information.
- * ------------------------------------------------------------------------------------------ */
-import * as fs from 'fs';
-import * as path from 'path';
-import { IAcquisitionInvoker } from '../../Acquisition/IAcquisitionInvoker';
-import { IDotnetInstallationContext } from '../../Acquisition/IDotnetInstallationContext';
-import { IInstallationValidator } from '../../Acquisition/IInstallationValidator';
-import { InstallScriptAcquisitionWorker } from '../../Acquisition/InstallScriptAcquisitionWorker';
-import { VersionResolver } from '../../Acquisition/VersionResolver';
-import { IEventStream } from '../../EventStream/EventStream';
-import { DotnetAcquisitionCompleted, TestAcquireCalled } from '../../EventStream/EventStreamEvents';
-import { IEvent } from '../../EventStream/IEvent';
-import { ILoggingObserver } from '../../EventStream/ILoggingObserver';
-import { ITelemetryReporter } from '../../EventStream/TelemetryObserver';
-import { IExistingPath, IExtensionConfiguration } from '../../IExtensionContext';
-import { IExtensionState } from '../../IExtensionState';
-import { WebRequestWorker } from '../../Utils/WebRequestWorker';
-import { ICommandExecutor } from '../../Utils/ICommandExecutor';
-import { CommandExecutor } from '../../Utils/CommandExecutor';
-import { IDistroDotnetSDKProvider } from '../../Acquisition/IDistroDotnetSDKProvider';
-import { DistroVersionPair, DotnetDistroSupportStatus } from '../../Acquisition/LinuxVersionResolver';
-import { GenericDistroSDKProvider } from '../../Acquisition/GenericDistroSDKProvider';
-import { IAcquisitionWorkerContext } from '../../Acquisition/IAcquisitionWorkerContext';
-/* tslint:disable:no-any */
-
-export class MockExtensionContext implements IExtensionState {
-    private values: { [n: string]: any; } = {};
-
-    public get<T>(key: string): T | undefined;
-    public get<T>(key: string, defaultValue: T): T;
-    public get(key: any, defaultValue?: any) {
-        let value = this.values![key];
-        if (typeof value === 'undefined') {
-            value = defaultValue;
-        }
-        return value;
-    }
-    public update(key: string, value: any): Thenable<void> {
-        return this.values[key] = value;
-    }
-    public clear() {
-        this.values = {};
-    }
-    public keys(): readonly string[] {
-        return this.values.keys;
-    }
-}
-
-export class MockEventStream implements IEventStream {
-    public events: IEvent[] = [];
-    public post(event: IEvent) {
-        this.events = this.events.concat(event);
-    }
-}
-
-export class NoInstallAcquisitionInvoker extends IAcquisitionInvoker {
-    public installDotnet(installContext: IDotnetInstallationContext): Promise<void> {
-        return new Promise<void>((resolve, reject) => {
-            this.eventStream.post(new TestAcquireCalled(installContext));
-            this.eventStream.post(new DotnetAcquisitionCompleted(installContext.version, installContext.dotnetPath));
-            resolve();
-
-        });
-    }
-}
-
-export class RejectingAcquisitionInvoker extends IAcquisitionInvoker {
-    public installDotnet(installContext: IDotnetInstallationContext): Promise<void> {
-        return new Promise<void>((resolve, reject) => {
-            reject('Rejecting message');
-        });
-    }
-}
-
-export class ErrorAcquisitionInvoker extends IAcquisitionInvoker {
-    public installDotnet(installContext: IDotnetInstallationContext): Promise<void> {
-        throw new Error('Command Failed');
-    }
-}
-
-// Major.Minor-> Major.Minor.Patch from mock releases.json
-export const versionPairs = [['1.0', '1.0.16'], ['1.1', '1.1.13'], ['2.0', '2.0.9'], ['2.1', '2.1.14'], ['2.2', '2.2.8']];
-
-export class FileWebRequestWorker extends WebRequestWorker {
-    constructor(extensionState: IExtensionState, eventStream: IEventStream, private readonly mockFilePath: string) {
-        super(extensionState, eventStream);
-    }
-
-    protected async makeWebRequest(): Promise<string | undefined> {
-        const result =  fs.readFileSync(this.mockFilePath, 'utf8');
-        return result;
-    }
-}
-
-export class FailingWebRequestWorker extends WebRequestWorker {
-    constructor(extensionState: IExtensionState, eventStream: IEventStream) {
-        super(extensionState, eventStream, ); // Empty string as uri to cause failure. Uri is required to match the interface even though it's unused.
-    }
-
-    public async getCachedData(url : string): Promise<string | undefined> {
-        return super.getCachedData('', 0); // Don't retry
-    }
-}
-
-export class MockWebRequestWorker extends WebRequestWorker {
-    public readonly errorMessage = 'Web Request Failed';
-    private requestCount = 0;
-    public response = 'Mock Web Request Result';
-
-    constructor(extensionState: IExtensionState, eventStream: IEventStream, private readonly succeed = true) {
-        super(extensionState, eventStream);
-    }
-
-    public getRequestCount() {
-        return this.requestCount;
-    }
-
-    protected async makeWebRequest(url : string): Promise<string | undefined> {
-        this.requestCount++;
-        if (this.succeed) {
-            this.cacheResults(url, this.response);
-            return this.response;
-        } else {
-            throw new Error(this.errorMessage);
-        }
-    }
-}
-
-export class MockIndexWebRequestWorker extends WebRequestWorker {
-    public knownUrls = ['Mock Web Request Result'];
-    public matchingUrlResponses = [
-        ``
-    ];
-
-    constructor(extensionState: IExtensionState, eventStream: IEventStream) {
-        super(extensionState, eventStream);
-    }
-
-    public async getCachedData(url : string): Promise<string | undefined> {
-        const urlResponseIndex = this.knownUrls.indexOf(url);
-        if(urlResponseIndex === -1)
-        {
-            throw Error(`The requested URL ${url} was not expected as the mock object did not have a set response for it.`)
-        }
-        return this.matchingUrlResponses[urlResponseIndex];
-    }
-
-}
-
-export class MockVersionResolver extends VersionResolver {
-    private readonly filePath = path.join(__dirname, '../../..', 'src', 'test', 'mocks', 'mock-releases.json');
-
-    constructor(extensionState: IExtensionState, eventStream: IEventStream) {
-        super(extensionState, eventStream);
-        this.webWorker = new FileWebRequestWorker(extensionState, eventStream, this.filePath);
-    }
-}
-
-export class MockInstallScriptWorker extends InstallScriptAcquisitionWorker {
-    constructor(extensionState: IExtensionState, eventStream: IEventStream, failing: boolean, private fallback = false) {
-        super(extensionState, eventStream);
-        this.webWorker = failing ?
-            new FailingWebRequestWorker(extensionState, eventStream) :
-            new MockWebRequestWorker(extensionState, eventStream);
-    }
-
-    protected getFallbackScriptPath(): string {
-        if (this.fallback) {
-            return path.join(__dirname, '..');
-        } else {
-            return super.getFallbackScriptPath();
-        }
-    }
-}
-
-/**
- * @remarks does NOT run the commands (if they have sudo), but records them to verify the correct command should've been run.
- */
-export class MockCommandExecutor extends ICommandExecutor
-{
-    private trueExecutor : CommandExecutor;
-    public fakeReturnValue = '';
-    public attemptedCommand = '';
-
-    // If you expect several commands to be run and want to specify unique outputs for each, describe them in the same order using the below two arrays.
-    // We will check for an includes match and not an exact match!
-    public otherCommandsToMock : string[] = [];
-    public otherCommandsReturnValues : string[] = [];
-
-    constructor()
-    {
-        super();
-        this.trueExecutor = new CommandExecutor();
-    }
-
-    public async execute(command: string, options : object | null = null): Promise<string[]>
-    {
-        this.attemptedCommand = command;
-        let commandResults : string[] = [];
-
-        if(!command.includes('sudo') && this.fakeReturnValue === '')
-        {
-            commandResults = await this.trueExecutor.execute(command, options);
-        }
-        else if(this.otherCommandsToMock.some(x => x.includes(command)))
-        {
-            const fakeResultIndex = this.otherCommandsToMock.findIndex(x => x.includes(command));
-            // We don't need to verify the index since this is test code!
-            commandResults.push(this.otherCommandsReturnValues[fakeResultIndex]);
-        }
-        else
-        {
-            commandResults.push(this.fakeReturnValue);
-        }
-        return commandResults;
-    }
-}
-
-/**
- * @remarks does NOT run the commands (if they have sudo), but records them to verify the correct command should've been run.
- */
-export class MockDistroProvider extends IDistroDotnetSDKProvider
-{
-    public installReturnValue = '';
-    public installedSDKsReturnValue = [];
-    public installedRuntimesReturnValue : string[] = [];
-    public globalPathReturnValue : string | null = '';
-    public globalVersionReturnValue : string | null = '';
-    public distroFeedReturnValue = '';
-    public microsoftFeedReturnValue = '';
-    public packageExistsReturnValue = false;
-    public supportStatusReturnValue : DotnetDistroSupportStatus = DotnetDistroSupportStatus.Distro;
-    public recommendedVersionReturnValue = '';
-    public upgradeReturnValue = '';
-    public uninstallReturnValue = '';
-    public context: IAcquisitionWorkerContext;
-
-    constructor(version : DistroVersionPair, context : IAcquisitionWorkerContext, commandRunner : ICommandExecutor)
-    {
-        super(version, context, commandRunner);
-        this.context = context;
-    }
-
-    public installDotnet(fullySpecifiedVersion: string): Promise<string> {
-        this.commandRunner.execute('install dotnet');
-        return Promise.resolve(this.installReturnValue);
-    }
-
-    public getInstalledDotnetSDKVersions(): Promise<string[]> {
-        this.commandRunner.execute('get sdk versions');
-        return Promise.resolve(this.installedSDKsReturnValue);
-    }
-
-    public getInstalledDotnetRuntimeVersions(): Promise<string[]> {
-        this.commandRunner.execute('get runtime versions');
-        return Promise.resolve(this.installedRuntimesReturnValue);
-    }
-
-    public getInstalledGlobalDotnetPathIfExists(): Promise<string | null> {
-        this.commandRunner.execute('global path');
-        return Promise.resolve(this.globalPathReturnValue);
-    }
-
-    public getInstalledGlobalDotnetVersionIfExists(): Promise<string | null> {
-        this.commandRunner.execute('global version');
-        return Promise.resolve(this.globalVersionReturnValue);
-    }
-
-    public getExpectedDotnetDistroFeedInstallationDirectory(): Promise<string> {
-        this.commandRunner.execute('distro feed dir');
-        return Promise.resolve(this.distroFeedReturnValue);
-    }
-
-    public getExpectedDotnetMicrosoftFeedInstallationDirectory(): Promise<string> {
-        this.commandRunner.execute('microsoft feed dir');
-        return Promise.resolve(this.microsoftFeedReturnValue);
-    }
-
-    public dotnetPackageExistsOnSystem(fullySpecifiedVersion: string): Promise<boolean> {
-        this.commandRunner.execute('package check');
-        return Promise.resolve(this.packageExistsReturnValue);
-    }
-
-    public getDotnetVersionSupportStatus(fullySpecifiedVersion: string): Promise<DotnetDistroSupportStatus> {
-        this.commandRunner.execute('support status');
-        return Promise.resolve(this.supportStatusReturnValue);
-    }
-
-    public getRecommendedDotnetVersion(): string {
-        this.commandRunner.execute('recommended version');
-        return this.recommendedVersionReturnValue;
-    }
-
-    public upgradeDotnet(versionToUpgrade: string): Promise<string> {
-        this.commandRunner.execute('upgrade update dotnet');
-        return Promise.resolve(this.upgradeReturnValue);
-    }
-
-    public uninstallDotnet(versionToUninstall: string): Promise<string> {
-        this.commandRunner.execute('uninstall dotnet');
-        return Promise.resolve(this.uninstallReturnValue);
-    }
-
-    public JsonDotnetVersion(fullySpecifiedDotnetVersion: string): string {
-        return new GenericDistroSDKProvider(this.distroVersion, this.context).JsonDotnetVersion(fullySpecifiedDotnetVersion);
-    }
-}
-
-
-export class FailingInstallScriptWorker extends InstallScriptAcquisitionWorker {
-    constructor(extensionState: IExtensionState, eventStream: IEventStream) {
-        super(extensionState, eventStream);
-        this.webWorker = new MockWebRequestWorker(extensionState, eventStream);
-    }
-
-    public getDotnetInstallScriptPath() : Promise<string> {
-        throw new Error('Failed to write file');
-    }
-}
-
-export interface ITelemetryEvent {
-    eventName: string;
-    properties?: {
-        [key: string]: string;
-    } | undefined;
-    measures?: {
-        [key: string]: number;
-    } | undefined;
-}
-
-export type TelemetryEvents = ITelemetryEvent[];
-
-export class MockTelemetryReporter implements ITelemetryReporter {
-
-    public static telemetryEvents: TelemetryEvents = [];
-
-    public async dispose(): Promise<void> {
-        // Nothing to dispose
-    }
-
-    public sendTelemetryEvent(eventName: string, properties?: { [key: string]: string; } | undefined, measures?: { [key: string]: number; } | undefined): void {
-        MockTelemetryReporter.telemetryEvents = MockTelemetryReporter.telemetryEvents.concat({eventName, properties, measures});
-    }
-
-    public sendTelemetryErrorEvent(eventName: string, properties?: { [key: string]: string }, measures?: { [key: string]: number }, errorProps?: string[]): void {
-        eventName = `[ERROR]:${eventName}`;
-        MockTelemetryReporter.telemetryEvents = MockTelemetryReporter.telemetryEvents.concat({eventName, properties, measures});
-    }
-}
-
-export class MockInstallationValidator extends IInstallationValidator {
-    public validateDotnetInstall(version: string, dotnetPath: string): void {
-        // Always validate
-    }
-}
-
-export class MockLoggingObserver implements ILoggingObserver {
-    public post(event: IEvent): void {
-        // Nothing to post
-    }
-
-    public dispose(): void {
-        // Nothing to dispose
-    }
-
-    public getFileLocation(): string {
-        return 'Mock file location';
-    }
-}
-
-export class MockExtensionConfiguration implements IExtensionConfiguration {
-    constructor(private readonly existingPaths: IExistingPath[], private readonly enableTelemetry: boolean) { }
-
-    public update<T>(section: string, value: T): Thenable<void> {
-        // Not used, stubbed to implement interface
-        return new Promise((resolve) => resolve());
-    }
-
-    public get<T>(name: string): T | undefined {
-        if (name === 'existingDotnetPath') {
-            return this.existingPaths as unknown as T;
-        } else if (name === 'enableTelemetry') {
-            return this.enableTelemetry as unknown as T;
-        } else {
-            return undefined;
-        }
-    }
-}
-=======
 /* --------------------------------------------------------------------------------------------
  * Copyright (c) Microsoft Corporation. All rights reserved.
  * Licensed under the MIT License. See License.txt in the project root for license information.
@@ -545,6 +153,27 @@
     }
 }
 
+export class MockIndexWebRequestWorker extends WebRequestWorker {
+    public knownUrls = ['Mock Web Request Result'];
+    public matchingUrlResponses = [
+        ``
+    ];
+
+    constructor(extensionState: IExtensionState, eventStream: IEventStream) {
+        super(extensionState, eventStream);
+    }
+
+    public async getCachedData(url : string): Promise<string | undefined> {
+        const urlResponseIndex = this.knownUrls.indexOf(url);
+        if(urlResponseIndex === -1)
+        {
+            throw Error(`The requested URL ${url} was not expected as the mock object did not have a set response for it.`)
+        }
+        return this.matchingUrlResponses[urlResponseIndex];
+    }
+
+}
+
 export class MockVersionResolver extends VersionResolver {
     private readonly filePath = path.join(__dirname, '../../..', 'src', 'test', 'mocks', 'mock-releases.json');
 
@@ -571,13 +200,146 @@
     }
 }
 
+/**
+ * @remarks does NOT run the commands (if they have sudo), but records them to verify the correct command should've been run.
+ */
+export class MockCommandExecutor extends ICommandExecutor
+{
+    private trueExecutor : CommandExecutor;
+    public fakeReturnValue = '';
+    public attemptedCommand = '';
+
+    // If you expect several commands to be run and want to specify unique outputs for each, describe them in the same order using the below two arrays.
+    // We will check for an includes match and not an exact match!
+    public otherCommandsToMock : string[] = [];
+    public otherCommandsReturnValues : string[] = [];
+
+    constructor()
+    {
+        super();
+        this.trueExecutor = new CommandExecutor();
+    }
+
+    public async execute(command: string, options : object | null = null): Promise<string[]>
+    {
+        this.attemptedCommand = command;
+        let commandResults : string[] = [];
+
+        if(!command.includes('sudo') && this.fakeReturnValue === '')
+        {
+            commandResults = await this.trueExecutor.execute(command, options);
+        }
+        else if(this.otherCommandsToMock.some(x => x.includes(command)))
+        {
+            const fakeResultIndex = this.otherCommandsToMock.findIndex(x => x.includes(command));
+            // We don't need to verify the index since this is test code!
+            commandResults.push(this.otherCommandsReturnValues[fakeResultIndex]);
+        }
+        else
+        {
+            commandResults.push(this.fakeReturnValue);
+        }
+        return commandResults;
+    }
+}
+
+/**
+ * @remarks does NOT run the commands (if they have sudo), but records them to verify the correct command should've been run.
+ */
+export class MockDistroProvider extends IDistroDotnetSDKProvider
+{
+    public installReturnValue = '';
+    public installedSDKsReturnValue = [];
+    public installedRuntimesReturnValue : string[] = [];
+    public globalPathReturnValue : string | null = '';
+    public globalVersionReturnValue : string | null = '';
+    public distroFeedReturnValue = '';
+    public microsoftFeedReturnValue = '';
+    public packageExistsReturnValue = false;
+    public supportStatusReturnValue : DotnetDistroSupportStatus = DotnetDistroSupportStatus.Distro;
+    public recommendedVersionReturnValue = '';
+    public upgradeReturnValue = '';
+    public uninstallReturnValue = '';
+    public context: IAcquisitionWorkerContext;
+
+    constructor(version : DistroVersionPair, context : IAcquisitionWorkerContext, commandRunner : ICommandExecutor)
+    {
+        super(version, context, commandRunner);
+        this.context = context;
+    }
+
+    public installDotnet(fullySpecifiedVersion: string): Promise<string> {
+        this.commandRunner.execute('install dotnet');
+        return Promise.resolve(this.installReturnValue);
+    }
+
+    public getInstalledDotnetSDKVersions(): Promise<string[]> {
+        this.commandRunner.execute('get sdk versions');
+        return Promise.resolve(this.installedSDKsReturnValue);
+    }
+
+    public getInstalledDotnetRuntimeVersions(): Promise<string[]> {
+        this.commandRunner.execute('get runtime versions');
+        return Promise.resolve(this.installedRuntimesReturnValue);
+    }
+
+    public getInstalledGlobalDotnetPathIfExists(): Promise<string | null> {
+        this.commandRunner.execute('global path');
+        return Promise.resolve(this.globalPathReturnValue);
+    }
+
+    public getInstalledGlobalDotnetVersionIfExists(): Promise<string | null> {
+        this.commandRunner.execute('global version');
+        return Promise.resolve(this.globalVersionReturnValue);
+    }
+
+    public getExpectedDotnetDistroFeedInstallationDirectory(): Promise<string> {
+        this.commandRunner.execute('distro feed dir');
+        return Promise.resolve(this.distroFeedReturnValue);
+    }
+
+    public getExpectedDotnetMicrosoftFeedInstallationDirectory(): Promise<string> {
+        this.commandRunner.execute('microsoft feed dir');
+        return Promise.resolve(this.microsoftFeedReturnValue);
+    }
+
+    public dotnetPackageExistsOnSystem(fullySpecifiedVersion: string): Promise<boolean> {
+        this.commandRunner.execute('package check');
+        return Promise.resolve(this.packageExistsReturnValue);
+    }
+
+    public getDotnetVersionSupportStatus(fullySpecifiedVersion: string): Promise<DotnetDistroSupportStatus> {
+        this.commandRunner.execute('support status');
+        return Promise.resolve(this.supportStatusReturnValue);
+    }
+
+    public getRecommendedDotnetVersion(): string {
+        this.commandRunner.execute('recommended version');
+        return this.recommendedVersionReturnValue;
+    }
+
+    public upgradeDotnet(versionToUpgrade: string): Promise<string> {
+        this.commandRunner.execute('upgrade update dotnet');
+        return Promise.resolve(this.upgradeReturnValue);
+    }
+
+    public uninstallDotnet(versionToUninstall: string): Promise<string> {
+        this.commandRunner.execute('uninstall dotnet');
+        return Promise.resolve(this.uninstallReturnValue);
+    }
+
+    public JsonDotnetVersion(fullySpecifiedDotnetVersion: string): string {
+        return new GenericDistroSDKProvider(this.distroVersion, this.context).JsonDotnetVersion(fullySpecifiedDotnetVersion);
+    }
+}
+
 export class FailingInstallScriptWorker extends InstallScriptAcquisitionWorker {
     constructor(extensionState: IExtensionState, eventStream: IEventStream) {
         super(extensionState, eventStream, testDefaultTimeoutTimeMs);
         this.webWorker = new MockWebRequestWorker(extensionState, eventStream, '');
     }
 
-    protected async writeScriptAsFile(scriptContent: string, filePath: string) {
+    protected async getDotnetInstallScriptPath() {
         throw new Error('Failed to write file');
     }
 }
@@ -649,5 +411,4 @@
             return undefined;
         }
     }
-}
->>>>>>> 9deffdcf
+}