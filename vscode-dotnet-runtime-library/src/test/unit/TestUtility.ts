--- conflicted
+++ resolved
@@ -1,76 +1,68 @@
-/* --------------------------------------------------------------------------------------------
- *  Licensed to the .NET Foundation under one or more agreements.
-*  The .NET Foundation licenses this file to you under the MIT license.
- * Licensed under the MIT License. See License.txt in the project root for license information.
- * ------------------------------------------------------------------------------------------ */
-import * as os from 'os';
-
-import { MockWindowDisplayWorker } from '../mocks/MockWindowDisplayWorker';
-import { MockDotnetCoreAcquisitionWorker, MockEventStream, MockExtensionContext, MockInstallationValidator, MockVSCodeEnvironment, MockVSCodeExtensionContext } from '../mocks/MockObjects';
-import { IDotnetAcquireContext } from '../../IDotnetAcquireContext';
-import { IAcquisitionWorkerContext } from '../../Acquisition/IAcquisitionWorkerContext';
-import { IEventStream } from '../../EventStream/EventStream';
-import { IUtilityContext } from '../../Utils/IUtilityContext';
-import { IInstallationDirectoryProvider } from '../../Acquisition/IInstallationDirectoryProvider';
-<<<<<<< HEAD
-import { getDirectoryPerMode } from '../../Acquisition/getDirectoryPerMode';
-=======
-import { getDirectoryByMode } from '../../Acquisition/GetDirectoryPerMode';
->>>>>>> 17dad36d
-import { DotnetInstallMode } from '../../Acquisition/DotnetInstallMode';
-
-const standardTimeoutTime = 100000;
-
-export function getMockAcquisitionContext(mode: DotnetInstallMode, version : string, timeoutTime : number = standardTimeoutTime, customEventStream? : IEventStream,
-    customContext? : MockExtensionContext, arch? : string | null, directory? : IInstallationDirectoryProvider): IAcquisitionWorkerContext
-{
-    const extensionContext = customContext ?? new MockExtensionContext();
-    const myEventStream = customEventStream ?? new MockEventStream();
-    const workerContext : IAcquisitionWorkerContext =
-    {
-        storagePath: '',
-        extensionState: extensionContext,
-        eventStream: myEventStream,
-        acquisitionContext: getMockAcquireContext(version, arch === null),
-        installationValidator: new MockInstallationValidator(myEventStream),
-        timeoutSeconds: timeoutTime,
-        installMode: mode,
-        installingArchitecture: arch,
-        proxyUrl: undefined,
-<<<<<<< HEAD
-        installDirectoryProvider: directory ? directory : getDirectoryPerMode(mode, ''),
-=======
-        installDirectoryProvider: directory ? directory : getDirectoryByMode(mode, ''),
->>>>>>> 17dad36d
-        isExtensionTelemetryInitiallyEnabled: true
-    };
-    return workerContext;
-}
-
-export function getMockAcquisitionWorker(installMode: DotnetInstallMode, version : string, arch? : string | null, customEventStream? : MockEventStream,
-    customContext? : MockExtensionContext, directory? : IInstallationDirectoryProvider) : MockDotnetCoreAcquisitionWorker
-{
-    const acquisitionWorker = new MockDotnetCoreAcquisitionWorker(getMockAcquisitionContext(installMode, version, undefined, customEventStream, customContext, arch, directory),
-        getMockUtilityContext(), new MockVSCodeExtensionContext());
-    return acquisitionWorker;
-}
-
-export function getMockUtilityContext() : IUtilityContext
-{
-    const utilityContext : IUtilityContext = {
-        ui : new MockWindowDisplayWorker(),
-        vsCodeEnv : new MockVSCodeEnvironment()
-    }
-    return utilityContext;
-}
-
-export function getMockAcquireContext(nextAcquiringVersion : string, legacy = false) : IDotnetAcquireContext
-{
-    const acquireContext : IDotnetAcquireContext =
-    {
-        version: nextAcquiringVersion,
-        architecture: legacy ? null : os.arch(),
-        requestingExtensionId: 'test'
-    };
-    return acquireContext;
+/* --------------------------------------------------------------------------------------------
+ *  Licensed to the .NET Foundation under one or more agreements.
+*  The .NET Foundation licenses this file to you under the MIT license.
+ * Licensed under the MIT License. See License.txt in the project root for license information.
+ * ------------------------------------------------------------------------------------------ */
+import * as os from 'os';
+
+import { MockWindowDisplayWorker } from '../mocks/MockWindowDisplayWorker';
+import { MockDotnetCoreAcquisitionWorker, MockEventStream, MockExtensionContext, MockInstallationValidator, MockVSCodeEnvironment, MockVSCodeExtensionContext } from '../mocks/MockObjects';
+import { IDotnetAcquireContext } from '../../IDotnetAcquireContext';
+import { IAcquisitionWorkerContext } from '../../Acquisition/IAcquisitionWorkerContext';
+import { IEventStream } from '../../EventStream/EventStream';
+import { IUtilityContext } from '../../Utils/IUtilityContext';
+import { IInstallationDirectoryProvider } from '../../Acquisition/IInstallationDirectoryProvider';
+import { getDirectoryByMode } from '../../Acquisition/GetDirectoryPerMode';
+import { DotnetInstallMode } from '../../Acquisition/DotnetInstallMode';
+
+const standardTimeoutTime = 100000;
+
+export function getMockAcquisitionContext(mode: DotnetInstallMode, version : string, timeoutTime : number = standardTimeoutTime, customEventStream? : IEventStream,
+    customContext? : MockExtensionContext, arch? : string | null, directory? : IInstallationDirectoryProvider): IAcquisitionWorkerContext
+{
+    const extensionContext = customContext ?? new MockExtensionContext();
+    const myEventStream = customEventStream ?? new MockEventStream();
+    const workerContext : IAcquisitionWorkerContext =
+    {
+        storagePath: '',
+        extensionState: extensionContext,
+        eventStream: myEventStream,
+        acquisitionContext: getMockAcquireContext(version, arch === null),
+        installationValidator: new MockInstallationValidator(myEventStream),
+        timeoutSeconds: timeoutTime,
+        installMode: mode,
+        installingArchitecture: arch,
+        proxyUrl: undefined,
+        installDirectoryProvider: directory ? directory : getDirectoryByMode(mode, ''),
+        isExtensionTelemetryInitiallyEnabled: true
+    };
+    return workerContext;
+}
+
+export function getMockAcquisitionWorker(installMode: DotnetInstallMode, version : string, arch? : string | null, customEventStream? : MockEventStream,
+    customContext? : MockExtensionContext, directory? : IInstallationDirectoryProvider) : MockDotnetCoreAcquisitionWorker
+{
+    const acquisitionWorker = new MockDotnetCoreAcquisitionWorker(getMockAcquisitionContext(installMode, version, undefined, customEventStream, customContext, arch, directory),
+        getMockUtilityContext(), new MockVSCodeExtensionContext());
+    return acquisitionWorker;
+}
+
+export function getMockUtilityContext() : IUtilityContext
+{
+    const utilityContext : IUtilityContext = {
+        ui : new MockWindowDisplayWorker(),
+        vsCodeEnv : new MockVSCodeEnvironment()
+    }
+    return utilityContext;
+}
+
+export function getMockAcquireContext(nextAcquiringVersion : string, legacy = false) : IDotnetAcquireContext
+{
+    const acquireContext : IDotnetAcquireContext =
+    {
+        version: nextAcquiringVersion,
+        architecture: legacy ? null : os.arch(),
+        requestingExtensionId: 'test'
+    };
+    return acquireContext;
 }