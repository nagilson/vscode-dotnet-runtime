<<<<<<< HEAD
/* --------------------------------------------------------------------------------------------
 * Copyright (c) Microsoft Corporation. All rights reserved.
 * Licensed under the MIT License. See License.txt in the project root for license information.
 * ------------------------------------------------------------------------------------------ */
import * as chai from 'chai';
import * as chaiAsPromised from 'chai-as-promised';
import * as os from 'os';
import * as path from 'path';
import { DotnetCoreAcquisitionWorker } from '../../Acquisition/DotnetCoreAcquisitionWorker';
import { RuntimeInstallationDirectoryProvider } from '../../Acquisition/RuntimeInstallationDirectoryProvider';
import { SdkInstallationDirectoryProvider } from '../../Acquisition/SdkInstallationDirectoryProvider';
import {
    DotnetAcquisitionCompleted,
    DotnetAcquisitionStarted,
    DotnetAcquisitionStatusResolved,
    DotnetAcquisitionStatusUndefined,
    DotnetUninstallAllCompleted,
    DotnetUninstallAllStarted,
    TestAcquireCalled,
} from '../../EventStream/EventStreamEvents';
import { EventType } from '../../EventStream/EventType';
import {
    MockEventStream,
    MockExtensionContext,
    MockInstallationValidator,
    NoInstallAcquisitionInvoker,
    RejectingAcquisitionInvoker,
} from '../mocks/MockObjects';
const assert = chai.assert;
chai.use(chaiAsPromised);

suite('DotnetCoreAcquisitionWorker Unit Tests', function() {
    const installingVersionsKey = 'installing';
    const installedVersionsKey = 'installed';
    const dotnetFolderName = `.dotnet O'Hare O'Donald`;

    function getTestAcquisitionWorker(runtimeInstall: boolean): [ DotnetCoreAcquisitionWorker, MockEventStream, MockExtensionContext ] {
        const context = new MockExtensionContext();
        const eventStream = new MockEventStream();
        const acquisitionWorker = new DotnetCoreAcquisitionWorker({
            storagePath: '',
            extensionState: context,
            eventStream,
            acquisitionInvoker: new NoInstallAcquisitionInvoker(eventStream),
            installationValidator: new MockInstallationValidator(eventStream),
            timeoutValue: 10,
            installDirectoryProvider: runtimeInstall ? new RuntimeInstallationDirectoryProvider('') : new SdkInstallationDirectoryProvider(''),
        });
        return [ acquisitionWorker, eventStream, context ];
    }

    function getExpectedPath(version: string, isRuntimeInstall: boolean): string {
        return isRuntimeInstall ?
            path.join(dotnetFolderName, version, os.platform() === 'win32' ? 'dotnet.exe' : 'dotnet') :
            path.join(dotnetFolderName, os.platform() === 'win32' ? 'dotnet.exe' : 'dotnet');
    }

    async function assertAcquisitionSucceeded(version: string,
                                              exePath: string,
                                              eventStream: MockEventStream,
                                              context: MockExtensionContext,
                                              isRuntimeInstall = true) {
        const expectedPath = getExpectedPath(version, isRuntimeInstall);

        // Path to exe should be correct
        assert.equal(exePath, expectedPath);

        // Should be finished installing
        assert.isEmpty(context.get<string[]>(installingVersionsKey, []));
        assert.isNotEmpty(context.get<string[]>(installedVersionsKey, []));
        assert.include(context.get<string[]>(installedVersionsKey, []), version);

        //  No errors in event stream
        assert.notExists(eventStream.events.find(event => event.type === EventType.DotnetAcquisitionError));
        const startEvent = eventStream.events
            .find(event => event instanceof DotnetAcquisitionStarted && (event as DotnetAcquisitionStarted).version === version);
        assert.exists(startEvent);
        const completedEvent = eventStream.events
            .find(event => event instanceof DotnetAcquisitionCompleted && (event as DotnetAcquisitionCompleted).version === version
            && (event as DotnetAcquisitionCompleted).dotnetPath === expectedPath);
        assert.exists(completedEvent);

        //  Acquire got called with the correct args
        const acquireEvent = eventStream.events.find(event =>
            event instanceof TestAcquireCalled && (event as TestAcquireCalled).context.version === version) as TestAcquireCalled;
        assert.exists(acquireEvent);
        assert.equal(acquireEvent!.context.dotnetPath, expectedPath);
        assert.equal(acquireEvent!.context.installDir, path.dirname(expectedPath));
    }

    this.beforeAll(async () => {
        process.env._VSCODE_DOTNET_INSTALL_FOLDER = dotnetFolderName;
    });

    test('Acquire Runtime Version', async () => {
        const [acquisitionWorker, eventStream, context] = getTestAcquisitionWorker(true);

        const result = await acquisitionWorker.acquireRuntime('1.0');
        await assertAcquisitionSucceeded('1.0', result.dotnetPath, eventStream, context);
    });

    test('Acquire SDK Version', async () => {
        const [acquisitionWorker, eventStream, context] = getTestAcquisitionWorker(false);

        const result = await acquisitionWorker.acquireSDK('5.0');
        await assertAcquisitionSucceeded('5.0', result.dotnetPath, eventStream, context, false);
    });

    test('Acquire SDK Status', async () => {
        const [acquisitionWorker, eventStream, context] = getTestAcquisitionWorker(false);
        const version = '5.0';
        let result = await acquisitionWorker.acquireStatus(version, false);
        assert.isUndefined(result);
        const undefinedEvent = eventStream.events.find(event => event instanceof DotnetAcquisitionStatusUndefined);
        assert.exists(undefinedEvent);

        await acquisitionWorker.acquireSDK(version);
        result = await acquisitionWorker.acquireStatus(version, false);
        await assertAcquisitionSucceeded(version, result!.dotnetPath, eventStream, context, false);
        const resolvedEvent = eventStream.events.find(event => event instanceof DotnetAcquisitionStatusResolved);
        assert.exists(resolvedEvent);
    });

    test('Acquire Runtime Status', async () => {
        const [acquisitionWorker, eventStream, context] = getTestAcquisitionWorker(true);
        const version = '5.0';
        let result = await acquisitionWorker.acquireStatus(version, true);
        assert.isUndefined(result);
        const undefinedEvent = eventStream.events.find(event => event instanceof DotnetAcquisitionStatusUndefined);
        assert.exists(undefinedEvent);

        await acquisitionWorker.acquireSDK(version);
        result = await acquisitionWorker.acquireStatus(version, true);
        await assertAcquisitionSucceeded(version, result!.dotnetPath, eventStream, context, true);
        const resolvedEvent = eventStream.events.find(event => event instanceof DotnetAcquisitionStatusResolved);
        assert.exists(resolvedEvent);
    });

    test('Acquire Runtime Version Multiple Times', async () => {
        const numAcquisitions = 3;
        const [acquisitionWorker, eventStream, context] = getTestAcquisitionWorker(true);

        for (let i = 0; i < numAcquisitions; i++) {
            const pathResult = await acquisitionWorker.acquireRuntime('1.0');
            await assertAcquisitionSucceeded('1.0', pathResult.dotnetPath, eventStream, context);
        }

        // AcquisitionInvoker was only called once
        const acquireEvents = eventStream.events.filter(event => event instanceof TestAcquireCalled);
        assert.lengthOf(acquireEvents, 1);
    });

    test('Acquire Multiple Versions and UninstallAll', async () => {
        const [acquisitionWorker, eventStream, context] = getTestAcquisitionWorker(true);
        const versions = [ '1.0', '1.1', '2.0', '2.1', '2.2' ];
        for (const version of versions) {
            const res = await acquisitionWorker.acquireRuntime(version);
            await assertAcquisitionSucceeded(version, res.dotnetPath, eventStream, context);
        }
        await acquisitionWorker.uninstallAll();
        assert.exists(eventStream.events.find(event => event instanceof DotnetUninstallAllStarted));
        assert.exists(eventStream.events.find(event => event instanceof DotnetUninstallAllCompleted));
        assert.isEmpty(context.get<string[]>(installingVersionsKey, []));
        assert.isEmpty(context.get<string[]>(installedVersionsKey, []));
    });

    test('Acquire Runtime and UninstallAll', async () => {
        const [acquisitionWorker, eventStream, context] = getTestAcquisitionWorker(true);

        const res = await acquisitionWorker.acquireRuntime('1.0');
        await assertAcquisitionSucceeded('1.0', res.dotnetPath, eventStream, context);

        await acquisitionWorker.uninstallAll();
        assert.exists(eventStream.events.find(event => event instanceof DotnetUninstallAllStarted));
        assert.exists(eventStream.events.find(event => event instanceof DotnetUninstallAllCompleted));
        assert.isEmpty(context.get<string[]>(installingVersionsKey, []));
        assert.isEmpty(context.get<string[]>(installedVersionsKey, []));
    });

    test('Repeated Acquisition', async () => {
        const [acquisitionWorker, eventStream, context] = getTestAcquisitionWorker(true);
        for (let i = 0; i < 3; i ++) {
            await acquisitionWorker.acquireRuntime('1.0');
        }
        // We should only actually Acquire once
        const events = eventStream.events.filter(event => event instanceof DotnetAcquisitionStarted);
        assert.equal(events.length, 1);
    });

    test('Error is Redirected on Acquisition Failure', async () => {
        const context = new MockExtensionContext();
        const eventStream = new MockEventStream();
        const acquisitionWorker = new DotnetCoreAcquisitionWorker({
            storagePath: '',
            extensionState: context,
            eventStream,
            acquisitionInvoker: new RejectingAcquisitionInvoker(eventStream),
            installationValidator: new MockInstallationValidator(eventStream),
            timeoutValue: 10,
            installDirectoryProvider: new RuntimeInstallationDirectoryProvider(''),
        });

        return assert.isRejected(acquisitionWorker.acquireRuntime('1.0'), '.NET Acquisition Failed: Installation failed: Rejecting message');
    });

    test('Repeated SDK Acquisition', async () => {
        const [acquisitionWorker, eventStream, context] = getTestAcquisitionWorker(false);
        for (let i = 0; i < 3; i ++) {
            await acquisitionWorker.acquireSDK('5.0');
        }
        // We should only actually Acquire once
        const events = eventStream.events.filter(event => event instanceof DotnetAcquisitionStarted);
        assert.equal(events.length, 1);
    });
});
=======
/* --------------------------------------------------------------------------------------------
 * Copyright (c) Microsoft Corporation. All rights reserved.
 * Licensed under the MIT License. See License.txt in the project root for license information.
 * ------------------------------------------------------------------------------------------ */
import * as chai from 'chai';
import * as chaiAsPromised from 'chai-as-promised';
import * as os from 'os';
import * as path from 'path';
import { AcquisitionInvoker } from '../../Acquisition/AcquisitionInvoker';
import { DotnetCoreAcquisitionWorker } from '../../Acquisition/DotnetCoreAcquisitionWorker';
import { RuntimeInstallationDirectoryProvider } from '../../Acquisition/RuntimeInstallationDirectoryProvider';
import { SdkInstallationDirectoryProvider } from '../../Acquisition/SdkInstallationDirectoryProvider';
import {
    DotnetAcquisitionAlreadyInstalled,
    DotnetAcquisitionCompleted,
    DotnetAcquisitionStarted,
    DotnetAcquisitionStatusResolved,
    DotnetAcquisitionStatusUndefined,
    DotnetUninstallAllCompleted,
    DotnetUninstallAllStarted,
    TestAcquireCalled,
} from '../../EventStream/EventStreamEvents';
import { EventType } from '../../EventStream/EventType';
import {
    ErrorAcquisitionInvoker,
    MockEventStream,
    MockExtensionContext,
    MockInstallationValidator,
    NoInstallAcquisitionInvoker,
    RejectingAcquisitionInvoker,
} from '../mocks/MockObjects';
const assert = chai.assert;
chai.use(chaiAsPromised);

suite('DotnetCoreAcquisitionWorker Unit Tests', function () {
    const installingVersionsKey = 'installing';
    const installedVersionsKey = 'installed';
    const dotnetFolderName = `.dotnet O'Hare O'Donald`;

    function getTestAcquisitionWorker(runtimeInstall: boolean): [DotnetCoreAcquisitionWorker, MockEventStream, MockExtensionContext] {
        const context = new MockExtensionContext();
        const eventStream = new MockEventStream();
        const acquisitionWorker = new DotnetCoreAcquisitionWorker({
            storagePath: '',
            extensionState: context,
            eventStream,
            acquisitionInvoker: new NoInstallAcquisitionInvoker(eventStream),
            installationValidator: new MockInstallationValidator(eventStream),
            timeoutValue: 10,
            installDirectoryProvider: runtimeInstall ? new RuntimeInstallationDirectoryProvider('') : new SdkInstallationDirectoryProvider(''),
        });
        return [acquisitionWorker, eventStream, context];
    }

    function getExpectedPath(version: string, isRuntimeInstall: boolean): string {
        return isRuntimeInstall ?
            path.join(dotnetFolderName, version, os.platform() === 'win32' ? 'dotnet.exe' : 'dotnet') :
            path.join(dotnetFolderName, os.platform() === 'win32' ? 'dotnet.exe' : 'dotnet');
    }

    async function assertAcquisitionSucceeded(version: string,
        exePath: string,
        eventStream: MockEventStream,
        context: MockExtensionContext,
        isRuntimeInstall = true) {
        const expectedPath = getExpectedPath(version, isRuntimeInstall);

        // Path to exe should be correct
        assert.equal(exePath, expectedPath);

        // Should be finished installing
        assert.isEmpty(context.get<string[]>(installingVersionsKey, []));
        assert.isNotEmpty(context.get<string[]>(installedVersionsKey, []));
        assert.include(context.get<string[]>(installedVersionsKey, []), version);

        //  No errors in event stream
        assert.notExists(eventStream.events.find(event => event.type === EventType.DotnetAcquisitionError));
        const startEvent = eventStream.events
            .find(event => event instanceof DotnetAcquisitionStarted && (event as DotnetAcquisitionStarted).version === version);
        assert.exists(startEvent);
        const completedEvent = eventStream.events
            .find(event => event instanceof DotnetAcquisitionCompleted && (event as DotnetAcquisitionCompleted).version === version
                && (event as DotnetAcquisitionCompleted).dotnetPath === expectedPath);
        assert.exists(completedEvent);

        //  Acquire got called with the correct args
        const acquireEvent = eventStream.events.find(event =>
            event instanceof TestAcquireCalled && (event as TestAcquireCalled).context.version === version) as TestAcquireCalled;
        assert.exists(acquireEvent);
        assert.equal(acquireEvent!.context.dotnetPath, expectedPath);
        assert.equal(acquireEvent!.context.installDir, path.dirname(expectedPath));
    }

    this.beforeAll(async () => {
        process.env._VSCODE_DOTNET_INSTALL_FOLDER = dotnetFolderName;
    });

    test('Acquire Runtime Version', async () => {
        const [acquisitionWorker, eventStream, context] = getTestAcquisitionWorker(true);

        const result = await acquisitionWorker.acquireRuntime('1.0');
        await assertAcquisitionSucceeded('1.0', result.dotnetPath, eventStream, context);
    });

    test('Acquire SDK Version', async () => {
        const [acquisitionWorker, eventStream, context] = getTestAcquisitionWorker(false);

        const result = await acquisitionWorker.acquireSDK('5.0');
        await assertAcquisitionSucceeded('5.0', result.dotnetPath, eventStream, context, false);
    });

    test('Acquire SDK Status', async () => {
        const [acquisitionWorker, eventStream, context] = getTestAcquisitionWorker(false);
        const version = '5.0';
        let result = await acquisitionWorker.acquireStatus(version, false);
        assert.isUndefined(result);
        const undefinedEvent = eventStream.events.find(event => event instanceof DotnetAcquisitionStatusUndefined);
        assert.exists(undefinedEvent);

        await acquisitionWorker.acquireSDK(version);
        result = await acquisitionWorker.acquireStatus(version, false);
        await assertAcquisitionSucceeded(version, result!.dotnetPath, eventStream, context, false);
        const resolvedEvent = eventStream.events.find(event => event instanceof DotnetAcquisitionStatusResolved);
        assert.exists(resolvedEvent);
    });

    test('Acquire Runtime Status', async () => {
        const [acquisitionWorker, eventStream, context] = getTestAcquisitionWorker(true);
        const version = '5.0';
        let result = await acquisitionWorker.acquireStatus(version, true);
        assert.isUndefined(result);
        const undefinedEvent = eventStream.events.find(event => event instanceof DotnetAcquisitionStatusUndefined);
        assert.exists(undefinedEvent);

        await acquisitionWorker.acquireSDK(version);
        result = await acquisitionWorker.acquireStatus(version, true);
        await assertAcquisitionSucceeded(version, result!.dotnetPath, eventStream, context, true);
        const resolvedEvent = eventStream.events.find(event => event instanceof DotnetAcquisitionStatusResolved);
        assert.exists(resolvedEvent);
    });

    test('Acquire Runtime Version Multiple Times', async () => {
        const numAcquisitions = 3;
        const [acquisitionWorker, eventStream, context] = getTestAcquisitionWorker(true);

        for (let i = 0; i < numAcquisitions; i++) {
            const pathResult = await acquisitionWorker.acquireRuntime('1.0');
            await assertAcquisitionSucceeded('1.0', pathResult.dotnetPath, eventStream, context);
        }

        // AcquisitionInvoker was only called once
        const acquireEvents = eventStream.events.filter(event => event instanceof TestAcquireCalled);
        assert.lengthOf(acquireEvents, 1);
    });

    test('Acquire Multiple Versions and UninstallAll', async () => {
        const [acquisitionWorker, eventStream, context] = getTestAcquisitionWorker(true);
        const versions = ['1.0', '1.1', '2.0', '2.1', '2.2'];
        for (const version of versions) {
            const res = await acquisitionWorker.acquireRuntime(version);
            await assertAcquisitionSucceeded(version, res.dotnetPath, eventStream, context);
        }
        await acquisitionWorker.uninstallAll();
        assert.exists(eventStream.events.find(event => event instanceof DotnetUninstallAllStarted));
        assert.exists(eventStream.events.find(event => event instanceof DotnetUninstallAllCompleted));
        assert.isEmpty(context.get<string[]>(installingVersionsKey, []));
        assert.isEmpty(context.get<string[]>(installedVersionsKey, []));
    });

    test('Acquire Runtime and UninstallAll', async () => {
        const [acquisitionWorker, eventStream, context] = getTestAcquisitionWorker(true);

        const res = await acquisitionWorker.acquireRuntime('1.0');
        await assertAcquisitionSucceeded('1.0', res.dotnetPath, eventStream, context);

        await acquisitionWorker.uninstallAll();
        assert.exists(eventStream.events.find(event => event instanceof DotnetUninstallAllStarted));
        assert.exists(eventStream.events.find(event => event instanceof DotnetUninstallAllCompleted));
        assert.isEmpty(context.get<string[]>(installingVersionsKey, []));
        assert.isEmpty(context.get<string[]>(installedVersionsKey, []));
    });

    test('Repeated Acquisition', async () => {
        const [acquisitionWorker, eventStream, context] = getTestAcquisitionWorker(true);
        for (let i = 0; i < 3; i++) {
            await acquisitionWorker.acquireRuntime('1.0');
        }
        // We should only actually Acquire once
        const events = eventStream.events.filter(event => event instanceof DotnetAcquisitionStarted);
        assert.equal(events.length, 1);
    });

    test('Error is Redirected on Acquisition Failure', async () => {
        const context = new MockExtensionContext();
        const eventStream = new MockEventStream();
        const acquisitionWorker = new DotnetCoreAcquisitionWorker({
            storagePath: '',
            extensionState: context,
            eventStream,
            acquisitionInvoker: new RejectingAcquisitionInvoker(eventStream),
            installationValidator: new MockInstallationValidator(eventStream),
            timeoutValue: 10,
            installDirectoryProvider: new RuntimeInstallationDirectoryProvider(''),
        });

        return assert.isRejected(acquisitionWorker.acquireRuntime('1.0'), '.NET Acquisition Failed: Installation failed: Rejecting message');
    });

    test('Repeated SDK Acquisition', async () => {
        const [acquisitionWorker, eventStream, context] = getTestAcquisitionWorker(false);
        for (let i = 0; i < 3; i++) {
            await acquisitionWorker.acquireSDK('5.0');
        }
        // We should only actually Acquire once
        const events = eventStream.events.filter(event => event instanceof DotnetAcquisitionStarted);
        assert.equal(events.length, 1);
    });
});
>>>>>>> 9deffdcf
<|MERGE_RESOLUTION|>--- conflicted
+++ resolved
@@ -1,4 +1,3 @@
-<<<<<<< HEAD
 /* --------------------------------------------------------------------------------------------
  * Copyright (c) Microsoft Corporation. All rights reserved.
  * Licensed under the MIT License. See License.txt in the project root for license information.
@@ -30,225 +29,6 @@
 const assert = chai.assert;
 chai.use(chaiAsPromised);
 
-suite('DotnetCoreAcquisitionWorker Unit Tests', function() {
-    const installingVersionsKey = 'installing';
-    const installedVersionsKey = 'installed';
-    const dotnetFolderName = `.dotnet O'Hare O'Donald`;
-
-    function getTestAcquisitionWorker(runtimeInstall: boolean): [ DotnetCoreAcquisitionWorker, MockEventStream, MockExtensionContext ] {
-        const context = new MockExtensionContext();
-        const eventStream = new MockEventStream();
-        const acquisitionWorker = new DotnetCoreAcquisitionWorker({
-            storagePath: '',
-            extensionState: context,
-            eventStream,
-            acquisitionInvoker: new NoInstallAcquisitionInvoker(eventStream),
-            installationValidator: new MockInstallationValidator(eventStream),
-            timeoutValue: 10,
-            installDirectoryProvider: runtimeInstall ? new RuntimeInstallationDirectoryProvider('') : new SdkInstallationDirectoryProvider(''),
-        });
-        return [ acquisitionWorker, eventStream, context ];
-    }
-
-    function getExpectedPath(version: string, isRuntimeInstall: boolean): string {
-        return isRuntimeInstall ?
-            path.join(dotnetFolderName, version, os.platform() === 'win32' ? 'dotnet.exe' : 'dotnet') :
-            path.join(dotnetFolderName, os.platform() === 'win32' ? 'dotnet.exe' : 'dotnet');
-    }
-
-    async function assertAcquisitionSucceeded(version: string,
-                                              exePath: string,
-                                              eventStream: MockEventStream,
-                                              context: MockExtensionContext,
-                                              isRuntimeInstall = true) {
-        const expectedPath = getExpectedPath(version, isRuntimeInstall);
-
-        // Path to exe should be correct
-        assert.equal(exePath, expectedPath);
-
-        // Should be finished installing
-        assert.isEmpty(context.get<string[]>(installingVersionsKey, []));
-        assert.isNotEmpty(context.get<string[]>(installedVersionsKey, []));
-        assert.include(context.get<string[]>(installedVersionsKey, []), version);
-
-        //  No errors in event stream
-        assert.notExists(eventStream.events.find(event => event.type === EventType.DotnetAcquisitionError));
-        const startEvent = eventStream.events
-            .find(event => event instanceof DotnetAcquisitionStarted && (event as DotnetAcquisitionStarted).version === version);
-        assert.exists(startEvent);
-        const completedEvent = eventStream.events
-            .find(event => event instanceof DotnetAcquisitionCompleted && (event as DotnetAcquisitionCompleted).version === version
-            && (event as DotnetAcquisitionCompleted).dotnetPath === expectedPath);
-        assert.exists(completedEvent);
-
-        //  Acquire got called with the correct args
-        const acquireEvent = eventStream.events.find(event =>
-            event instanceof TestAcquireCalled && (event as TestAcquireCalled).context.version === version) as TestAcquireCalled;
-        assert.exists(acquireEvent);
-        assert.equal(acquireEvent!.context.dotnetPath, expectedPath);
-        assert.equal(acquireEvent!.context.installDir, path.dirname(expectedPath));
-    }
-
-    this.beforeAll(async () => {
-        process.env._VSCODE_DOTNET_INSTALL_FOLDER = dotnetFolderName;
-    });
-
-    test('Acquire Runtime Version', async () => {
-        const [acquisitionWorker, eventStream, context] = getTestAcquisitionWorker(true);
-
-        const result = await acquisitionWorker.acquireRuntime('1.0');
-        await assertAcquisitionSucceeded('1.0', result.dotnetPath, eventStream, context);
-    });
-
-    test('Acquire SDK Version', async () => {
-        const [acquisitionWorker, eventStream, context] = getTestAcquisitionWorker(false);
-
-        const result = await acquisitionWorker.acquireSDK('5.0');
-        await assertAcquisitionSucceeded('5.0', result.dotnetPath, eventStream, context, false);
-    });
-
-    test('Acquire SDK Status', async () => {
-        const [acquisitionWorker, eventStream, context] = getTestAcquisitionWorker(false);
-        const version = '5.0';
-        let result = await acquisitionWorker.acquireStatus(version, false);
-        assert.isUndefined(result);
-        const undefinedEvent = eventStream.events.find(event => event instanceof DotnetAcquisitionStatusUndefined);
-        assert.exists(undefinedEvent);
-
-        await acquisitionWorker.acquireSDK(version);
-        result = await acquisitionWorker.acquireStatus(version, false);
-        await assertAcquisitionSucceeded(version, result!.dotnetPath, eventStream, context, false);
-        const resolvedEvent = eventStream.events.find(event => event instanceof DotnetAcquisitionStatusResolved);
-        assert.exists(resolvedEvent);
-    });
-
-    test('Acquire Runtime Status', async () => {
-        const [acquisitionWorker, eventStream, context] = getTestAcquisitionWorker(true);
-        const version = '5.0';
-        let result = await acquisitionWorker.acquireStatus(version, true);
-        assert.isUndefined(result);
-        const undefinedEvent = eventStream.events.find(event => event instanceof DotnetAcquisitionStatusUndefined);
-        assert.exists(undefinedEvent);
-
-        await acquisitionWorker.acquireSDK(version);
-        result = await acquisitionWorker.acquireStatus(version, true);
-        await assertAcquisitionSucceeded(version, result!.dotnetPath, eventStream, context, true);
-        const resolvedEvent = eventStream.events.find(event => event instanceof DotnetAcquisitionStatusResolved);
-        assert.exists(resolvedEvent);
-    });
-
-    test('Acquire Runtime Version Multiple Times', async () => {
-        const numAcquisitions = 3;
-        const [acquisitionWorker, eventStream, context] = getTestAcquisitionWorker(true);
-
-        for (let i = 0; i < numAcquisitions; i++) {
-            const pathResult = await acquisitionWorker.acquireRuntime('1.0');
-            await assertAcquisitionSucceeded('1.0', pathResult.dotnetPath, eventStream, context);
-        }
-
-        // AcquisitionInvoker was only called once
-        const acquireEvents = eventStream.events.filter(event => event instanceof TestAcquireCalled);
-        assert.lengthOf(acquireEvents, 1);
-    });
-
-    test('Acquire Multiple Versions and UninstallAll', async () => {
-        const [acquisitionWorker, eventStream, context] = getTestAcquisitionWorker(true);
-        const versions = [ '1.0', '1.1', '2.0', '2.1', '2.2' ];
-        for (const version of versions) {
-            const res = await acquisitionWorker.acquireRuntime(version);
-            await assertAcquisitionSucceeded(version, res.dotnetPath, eventStream, context);
-        }
-        await acquisitionWorker.uninstallAll();
-        assert.exists(eventStream.events.find(event => event instanceof DotnetUninstallAllStarted));
-        assert.exists(eventStream.events.find(event => event instanceof DotnetUninstallAllCompleted));
-        assert.isEmpty(context.get<string[]>(installingVersionsKey, []));
-        assert.isEmpty(context.get<string[]>(installedVersionsKey, []));
-    });
-
-    test('Acquire Runtime and UninstallAll', async () => {
-        const [acquisitionWorker, eventStream, context] = getTestAcquisitionWorker(true);
-
-        const res = await acquisitionWorker.acquireRuntime('1.0');
-        await assertAcquisitionSucceeded('1.0', res.dotnetPath, eventStream, context);
-
-        await acquisitionWorker.uninstallAll();
-        assert.exists(eventStream.events.find(event => event instanceof DotnetUninstallAllStarted));
-        assert.exists(eventStream.events.find(event => event instanceof DotnetUninstallAllCompleted));
-        assert.isEmpty(context.get<string[]>(installingVersionsKey, []));
-        assert.isEmpty(context.get<string[]>(installedVersionsKey, []));
-    });
-
-    test('Repeated Acquisition', async () => {
-        const [acquisitionWorker, eventStream, context] = getTestAcquisitionWorker(true);
-        for (let i = 0; i < 3; i ++) {
-            await acquisitionWorker.acquireRuntime('1.0');
-        }
-        // We should only actually Acquire once
-        const events = eventStream.events.filter(event => event instanceof DotnetAcquisitionStarted);
-        assert.equal(events.length, 1);
-    });
-
-    test('Error is Redirected on Acquisition Failure', async () => {
-        const context = new MockExtensionContext();
-        const eventStream = new MockEventStream();
-        const acquisitionWorker = new DotnetCoreAcquisitionWorker({
-            storagePath: '',
-            extensionState: context,
-            eventStream,
-            acquisitionInvoker: new RejectingAcquisitionInvoker(eventStream),
-            installationValidator: new MockInstallationValidator(eventStream),
-            timeoutValue: 10,
-            installDirectoryProvider: new RuntimeInstallationDirectoryProvider(''),
-        });
-
-        return assert.isRejected(acquisitionWorker.acquireRuntime('1.0'), '.NET Acquisition Failed: Installation failed: Rejecting message');
-    });
-
-    test('Repeated SDK Acquisition', async () => {
-        const [acquisitionWorker, eventStream, context] = getTestAcquisitionWorker(false);
-        for (let i = 0; i < 3; i ++) {
-            await acquisitionWorker.acquireSDK('5.0');
-        }
-        // We should only actually Acquire once
-        const events = eventStream.events.filter(event => event instanceof DotnetAcquisitionStarted);
-        assert.equal(events.length, 1);
-    });
-});
-=======
-/* --------------------------------------------------------------------------------------------
- * Copyright (c) Microsoft Corporation. All rights reserved.
- * Licensed under the MIT License. See License.txt in the project root for license information.
- * ------------------------------------------------------------------------------------------ */
-import * as chai from 'chai';
-import * as chaiAsPromised from 'chai-as-promised';
-import * as os from 'os';
-import * as path from 'path';
-import { AcquisitionInvoker } from '../../Acquisition/AcquisitionInvoker';
-import { DotnetCoreAcquisitionWorker } from '../../Acquisition/DotnetCoreAcquisitionWorker';
-import { RuntimeInstallationDirectoryProvider } from '../../Acquisition/RuntimeInstallationDirectoryProvider';
-import { SdkInstallationDirectoryProvider } from '../../Acquisition/SdkInstallationDirectoryProvider';
-import {
-    DotnetAcquisitionAlreadyInstalled,
-    DotnetAcquisitionCompleted,
-    DotnetAcquisitionStarted,
-    DotnetAcquisitionStatusResolved,
-    DotnetAcquisitionStatusUndefined,
-    DotnetUninstallAllCompleted,
-    DotnetUninstallAllStarted,
-    TestAcquireCalled,
-} from '../../EventStream/EventStreamEvents';
-import { EventType } from '../../EventStream/EventType';
-import {
-    ErrorAcquisitionInvoker,
-    MockEventStream,
-    MockExtensionContext,
-    MockInstallationValidator,
-    NoInstallAcquisitionInvoker,
-    RejectingAcquisitionInvoker,
-} from '../mocks/MockObjects';
-const assert = chai.assert;
-chai.use(chaiAsPromised);
-
 suite('DotnetCoreAcquisitionWorker Unit Tests', function () {
     const installingVersionsKey = 'installing';
     const installedVersionsKey = 'installed';
@@ -432,5 +212,4 @@
         const events = eventStream.events.filter(event => event instanceof DotnetAcquisitionStarted);
         assert.equal(events.length, 1);
     });
-});
->>>>>>> 9deffdcf
+});