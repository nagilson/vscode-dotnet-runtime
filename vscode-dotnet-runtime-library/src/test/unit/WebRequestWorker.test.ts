/*---------------------------------------------------------------------------------------------
*  Licensed to the .NET Foundation under one or more agreements.
*  The .NET Foundation licenses this file to you under the MIT license.
*--------------------------------------------------------------------------------------------*/
import * as chai from 'chai';

import * as chaiAsPromised from 'chai-as-promised';
import * as path from 'path';
import { DotnetCoreAcquisitionWorker } from '../../Acquisition/DotnetCoreAcquisitionWorker';
import { IInstallScriptAcquisitionWorker } from '../../Acquisition/IInstallScriptAcquisitionWorker';
import { RuntimeInstallationDirectoryProvider } from '../../Acquisition/RuntimeInstallationDirectoryProvider';
import {
    DotnetFallbackInstallScriptUsed,
    DotnetInstallScriptAcquisitionError,
} from '../../EventStream/EventStreamEvents';
import {
    ErrorAcquisitionInvoker,
    MockEventStream,
    MockExtensionContext,
    MockInstallationValidator,
    MockInstallScriptWorker,
    MockTrackingWebRequestWorker,
} from '../mocks/MockObjects';

import {
    Debugging
} from '../../Utils/Debugging';

const assert = chai.assert;
chai.use(chaiAsPromised);

const maxTimeoutTime = 10000;
// Website used for the sake of it returning the same response always (tm)
const staticWebsiteUrl = 'https://dotnetcli.blob.core.windows.net/dotnet/release-metadata/2.1/releases.json';

suite('WebRequestWorker Unit Tests', () => {
    function getTestContext(): [MockEventStream, MockExtensionContext] {
        const context = new MockExtensionContext();
        const eventStream = new MockEventStream();
        return [eventStream, context];
    }

    test('Acquire Version Network Failure', async () => {
        const [eventStream, context] = getTestContext();

        const acquisitionWorker = new DotnetCoreAcquisitionWorker({
            storagePath: '',
            extensionState: context,
            eventStream,
            acquisitionInvoker: new ErrorAcquisitionInvoker(eventStream),
            installationValidator: new MockInstallationValidator(eventStream),
            timeoutValue: 10,
            installDirectoryProvider: new RuntimeInstallationDirectoryProvider(''),
        });
        return assert.isRejected(acquisitionWorker.acquireRuntime('1.0'), Error, '.NET Acquisition Failed');
    });

    test('Install Script Request Failure', async () => {
        const [eventStream, context] = getTestContext();
        const installScriptWorker: IInstallScriptAcquisitionWorker = new MockInstallScriptWorker(context, eventStream, true);
        await assert.isRejected(installScriptWorker.getDotnetInstallScriptPath(), Error, 'Failed to Acquire Dotnet Install Script');
        assert.exists(eventStream.events.find(event => event instanceof DotnetInstallScriptAcquisitionError));
    });

    test('Install Script Request Failure With Fallback Install Script', async () => {
        Debugging.log('Get Test Context.');
        const [eventStream, context] = getTestContext();

        Debugging.log('Instantiate Install Script Worker.');
        const installScriptWorker: IInstallScriptAcquisitionWorker = new MockInstallScriptWorker(context, eventStream, true, true);

        Debugging.log('Request the install script path.');
        const scriptPath = await installScriptWorker.getDotnetInstallScriptPath();

        Debugging.log('Asserting the path is as expected.');
        assert.equal(scriptPath, path.join(__dirname, '..'));

        Debugging.log('Scan the event stream events.');
        assert.exists(eventStream.events.find(event => event instanceof DotnetInstallScriptAcquisitionError));
        assert.exists(eventStream.events.find(event => event instanceof DotnetFallbackInstallScriptUsed));
    });

    test('Install Script File Manipulation Failure', async () => {
        const [eventStream, context] = getTestContext();
        const installScriptWorker: IInstallScriptAcquisitionWorker = new MockInstallScriptWorker(context, eventStream, true);
        await assert.isRejected(installScriptWorker.getDotnetInstallScriptPath(), Error, 'Failed to Acquire Dotnet Install Script')
        assert.exists(eventStream.events.find(event => event instanceof DotnetInstallScriptAcquisitionError));
    });

    test('Web Requests Cached on Repeated calls', async () => {
        const [eventStream, context] = getTestContext();
<<<<<<< HEAD
        const webWorker = new MockWebRequestWorker(context, eventStream,);

        // Make a request to cache the data
        await webWorker.getCachedData('', 0);
        const requests = [];
        for (let i = 0; i < 10; i++) {
            requests.push(webWorker.getCachedData('', 0));
        }
        for (const request of requests) {
            assert.equal(await request, 'Mock Web Request Result');
        }
=======
        const webWorker = new MockTrackingWebRequestWorker(context, eventStream, staticWebsiteUrl);

        const uncachedResult = await webWorker.getCachedData();
        // The data should now be cached.
        const cachedResult = await webWorker.getCachedData();

        assert.exists(uncachedResult);
        assert.deepEqual(uncachedResult, cachedResult);

>>>>>>> 8c56d3f2
        const requestCount = webWorker.getRequestCount();
        assert.isAtMost(requestCount, 1);
    }).timeout(maxTimeoutTime);

    test('Web Requests Cached Does Not Live Forever', async () => {
        const [eventStream, context] = getTestContext();
<<<<<<< HEAD
        const webWorker = new MockWebRequestWorker(context, eventStream, false);

        const retryCount = 1;
        await assert.isRejected(webWorker.getCachedData('', retryCount));
=======
        const cacheTimeoutTime = 1;
        const webWorker = new MockTrackingWebRequestWorker(context, eventStream, 'https://microsoft.com', true, maxTimeoutTime*5, cacheTimeoutTime);
        const uncachedResult = await webWorker.getCachedData();
        await new Promise(resolve => setTimeout(resolve, cacheTimeoutTime));
        const cachedResult = await webWorker.getCachedData();
        assert.exists(uncachedResult);
>>>>>>> 8c56d3f2
        const requestCount = webWorker.getRequestCount();
        assert.isAtLeast(requestCount, 2);
    }).timeout((maxTimeoutTime*5) + 2000);
});

<|MERGE_RESOLUTION|>--- conflicted
+++ resolved
@@ -1,138 +1,117 @@
-/*---------------------------------------------------------------------------------------------
-*  Licensed to the .NET Foundation under one or more agreements.
-*  The .NET Foundation licenses this file to you under the MIT license.
-*--------------------------------------------------------------------------------------------*/
-import * as chai from 'chai';
-
-import * as chaiAsPromised from 'chai-as-promised';
-import * as path from 'path';
-import { DotnetCoreAcquisitionWorker } from '../../Acquisition/DotnetCoreAcquisitionWorker';
-import { IInstallScriptAcquisitionWorker } from '../../Acquisition/IInstallScriptAcquisitionWorker';
-import { RuntimeInstallationDirectoryProvider } from '../../Acquisition/RuntimeInstallationDirectoryProvider';
-import {
-    DotnetFallbackInstallScriptUsed,
-    DotnetInstallScriptAcquisitionError,
-} from '../../EventStream/EventStreamEvents';
-import {
-    ErrorAcquisitionInvoker,
-    MockEventStream,
-    MockExtensionContext,
-    MockInstallationValidator,
-    MockInstallScriptWorker,
-    MockTrackingWebRequestWorker,
-} from '../mocks/MockObjects';
-
-import {
-    Debugging
-} from '../../Utils/Debugging';
-
-const assert = chai.assert;
-chai.use(chaiAsPromised);
-
-const maxTimeoutTime = 10000;
-// Website used for the sake of it returning the same response always (tm)
-const staticWebsiteUrl = 'https://dotnetcli.blob.core.windows.net/dotnet/release-metadata/2.1/releases.json';
-
-suite('WebRequestWorker Unit Tests', () => {
-    function getTestContext(): [MockEventStream, MockExtensionContext] {
-        const context = new MockExtensionContext();
-        const eventStream = new MockEventStream();
-        return [eventStream, context];
-    }
-
-    test('Acquire Version Network Failure', async () => {
-        const [eventStream, context] = getTestContext();
-
-        const acquisitionWorker = new DotnetCoreAcquisitionWorker({
-            storagePath: '',
-            extensionState: context,
-            eventStream,
-            acquisitionInvoker: new ErrorAcquisitionInvoker(eventStream),
-            installationValidator: new MockInstallationValidator(eventStream),
-            timeoutValue: 10,
-            installDirectoryProvider: new RuntimeInstallationDirectoryProvider(''),
-        });
-        return assert.isRejected(acquisitionWorker.acquireRuntime('1.0'), Error, '.NET Acquisition Failed');
-    });
-
-    test('Install Script Request Failure', async () => {
-        const [eventStream, context] = getTestContext();
-        const installScriptWorker: IInstallScriptAcquisitionWorker = new MockInstallScriptWorker(context, eventStream, true);
-        await assert.isRejected(installScriptWorker.getDotnetInstallScriptPath(), Error, 'Failed to Acquire Dotnet Install Script');
-        assert.exists(eventStream.events.find(event => event instanceof DotnetInstallScriptAcquisitionError));
-    });
-
-    test('Install Script Request Failure With Fallback Install Script', async () => {
-        Debugging.log('Get Test Context.');
-        const [eventStream, context] = getTestContext();
-
-        Debugging.log('Instantiate Install Script Worker.');
-        const installScriptWorker: IInstallScriptAcquisitionWorker = new MockInstallScriptWorker(context, eventStream, true, true);
-
-        Debugging.log('Request the install script path.');
-        const scriptPath = await installScriptWorker.getDotnetInstallScriptPath();
-
-        Debugging.log('Asserting the path is as expected.');
-        assert.equal(scriptPath, path.join(__dirname, '..'));
-
-        Debugging.log('Scan the event stream events.');
-        assert.exists(eventStream.events.find(event => event instanceof DotnetInstallScriptAcquisitionError));
-        assert.exists(eventStream.events.find(event => event instanceof DotnetFallbackInstallScriptUsed));
-    });
-
-    test('Install Script File Manipulation Failure', async () => {
-        const [eventStream, context] = getTestContext();
-        const installScriptWorker: IInstallScriptAcquisitionWorker = new MockInstallScriptWorker(context, eventStream, true);
-        await assert.isRejected(installScriptWorker.getDotnetInstallScriptPath(), Error, 'Failed to Acquire Dotnet Install Script')
-        assert.exists(eventStream.events.find(event => event instanceof DotnetInstallScriptAcquisitionError));
-    });
-
-    test('Web Requests Cached on Repeated calls', async () => {
-        const [eventStream, context] = getTestContext();
-<<<<<<< HEAD
-        const webWorker = new MockWebRequestWorker(context, eventStream,);
-
-        // Make a request to cache the data
-        await webWorker.getCachedData('', 0);
-        const requests = [];
-        for (let i = 0; i < 10; i++) {
-            requests.push(webWorker.getCachedData('', 0));
-        }
-        for (const request of requests) {
-            assert.equal(await request, 'Mock Web Request Result');
-        }
-=======
-        const webWorker = new MockTrackingWebRequestWorker(context, eventStream, staticWebsiteUrl);
-
-        const uncachedResult = await webWorker.getCachedData();
-        // The data should now be cached.
-        const cachedResult = await webWorker.getCachedData();
-
-        assert.exists(uncachedResult);
-        assert.deepEqual(uncachedResult, cachedResult);
-
->>>>>>> 8c56d3f2
-        const requestCount = webWorker.getRequestCount();
-        assert.isAtMost(requestCount, 1);
-    }).timeout(maxTimeoutTime);
-
-    test('Web Requests Cached Does Not Live Forever', async () => {
-        const [eventStream, context] = getTestContext();
-<<<<<<< HEAD
-        const webWorker = new MockWebRequestWorker(context, eventStream, false);
-
-        const retryCount = 1;
-        await assert.isRejected(webWorker.getCachedData('', retryCount));
-=======
-        const cacheTimeoutTime = 1;
-        const webWorker = new MockTrackingWebRequestWorker(context, eventStream, 'https://microsoft.com', true, maxTimeoutTime*5, cacheTimeoutTime);
-        const uncachedResult = await webWorker.getCachedData();
-        await new Promise(resolve => setTimeout(resolve, cacheTimeoutTime));
-        const cachedResult = await webWorker.getCachedData();
-        assert.exists(uncachedResult);
->>>>>>> 8c56d3f2
-        const requestCount = webWorker.getRequestCount();
-        assert.isAtLeast(requestCount, 2);
-    }).timeout((maxTimeoutTime*5) + 2000);
-});
-
+/*---------------------------------------------------------------------------------------------
+*  Licensed to the .NET Foundation under one or more agreements.
+*  The .NET Foundation licenses this file to you under the MIT license.
+*--------------------------------------------------------------------------------------------*/
+import * as chai from 'chai';
+
+import * as chaiAsPromised from 'chai-as-promised';
+import * as path from 'path';
+import { DotnetCoreAcquisitionWorker } from '../../Acquisition/DotnetCoreAcquisitionWorker';
+import { IInstallScriptAcquisitionWorker } from '../../Acquisition/IInstallScriptAcquisitionWorker';
+import { RuntimeInstallationDirectoryProvider } from '../../Acquisition/RuntimeInstallationDirectoryProvider';
+import {
+    DotnetFallbackInstallScriptUsed,
+    DotnetInstallScriptAcquisitionError,
+} from '../../EventStream/EventStreamEvents';
+import {
+    ErrorAcquisitionInvoker,
+    MockEventStream,
+    MockExtensionContext,
+    MockInstallationValidator,
+    MockInstallScriptWorker,
+    MockTrackingWebRequestWorker,
+} from '../mocks/MockObjects';
+
+import {
+    Debugging
+} from '../../Utils/Debugging';
+
+const assert = chai.assert;
+chai.use(chaiAsPromised);
+
+const maxTimeoutTime = 10000;
+// Website used for the sake of it returning the same response always (tm)
+const staticWebsiteUrl = 'https://dotnetcli.blob.core.windows.net/dotnet/release-metadata/2.1/releases.json';
+
+suite('WebRequestWorker Unit Tests', () => {
+    function getTestContext(): [MockEventStream, MockExtensionContext] {
+        const context = new MockExtensionContext();
+        const eventStream = new MockEventStream();
+        return [eventStream, context];
+    }
+
+    test('Acquire Version Network Failure', async () => {
+        const [eventStream, context] = getTestContext();
+
+        const acquisitionWorker = new DotnetCoreAcquisitionWorker({
+            storagePath: '',
+            extensionState: context,
+            eventStream,
+            acquisitionInvoker: new ErrorAcquisitionInvoker(eventStream),
+            installationValidator: new MockInstallationValidator(eventStream),
+            timeoutValue: 10,
+            installDirectoryProvider: new RuntimeInstallationDirectoryProvider(''),
+        });
+        return assert.isRejected(acquisitionWorker.acquireRuntime('1.0'), Error, '.NET Acquisition Failed');
+    });
+
+    test('Install Script Request Failure', async () => {
+        const [eventStream, context] = getTestContext();
+        const installScriptWorker: IInstallScriptAcquisitionWorker = new MockInstallScriptWorker(context, eventStream, true);
+        await assert.isRejected(installScriptWorker.getDotnetInstallScriptPath(), Error, 'Failed to Acquire Dotnet Install Script');
+        assert.exists(eventStream.events.find(event => event instanceof DotnetInstallScriptAcquisitionError));
+    });
+
+    test('Install Script Request Failure With Fallback Install Script', async () => {
+        Debugging.log('Get Test Context.');
+        const [eventStream, context] = getTestContext();
+
+        Debugging.log('Instantiate Install Script Worker.');
+        const installScriptWorker: IInstallScriptAcquisitionWorker = new MockInstallScriptWorker(context, eventStream, true, true);
+
+        Debugging.log('Request the install script path.');
+        const scriptPath = await installScriptWorker.getDotnetInstallScriptPath();
+
+        Debugging.log('Asserting the path is as expected.');
+        assert.equal(scriptPath, path.join(__dirname, '..'));
+
+        Debugging.log('Scan the event stream events.');
+        assert.exists(eventStream.events.find(event => event instanceof DotnetInstallScriptAcquisitionError));
+        assert.exists(eventStream.events.find(event => event instanceof DotnetFallbackInstallScriptUsed));
+    });
+
+    test('Install Script File Manipulation Failure', async () => {
+        const [eventStream, context] = getTestContext();
+        const installScriptWorker: IInstallScriptAcquisitionWorker = new MockInstallScriptWorker(context, eventStream, true);
+        await assert.isRejected(installScriptWorker.getDotnetInstallScriptPath(), Error, 'Failed to Acquire Dotnet Install Script')
+        assert.exists(eventStream.events.find(event => event instanceof DotnetInstallScriptAcquisitionError));
+    });
+
+    test('Web Requests Cached on Repeated calls', async () => {
+        const [eventStream, context] = getTestContext();
+        const webWorker = new MockTrackingWebRequestWorker(context, eventStream, staticWebsiteUrl);
+
+        const uncachedResult = await webWorker.getCachedData();
+        // The data should now be cached.
+        const cachedResult = await webWorker.getCachedData();
+
+        assert.exists(uncachedResult);
+        assert.deepEqual(uncachedResult, cachedResult);
+
+        const requestCount = webWorker.getRequestCount();
+        assert.isAtMost(requestCount, 1);
+    }).timeout(maxTimeoutTime);
+
+    test('Web Requests Cached Does Not Live Forever', async () => {
+        const [eventStream, context] = getTestContext();
+        const cacheTimeoutTime = 1;
+        const webWorker = new MockTrackingWebRequestWorker(context, eventStream, 'https://microsoft.com', true, maxTimeoutTime*5, cacheTimeoutTime);
+        const uncachedResult = await webWorker.getCachedData();
+        await new Promise(resolve => setTimeout(resolve, cacheTimeoutTime));
+        const cachedResult = await webWorker.getCachedData();
+        assert.exists(uncachedResult);
+        const requestCount = webWorker.getRequestCount();
+        assert.isAtLeast(requestCount, 2);
+    }).timeout((maxTimeoutTime*5) + 2000);
+});
+