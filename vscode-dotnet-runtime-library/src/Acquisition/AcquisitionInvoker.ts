--- conflicted
+++ resolved
@@ -1,344 +1,284 @@
-/*---------------------------------------------------------------------------------------------
-*  Licensed to the .NET Foundation under one or more agreements.
-*  The .NET Foundation licenses this file to you under the MIT license.
-*--------------------------------------------------------------------------------------------*/
-import * as cp from 'child_process';
-import * as os from 'os';
-import path = require('path');
-
-/* eslint-disable */ // When editing this file, please remove this and fix the linting concerns.
-
-import
-{
-    DotnetAcquisitionCompleted,
-    DotnetAcquisitionInstallError,
-    DotnetAcquisitionScriptError,
-    DotnetAcquisitionScriptOutput,
-    DotnetAcquisitionTimeoutError,
-    DotnetAcquisitionUnexpectedError,
-    DotnetOfflineFailure,
-    EventBasedError,
-    PowershellBadExecutionPolicy,
-    PowershellBadLanguageMode,
-} from '../EventStream/EventStreamEvents';
-
-import { timeoutConstants } from '../Utils/ErrorHandler'
-import { InstallScriptAcquisitionWorker } from './InstallScriptAcquisitionWorker';
-import { TelemetryUtilities } from '../EventStream/TelemetryUtilities';
-import { FileUtilities } from '../Utils/FileUtilities';
-import { CommandExecutor } from '../Utils/CommandExecutor';
-
-import { IUtilityContext } from '../Utils/IUtilityContext';
-import { IAcquisitionWorkerContext } from './IAcquisitionWorkerContext';
-import { IAcquisitionInvoker } from './IAcquisitionInvoker';
-import { IDotnetInstallationContext } from './IDotnetInstallationContext';
-import { IInstallScriptAcquisitionWorker } from './IInstallScriptAcquisitionWorker';
-import { DotnetInstall } from './DotnetInstall';
-import { DotnetInstallMode } from './DotnetInstallMode';
-import { WebRequestWorker } from '../Utils/WebRequestWorker';
-import { executeWithLock } from './LockUtilities';
-import { getDotnetExecutable } from '../Utils/TypescriptUtilities';
-
-export class AcquisitionInvoker extends IAcquisitionInvoker
-{
-    protected readonly scriptWorker: IInstallScriptAcquisitionWorker;
-    protected fileUtilities: FileUtilities;
-    private noPowershellError = `powershell.exe is not discoverable on your system. Is PowerShell added to your PATH and correctly installed? Please visit: https://learn.microsoft.com/powershell/scripting/install/installing-powershell-on-windows.
-You will need to restart VS Code after these changes. If PowerShell is still not discoverable, try setting a custom existingDotnetPath following our instructions here: https://github.com/dotnet/vscode-dotnet-runtime/blob/main/Documentation/troubleshooting-runtime.md.`
-
-    constructor(private readonly workerContext: IAcquisitionWorkerContext, private readonly utilityContext: IUtilityContext)
-    {
-
-        super(workerContext.eventStream);
-        this.scriptWorker = new InstallScriptAcquisitionWorker(workerContext);
-        this.fileUtilities = new FileUtilities();
-    }
-
-    public async installDotnet(installContext: IDotnetInstallationContext, install: DotnetInstall): Promise<void>
-    {
-        return executeWithLock(this.eventStream, false, installContext.installDir, async (installContext: IDotnetInstallationContext, install : DotnetInstall) =>
-        {
-            return new Promise<void>(async (resolve, reject) =>
-            {
-<<<<<<< HEAD
-                try
-                {
-                    const winOS = os.platform() === 'win32';
-                    const installCommand = await this.getInstallCommand(installContext.version, installContext.installDir, installContext.installMode, installContext.architecture);
-
-                    let windowsFullCommand = `powershell.exe -NoProfile -NonInteractive -NoLogo -ExecutionPolicy unrestricted -Command "& { [Net.ServicePointManager]::SecurityProtocol = [Net.ServicePointManager]::SecurityProtocol -bor [Net.SecurityProtocolType]::Tls12; & ${installCommand} }"`;
-                    if(winOS)
-                    {
-                        const powershellReference = await this.verifyPowershellCanRun(installContext, install);
-                        windowsFullCommand = windowsFullCommand.replace('powershell.exe', powershellReference);
-                    }
-
-                    // The install script can leave behind a directory in an invalid install state. Make sure the executable is present at the very least.
-                    if(this.fileUtilities.existsSync(installContext.installDir) && !this.fileUtilities.existsSync(path.join(installContext.installDir, getDotnetExecutable())))
-                    {
-                        this.fileUtilities.wipeDirectory(installContext.installDir, this.eventStream);
-                    }
-
-                    cp.exec(winOS ? windowsFullCommand : installCommand,
-                            { cwd: process.cwd(), maxBuffer: 500 * 1024, timeout: 1000 * installContext.timeoutSeconds, killSignal: 'SIGKILL' },
-                            async (error, stdout, stderr) =>
-                    {
-                        if (stdout)
-                        {
-                                this.eventStream.post(new DotnetAcquisitionScriptOutput(install, TelemetryUtilities.HashAllPaths(stdout)));
-                        }
-                        if (stderr)
-                        {
-                                this.eventStream.post(new DotnetAcquisitionScriptOutput(install, `STDERR: ${TelemetryUtilities.HashAllPaths(stderr)}`));
-                        }
-                        if (error)
-                        {
-                            if (!(await WebRequestWorker.isOnline(installContext.timeoutSeconds, this.eventStream)))
-                            {
-                                const offlineError = new EventBasedError('DotnetOfflineFailure', 'No internet connection detected: Cannot install .NET');
-                                this.eventStream.post(new DotnetOfflineFailure(offlineError, install));
-                                reject(offlineError);
-                            }
-                            else if (error.signal === 'SIGKILL') {
-                                const newError = new EventBasedError('DotnetAcquisitionTimeoutError',
-                                    `${timeoutConstants.timeoutMessage}, MESSAGE: ${error.message}, CODE: ${error.code}, KILLED: ${error.killed}`, error.stack);
-                                this.eventStream.post(new DotnetAcquisitionTimeoutError(error, install, installContext.timeoutSeconds));
-                                reject(newError);
-                            }
-                            else
-                            {
-                                const newError = new EventBasedError('DotnetAcquisitionInstallError',
-                                    `${timeoutConstants.timeoutMessage}, MESSAGE: ${error.message}, CODE: ${error.code}, SIGNAL: ${error.signal}`, error.stack);
-                                this.eventStream.post(new DotnetAcquisitionInstallError(newError, install));
-                                reject(newError);
-                            }
-                        }
-=======
-                let windowsFullCommand = `powershell.exe -NoProfile -NonInteractive -NoLogo -ExecutionPolicy bypass -Command "& { [Net.ServicePointManager]::SecurityProtocol = [Net.ServicePointManager]::SecurityProtocol -bor [Net.SecurityProtocolType]::Tls12; & ${installCommand} }"`;
-                let powershellReference = 'powershell.exe';
-                if (winOS)
-                {
-                    powershellReference = await this.verifyPowershellCanRun(installContext, install);
-                    windowsFullCommand = windowsFullCommand.replace('powershell.exe', powershellReference);
-                }
-
-                cp.exec(winOS ? windowsFullCommand : installCommand,
-                    { cwd: process.cwd(), maxBuffer: 500 * 1024, timeout: 1000 * installContext.timeoutSeconds, killSignal: 'SIGKILL' },
-                    async (error, stdout, stderr) =>
-                    {
-                        if (stdout)
-                        {
-                            this.eventStream.post(new DotnetAcquisitionScriptOutput(install, TelemetryUtilities.HashAllPaths(stdout)));
-                        }
-                        if (stderr)
-                        {
-                            this.eventStream.post(new DotnetAcquisitionScriptOutput(install, `STDERR: ${TelemetryUtilities.HashAllPaths(stderr)}`));
-                        }
-                        if (this.looksLikeBadExecutionPolicyError(stderr))
-                        {
-                            const badPolicyError = new EventBasedError('PowershellBadExecutionPolicy', `Your powershell execution policy does not allow script execution, so we can't automate the installation.
-Please read more at https://go.microsoft.com/fwlink/?LinkID=135170`);
-                            this.eventStream.post(new PowershellBadExecutionPolicy(badPolicyError, install));
-                            reject(badPolicyError);
-                        }
-                        if ((this.looksLikeBadLanguageModeError(stderr) || error?.code === 1) && this.badLanguageModeSet(powershellReference))
-                        {
-                            const badModeError = new EventBasedError('PowershellBadLanguageMode', `Your Language Mode disables PowerShell language features needed to install .NET. Read more at: https://learn.microsoft.com/powershell/module/microsoft.powershell.core/about/about_language_modes.
-If you cannot change this flag, try setting a custom existingDotnetPath via the instructions here: https://github.com/dotnet/vscode-dotnet-runtime/blob/main/Documentation/troubleshooting-runtime.md.`);
-                            this.eventStream.post(new PowershellBadLanguageMode(badModeError, install));
-                            reject(badModeError);
-                        }
-                        if (error)
-                        {
-                            if (!(await WebRequestWorker.isOnline(installContext.timeoutSeconds, this.eventStream)))
-                            {
-                                const offlineError = new EventBasedError('DotnetOfflineFailure', 'No internet connection detected: Cannot install .NET');
-                                this.eventStream.post(new DotnetOfflineFailure(offlineError, install));
-                                reject(offlineError);
-                            }
-                            else if (error.signal === 'SIGKILL')
-                            {
-                                const newError = new EventBasedError('DotnetAcquisitionTimeoutError',
-                                    `${timeoutConstants.timeoutMessage}, MESSAGE: ${error.message}, CODE: ${error.code}, KILLED: ${error.killed}`, error.stack);
-                                this.eventStream.post(new DotnetAcquisitionTimeoutError(error, install, installContext.timeoutSeconds));
-                                reject(newError);
-                            }
-                            else
-                            {
-                                const newError = new EventBasedError('DotnetAcquisitionInstallError',
-                                    `${timeoutConstants.timeoutMessage}, MESSAGE: ${error.message}, CODE: ${error.code}, SIGNAL: ${error.signal}`, error.stack);
-                                this.eventStream.post(new DotnetAcquisitionInstallError(newError, install));
-                                reject(newError);
-                            }
-                        }
->>>>>>> 0103949a
-                        else if (stderr && stderr.length > 0)
-                        {
-                            this.eventStream.post(new DotnetAcquisitionCompleted(install, installContext.dotnetPath, installContext.version));
-                            resolve();
-                        }
-                        else
-                        {
-                            this.eventStream.post(new DotnetAcquisitionCompleted(install, installContext.dotnetPath, installContext.version));
-                            resolve();
-                        }
-                    });
-<<<<<<< HEAD
-                }
-                catch (error : any)
-                {
-                    // Remove this when https://github.com/typescript-eslint/typescript-eslint/issues/2728 is done
-                    // eslint-disable-next-line @typescript-eslint/no-unsafe-member-access
-                    const newError = new EventBasedError('DotnetAcquisitionUnexpectedError', error?.message, error?.stack)
-                    this.eventStream.post(new DotnetAcquisitionUnexpectedError(newError, install));
-                    reject(newError);
-                }
-            });
-        }, installContext, install );
-=======
-            }
-            catch (error: any)
-            {
-                // Remove this when https://github.com/typescript-eslint/typescript-eslint/issues/2728 is done
-                // eslint-disable-next-line @typescript-eslint/no-unsafe-member-access
-                const newError = new EventBasedError('DotnetAcquisitionUnexpectedError', error?.message, error?.stack)
-                this.eventStream.post(new DotnetAcquisitionUnexpectedError(newError, install));
-                reject(newError);
-            }
-        });
->>>>>>> 0103949a
-    }
-
-    private looksLikeBadExecutionPolicyError(stderr: string): boolean
-    {
-        // tls12 is from the command output and gets truncated like so with this error
-        // 135170 is the link id to the error, which may be subject to change but is a good language agnostic way to catch this
-        // about_Execution_Policies this is a relatively language agnostic way to check as well
-        return stderr.includes('+ ... ]::Tls12;') || stderr.includes('135170') || stderr.includes('about_Execution_Policies');
-    }
-
-    private looksLikeBadLanguageModeError(stderr: string): boolean
-    {
-        /*
-This is one possible output of a failed command for this right now, but the install script might change so we account for multiple possibilities.
-
-        Failed to resolve the exact version number.
-At dotnet-install.ps1:1189 char:5
-+     throw "Failed to resolve the exact version number."
-+     ~~~~~~~~~~~~~~~~~~~~~~~~~~~~~~~~~~~~~~~~~~~~~~~~~~~
-    + CategoryInfo          : OperationStopped: (Failed to resol...version number.:String) [], RuntimeException
-    + FullyQualifiedErrorId : Failed to resolve the exact version number.
-        */
-
-        // Unexpected Token may also appear
-
-        return stderr.includes('FullyQualifiedErrorId') || stderr.includes('unexpectedToken')
-    }
-
-    private badLanguageModeSet(powershellReference: string): boolean
-    {
-        if (os.platform() !== 'win32')
-        {
-            return false;
-        }
-
-        try
-        {
-            const languageModeOutput = cp.spawnSync(powershellReference, [`-command`, `$ExecutionContext.SessionState.LanguageMode`], { cwd: path.resolve(__dirname), shell: true });
-            const languageMode = languageModeOutput.stdout.toString().trim();
-            return (languageMode === 'ConstrainedLanguage' || languageMode === 'NoLanguage');
-        }
-        catch (e: any)
-        {
-            return true;
-        }
-    }
-
-    private async getInstallCommand(version: string, dotnetInstallDir: string, installMode: DotnetInstallMode, architecture: string): Promise<string>
-    {
-        const arch = this.fileUtilities.nodeArchToDotnetArch(architecture, this.eventStream);
-        let args = [
-            '-InstallDir', this.escapeFilePath(dotnetInstallDir),
-            '-Version', version,
-            '-Verbose'
-        ];
-        if (installMode === 'runtime')
-        {
-            args = args.concat('-Runtime', 'dotnet');
-        }
-        else if (installMode === 'aspnetcore')
-        {
-            args = args.concat('-Runtime', 'aspnetcore');
-        }
-        if (arch !== 'auto')
-        {
-            args = args.concat('-Architecture', arch);
-        }
-
-        const scriptPath = await this.scriptWorker.getDotnetInstallScriptPath();
-        return `${this.escapeFilePath(scriptPath)} ${args.join(' ')}`;
-    }
-
-    private escapeFilePath(pathToEsc: string): string
-    {
-        if (os.platform() === 'win32')
-        {
-            // Need to escape apostrophes with two apostrophes
-            const dotnetInstallDirEscaped = pathToEsc.replace(/'/g, `''`);
-            // Surround with single quotes instead of double quotes (see https://github.com/dotnet/cli/issues/11521)
-            return `'${dotnetInstallDirEscaped}'`;
-        }
-        else
-        {
-            return `"${pathToEsc}"`;
-        }
-    }
-
-    /**
-     *
-     * @remarks Some users have reported not having powershell.exe or having execution policy that fails property evaluation functions in powershell install scripts.
-     * We use this function to throw better errors if powershell is not configured correctly.
-     */
-    private async verifyPowershellCanRun(installContext: IDotnetInstallationContext, installId: DotnetInstall): Promise<string>
-    {
-        let knownError = false;
-        let error = null;
-        let command = null;
-
-        const possibleCommands =
-            [
-                CommandExecutor.makeCommand(`powershell.exe`, []),
-                CommandExecutor.makeCommand(`%SystemRoot%\\System32\\WindowsPowerShell\\v1.0\\powershell.exe`, []),
-                CommandExecutor.makeCommand(`pwsh`, []),
-                CommandExecutor.makeCommand(`powershell`, []),
-                CommandExecutor.makeCommand(`pwsh.exe`, [])
-            ];
-
-        try
-        {
-            // Check if PowerShell exists and is on the path.
-            command = await new CommandExecutor(this.workerContext, this.utilityContext).tryFindWorkingCommand(possibleCommands);
-            if (!command)
-            {
-                knownError = true;
-                const err = Error(this.noPowershellError);
-                error = err;
-            }
-        }
-        catch (err: any)
-        {
-            if (!knownError)
-            {
-                error = new Error(`${this.noPowershellError} More details: ${(err as Error).message}`);
-            }
-        }
-
-        if (error != null)
-        {
-            this.eventStream.post(new DotnetAcquisitionScriptError(error as Error, installId));
-            throw new EventBasedError('DotnetAcquisitionScriptError', error?.message, error?.stack);
-        }
-
-        return command!.commandRoot;
-    }
-}
+/*---------------------------------------------------------------------------------------------
+*  Licensed to the .NET Foundation under one or more agreements.
+*  The .NET Foundation licenses this file to you under the MIT license.
+*--------------------------------------------------------------------------------------------*/
+import * as cp from 'child_process';
+import * as os from 'os';
+import path = require('path');
+
+/* eslint-disable */ // When editing this file, please remove this and fix the linting concerns.
+
+import
+{
+    DotnetAcquisitionCompleted,
+    DotnetAcquisitionInstallError,
+    DotnetAcquisitionScriptError,
+    DotnetAcquisitionScriptOutput,
+    DotnetAcquisitionTimeoutError,
+    DotnetAcquisitionUnexpectedError,
+    DotnetOfflineFailure,
+    EventBasedError,
+    PowershellBadExecutionPolicy,
+    PowershellBadLanguageMode,
+} from '../EventStream/EventStreamEvents';
+
+import { timeoutConstants } from '../Utils/ErrorHandler'
+import { InstallScriptAcquisitionWorker } from './InstallScriptAcquisitionWorker';
+import { TelemetryUtilities } from '../EventStream/TelemetryUtilities';
+import { FileUtilities } from '../Utils/FileUtilities';
+import { CommandExecutor } from '../Utils/CommandExecutor';
+
+import { IUtilityContext } from '../Utils/IUtilityContext';
+import { IAcquisitionWorkerContext } from './IAcquisitionWorkerContext';
+import { IAcquisitionInvoker } from './IAcquisitionInvoker';
+import { IDotnetInstallationContext } from './IDotnetInstallationContext';
+import { IInstallScriptAcquisitionWorker } from './IInstallScriptAcquisitionWorker';
+import { DotnetInstall } from './DotnetInstall';
+import { DotnetInstallMode } from './DotnetInstallMode';
+import { WebRequestWorker } from '../Utils/WebRequestWorker';
+import { executeWithLock } from './LockUtilities';
+import { getDotnetExecutable } from '../Utils/TypescriptUtilities';
+
+export class AcquisitionInvoker extends IAcquisitionInvoker
+{
+    protected readonly scriptWorker: IInstallScriptAcquisitionWorker;
+    protected fileUtilities: FileUtilities;
+    private noPowershellError = `powershell.exe is not discoverable on your system. Is PowerShell added to your PATH and correctly installed? Please visit: https://learn.microsoft.com/powershell/scripting/install/installing-powershell-on-windows.
+You will need to restart VS Code after these changes. If PowerShell is still not discoverable, try setting a custom existingDotnetPath following our instructions here: https://github.com/dotnet/vscode-dotnet-runtime/blob/main/Documentation/troubleshooting-runtime.md.`
+
+    constructor(private readonly workerContext: IAcquisitionWorkerContext, private readonly utilityContext: IUtilityContext)
+    {
+
+        super(workerContext.eventStream);
+        this.scriptWorker = new InstallScriptAcquisitionWorker(workerContext);
+        this.fileUtilities = new FileUtilities();
+    }
+
+    public async installDotnet(installContext: IDotnetInstallationContext, install: DotnetInstall): Promise<void>
+    {
+        return executeWithLock(this.eventStream, false, installContext.installDir, async (installContext: IDotnetInstallationContext, install: DotnetInstall) =>
+        {
+            return new Promise<void>(async (resolve, reject) =>
+            {
+                const winOS = os.platform() === 'win32';
+                const installCommand = await this.getInstallCommand(installContext.version, installContext.installDir, installContext.installMode, installContext.architecture);
+                let windowsFullCommand = `powershell.exe -NoProfile -NonInteractive -NoLogo -ExecutionPolicy bypass -Command "& { [Net.ServicePointManager]::SecurityProtocol = [Net.ServicePointManager]::SecurityProtocol -bor [Net.SecurityProtocolType]::Tls12; & ${installCommand} }"`;
+                let powershellReference = 'powershell.exe';
+                if (winOS)
+                {
+                    powershellReference = await this.verifyPowershellCanRun(installContext, install);
+                    windowsFullCommand = windowsFullCommand.replace('powershell.exe', powershellReference);
+                }
+
+
+                // The install script can leave behind a directory in an invalid install state. Make sure the executable is present at the very least.
+                if (this.fileUtilities.existsSync(installContext.installDir) && !this.fileUtilities.existsSync(path.join(installContext.installDir, getDotnetExecutable())))
+                {
+                    this.fileUtilities.wipeDirectory(installContext.installDir, this.eventStream);
+                }
+
+                cp.exec(winOS ? windowsFullCommand : installCommand,
+                    { cwd: process.cwd(), maxBuffer: 500 * 1024, timeout: 1000 * installContext.timeoutSeconds, killSignal: 'SIGKILL' },
+                    async (error, stdout, stderr) =>
+                    {
+                        if (stdout)
+                        {
+                            this.eventStream.post(new DotnetAcquisitionScriptOutput(install, TelemetryUtilities.HashAllPaths(stdout)));
+                        }
+                        if (stderr)
+                        {
+                            this.eventStream.post(new DotnetAcquisitionScriptOutput(install, `STDERR: ${TelemetryUtilities.HashAllPaths(stderr)}`));
+                        }
+                        if (this.looksLikeBadExecutionPolicyError(stderr))
+                        {
+                            const badPolicyError = new EventBasedError('PowershellBadExecutionPolicy', `Your powershell execution policy does not allow script execution, so we can't automate the installation.
+Please read more at https://go.microsoft.com/fwlink/?LinkID=135170`);
+                            this.eventStream.post(new PowershellBadExecutionPolicy(badPolicyError, install));
+                            reject(badPolicyError);
+                        }
+                        if ((this.looksLikeBadLanguageModeError(stderr) || error?.code === 1) && this.badLanguageModeSet(powershellReference))
+                        {
+                            const badModeError = new EventBasedError('PowershellBadLanguageMode', `Your Language Mode disables PowerShell language features needed to install .NET. Read more at: https://learn.microsoft.com/powershell/module/microsoft.powershell.core/about/about_language_modes.
+If you cannot change this flag, try setting a custom existingDotnetPath via the instructions here: https://github.com/dotnet/vscode-dotnet-runtime/blob/main/Documentation/troubleshooting-runtime.md.`);
+                            this.eventStream.post(new PowershellBadLanguageMode(badModeError, install));
+                            reject(badModeError);
+                        }
+                        if (error)
+                        {
+                            if (!(await WebRequestWorker.isOnline(installContext.timeoutSeconds, this.eventStream)))
+                            {
+                                const offlineError = new EventBasedError('DotnetOfflineFailure', 'No internet connection detected: Cannot install .NET');
+                                this.eventStream.post(new DotnetOfflineFailure(offlineError, install));
+                                reject(offlineError);
+                            }
+                            else if (error.signal === 'SIGKILL')
+                            {
+                                const newError = new EventBasedError('DotnetAcquisitionTimeoutError',
+                                    `${timeoutConstants.timeoutMessage}, MESSAGE: ${error.message}, CODE: ${error.code}, KILLED: ${error.killed}`, error.stack);
+                                this.eventStream.post(new DotnetAcquisitionTimeoutError(error, install, installContext.timeoutSeconds));
+                                reject(newError);
+                            }
+                            else
+                            {
+                                const newError = new EventBasedError('DotnetAcquisitionInstallError',
+                                    `${timeoutConstants.timeoutMessage}, MESSAGE: ${error.message}, CODE: ${error.code}, SIGNAL: ${error.signal}`, error.stack);
+                                this.eventStream.post(new DotnetAcquisitionInstallError(newError, install));
+                                reject(newError);
+                            }
+                        }
+                        else if (stderr && stderr.length > 0)
+                        {
+                            this.eventStream.post(new DotnetAcquisitionCompleted(install, installContext.dotnetPath, installContext.version));
+                            resolve();
+                        }
+                        else
+                        {
+                            this.eventStream.post(new DotnetAcquisitionCompleted(install, installContext.dotnetPath, installContext.version));
+                            resolve();
+                        }
+                    });
+            }
+                catch (error: any)
+            {
+                // Remove this when https://github.com/typescript-eslint/typescript-eslint/issues/2728 is done
+                // eslint-disable-next-line @typescript-eslint/no-unsafe-member-access
+                const newError = new EventBasedError('DotnetAcquisitionUnexpectedError', error?.message, error?.stack)
+                this.eventStream.post(new DotnetAcquisitionUnexpectedError(newError, install));
+                reject(newError);
+            }
+        }, installContext, install);
+    }
+
+    private looksLikeBadExecutionPolicyError(stderr: string): boolean
+    {
+        // tls12 is from the command output and gets truncated like so with this error
+        // 135170 is the link id to the error, which may be subject to change but is a good language agnostic way to catch this
+        // about_Execution_Policies this is a relatively language agnostic way to check as well
+        return stderr.includes('+ ... ]::Tls12;') || stderr.includes('135170') || stderr.includes('about_Execution_Policies');
+    }
+
+    private looksLikeBadLanguageModeError(stderr: string): boolean
+    {
+        /*
+This is one possible output of a failed command for this right now, but the install script might change so we account for multiple possibilities.
+
+        Failed to resolve the exact version number.
+At dotnet-install.ps1:1189 char:5
++     throw "Failed to resolve the exact version number."
++     ~~~~~~~~~~~~~~~~~~~~~~~~~~~~~~~~~~~~~~~~~~~~~~~~~~~
+    + CategoryInfo          : OperationStopped: (Failed to resol...version number.:String) [], RuntimeException
+    + FullyQualifiedErrorId : Failed to resolve the exact version number.
+        */
+
+        // Unexpected Token may also appear
+
+        return stderr.includes('FullyQualifiedErrorId') || stderr.includes('unexpectedToken')
+    }
+
+    private badLanguageModeSet(powershellReference: string): boolean
+    {
+        if (os.platform() !== 'win32')
+        {
+            return false;
+        }
+
+        try
+        {
+            const languageModeOutput = cp.spawnSync(powershellReference, [`-command`, `$ExecutionContext.SessionState.LanguageMode`], { cwd: path.resolve(__dirname), shell: true });
+            const languageMode = languageModeOutput.stdout.toString().trim();
+            return (languageMode === 'ConstrainedLanguage' || languageMode === 'NoLanguage');
+        }
+        catch (e: any)
+        {
+            return true;
+        }
+    }
+
+    private async getInstallCommand(version: string, dotnetInstallDir: string, installMode: DotnetInstallMode, architecture: string): Promise<string>
+    {
+        const arch = this.fileUtilities.nodeArchToDotnetArch(architecture, this.eventStream);
+        let args = [
+            '-InstallDir', this.escapeFilePath(dotnetInstallDir),
+            '-Version', version,
+            '-Verbose'
+        ];
+        if (installMode === 'runtime')
+        {
+            args = args.concat('-Runtime', 'dotnet');
+        }
+        else if (installMode === 'aspnetcore')
+        {
+            args = args.concat('-Runtime', 'aspnetcore');
+        }
+        if (arch !== 'auto')
+        {
+            args = args.concat('-Architecture', arch);
+        }
+
+        const scriptPath = await this.scriptWorker.getDotnetInstallScriptPath();
+        return `${this.escapeFilePath(scriptPath)} ${args.join(' ')}`;
+    }
+
+    private escapeFilePath(pathToEsc: string): string
+    {
+        if (os.platform() === 'win32')
+        {
+            // Need to escape apostrophes with two apostrophes
+            const dotnetInstallDirEscaped = pathToEsc.replace(/'/g, `''`);
+            // Surround with single quotes instead of double quotes (see https://github.com/dotnet/cli/issues/11521)
+            return `'${dotnetInstallDirEscaped}'`;
+        }
+        else
+        {
+            return `"${pathToEsc}"`;
+        }
+    }
+
+    /**
+     *
+     * @remarks Some users have reported not having powershell.exe or having execution policy that fails property evaluation functions in powershell install scripts.
+     * We use this function to throw better errors if powershell is not configured correctly.
+     */
+    private async verifyPowershellCanRun(installContext: IDotnetInstallationContext, installId: DotnetInstall): Promise<string>
+    {
+        let knownError = false;
+        let error = null;
+        let command = null;
+
+        const possibleCommands =
+            [
+                CommandExecutor.makeCommand(`powershell.exe`, []),
+                CommandExecutor.makeCommand(`%SystemRoot%\\System32\\WindowsPowerShell\\v1.0\\powershell.exe`, []),
+                CommandExecutor.makeCommand(`pwsh`, []),
+                CommandExecutor.makeCommand(`powershell`, []),
+                CommandExecutor.makeCommand(`pwsh.exe`, [])
+            ];
+
+        try
+        {
+            // Check if PowerShell exists and is on the path.
+            command = await new CommandExecutor(this.workerContext, this.utilityContext).tryFindWorkingCommand(possibleCommands);
+            if (!command)
+            {
+                knownError = true;
+                const err = Error(this.noPowershellError);
+                error = err;
+            }
+        }
+        catch (err: any)
+        {
+            if (!knownError)
+            {
+                error = new Error(`${this.noPowershellError} More details: ${(err as Error).message}`);
+            }
+        }
+
+        if (error != null)
+        {
+            this.eventStream.post(new DotnetAcquisitionScriptError(error as Error, installId));
+            throw new EventBasedError('DotnetAcquisitionScriptError', error?.message, error?.stack);
+        }
+
+        return command!.commandRoot;
+    }
+}