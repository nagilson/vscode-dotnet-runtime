/*---------------------------------------------------------------------------------------------
*  Licensed to the .NET Foundation under one or more agreements.
*  The .NET Foundation licenses this file to you under the MIT license.
*--------------------------------------------------------------------------------------------*/
import * as cp from 'child_process';
import * as os from 'os';
import path = require('path');

/* eslint-disable */ // When editing this file, please remove this and fix the linting concerns.

import
{
    DotnetAcquisitionCompleted,
    DotnetAcquisitionInstallError,
    DotnetAcquisitionScriptError,
    DotnetAcquisitionScriptOutput,
    DotnetAcquisitionTimeoutError,
    DotnetAcquisitionUnexpectedError,
    DotnetOfflineFailure,
    EventBasedError,
    PowershellBadExecutionPolicy,
    PowershellBadLanguageMode,
    SuppressedAcquisitionError,
} from '../EventStream/EventStreamEvents';

import { TelemetryUtilities } from '../EventStream/TelemetryUtilities';
import { CommandExecutor } from '../Utils/CommandExecutor';
import { timeoutConstants } from '../Utils/ErrorHandler';
import { FileUtilities } from '../Utils/FileUtilities';
import { InstallScriptAcquisitionWorker } from './InstallScriptAcquisitionWorker';

import { IUtilityContext } from '../Utils/IUtilityContext';
import { getDotnetExecutable } from '../Utils/TypescriptUtilities';
import { WebRequestWorkerSingleton } from '../Utils/WebRequestWorkerSingleton';
import { DotnetConditionValidator } from './DotnetConditionValidator';
import { DotnetCoreAcquisitionWorker } from './DotnetCoreAcquisitionWorker';
import { DotnetInstall } from './DotnetInstall';
import { DotnetInstallMode } from './DotnetInstallMode';
import { IAcquisitionInvoker } from './IAcquisitionInvoker';
import { IAcquisitionWorkerContext } from './IAcquisitionWorkerContext';
import { IInstallScriptAcquisitionWorker } from './IInstallScriptAcquisitionWorker';

export class AcquisitionInvoker extends IAcquisitionInvoker
{
    protected readonly scriptWorker: IInstallScriptAcquisitionWorker;
    protected fileUtilities: FileUtilities;
    private noPowershellError = `powershell is not discoverable on your system. Is PowerShell added to your PATH and correctly installed? Please visit: https://aka.ms/install-powershell

You will need to restart VS Code after these changes. If PowerShell is still not discoverable, try setting a custom existingDotnetPath following our instructions here: https://github.com/dotnet/vscode-dotnet-runtime/blob/main/Documentation/troubleshooting-runtime.md.`

    constructor(private readonly workerContext: IAcquisitionWorkerContext, private readonly utilityContext: IUtilityContext)
    {

        super(workerContext.eventStream);
        this.scriptWorker = new InstallScriptAcquisitionWorker(workerContext);
        this.fileUtilities = new FileUtilities();
    }

    public async installDotnet(install: DotnetInstall): Promise<void>
    {
        const installDir = this.workerContext.installDirectoryProvider.getInstallDir(install.installId);
        const winOS = os.platform() === 'win32';
        const installCommand = await this.getInstallCommand(this.workerContext.acquisitionContext.version, installDir, this.workerContext.acquisitionContext.mode, this.workerContext.acquisitionContext.architecture);
        const dotnetPath = path.join(installDir, getDotnetExecutable());

        return new Promise<void>(async (resolve, reject) =>
        {
            try
            {
<<<<<<< HEAD
                let windowsFullCommand = `powershell.exe -NoProfile -NonInteractive -NoLogo -ExecutionPolicy bypass -Command "& { [Net.ServicePointManager]::SecurityProtocol = [Net.ServicePointManager]::SecurityProtocol -bor [Net.SecurityProtocolType]::Tls12; & ${installCommand} }"`;
                let powershellReference = 'powershell.exe';
=======
                let powershellReference = 'powershell.exe';
                let windowsFullCommand = `${powershellReference} -NoProfile -NonInteractive -NoLogo -ExecutionPolicy bypass -Command "& { [Net.ServicePointManager]::SecurityProtocol = [Net.ServicePointManager]::SecurityProtocol -bor [Net.SecurityProtocolType]::Tls12; & ${installCommand} }"`;
>>>>>>> eb04b079
                if (winOS)
                {
                    powershellReference = await this.verifyPowershellCanRun(install);
                    windowsFullCommand = windowsFullCommand.replace('powershell.exe', powershellReference);
                }

                // The install script can leave behind a directory in an invalid install state. Make sure the executable is present at the very least.
                if (await this.fileUtilities.exists(installDir))
                {
                    if (await this.fileUtilities.exists(dotnetPath))
                    {
                        const validator = new DotnetConditionValidator(this.workerContext, this.utilityContext);
                        const meetsRequirement = await validator.dotnetMeetsRequirement(dotnetPath, { acquireContext: this.workerContext.acquisitionContext, versionSpecRequirement: 'equal' });
                        if (meetsRequirement)
                        {
                            return resolve();
                        }
                    }

                    try
                    {
<<<<<<< HEAD
                        await this.fileUtilities.wipeDirectory(installDir, this.eventStream, undefined, true);
=======
                        await fs.promises.rm(installDir, { recursive: true, force: true });
>>>>>>> eb04b079
                    }
                    catch (err: any)
                    {
                        this.eventStream.post(new SuppressedAcquisitionError(err, `${installDir} could not be not removed, and it has a corrupted install. Please remove it manually.`));
                    }
                }

                cp.exec(winOS ? windowsFullCommand : installCommand,
                    { cwd: process.cwd(), maxBuffer: 500 * 1024, timeout: 1000 * this.workerContext.timeoutSeconds, killSignal: 'SIGKILL' },
                    async (error, stdout, stderr) =>
                    {
                        if (stdout)
                        {
                            this.eventStream.post(new DotnetAcquisitionScriptOutput(install, TelemetryUtilities.HashAllPaths(stdout)));
                        }
                        if (stderr)
                        {
                            this.eventStream.post(new DotnetAcquisitionScriptOutput(install, `STDERR: ${TelemetryUtilities.HashAllPaths(stderr)}`));
                        }
                        if (this.looksLikeBadExecutionPolicyError(stderr))
                        {
                            const badPolicyError = new EventBasedError('PowershellBadExecutionPolicy', `Your powershell execution policy does not allow script execution, so we can't automate the installation.
Please read more at https://go.microsoft.com/fwlink/?LinkID=135170`);
                            this.eventStream.post(new PowershellBadExecutionPolicy(badPolicyError, install));
                            reject(badPolicyError);
                        }
                        if ((this.looksLikeBadLanguageModeError(stderr) || error?.code === 1) && await this.badLanguageModeSet(powershellReference))
                        {
                            const badModeError = new EventBasedError('PowershellBadLanguageMode', `Your Language Mode disables PowerShell language features needed to install .NET. Read more at: https://learn.microsoft.com/powershell/module/microsoft.powershell.core/about/about_language_modes.
If you cannot change this flag, try setting a custom existingDotnetPath via the instructions here: https://github.com/dotnet/vscode-dotnet-runtime/blob/main/Documentation/troubleshooting-runtime.md.`);
                            this.eventStream.post(new PowershellBadLanguageMode(badModeError, install));
                            reject(badModeError);
                        }
                        if (error)
                        {
                            if (!(await WebRequestWorkerSingleton.getInstance().isOnline(this.workerContext.timeoutSeconds, this.eventStream)))
                            {
                                const offlineError = new EventBasedError('DotnetOfflineFailure', 'No internet connection detected: Cannot install .NET');
                                this.eventStream.post(new DotnetOfflineFailure(offlineError, install));
                                reject(offlineError);
                            }
                            else if (error.signal === 'SIGKILL')
                            {
                                const newError = new EventBasedError('DotnetAcquisitionTimeoutError',
                                    `${timeoutConstants.timeoutMessage}, MESSAGE: ${error.message}, CODE: ${error.code}, KILLED: ${error.killed}`, error.stack);
                                this.eventStream.post(new DotnetAcquisitionTimeoutError(error, install, this.workerContext.timeoutSeconds));
                                reject(newError);
                            }
                            else
                            {
                                const newError = new EventBasedError('DotnetAcquisitionInstallError',
                                    `${timeoutConstants.timeoutMessage}, MESSAGE: ${error.message}, CODE: ${error.code}, SIGNAL: ${error.signal}`, error.stack);
                                this.eventStream.post(new DotnetAcquisitionInstallError(newError, install));
                                reject(newError);
                            }
                        }
                        else if ((stderr?.length ?? 0) > 0)
                        {
                            this.eventStream.post(new DotnetAcquisitionCompleted(install, dotnetPath, this.workerContext.acquisitionContext.version));
                            resolve();
                        }
                        else
                        {
                            this.eventStream.post(new DotnetAcquisitionCompleted(install, dotnetPath, this.workerContext.acquisitionContext.version));
                            resolve();
                        }
                    });
            }
            catch (error: any)
            {
                // Remove this when https://github.com/typescript-eslint/typescript-eslint/issues/2728 is done
                // eslint-disable-next-line @typescript-eslint/no-unsafe-member-access
                const newError = new EventBasedError('DotnetAcquisitionUnexpectedError', error?.message, error?.stack);
                this.eventStream.post(new DotnetAcquisitionUnexpectedError(newError, install));
                reject(newError);
            }
        });
    }

    private looksLikeBadExecutionPolicyError(stderr: string): boolean
    {
        // tls12 is from the command output and gets truncated like so with this error
        // 135170 is the link id to the error, which may be subject to change but is a good language agnostic way to catch this
        // about_Execution_Policies this is a relatively language agnostic way to check as well
        return stderr.includes('+ ... ]::Tls12;') || stderr.includes('135170') || stderr.includes('about_Execution_Policies');
    }

    private looksLikeBadLanguageModeError(stderr: string): boolean
    {
        /*
This is one possible output of a failed command for this right now, but the install script might change so we account for multiple possibilities.

        Failed to resolve the exact version number.
At dotnet-install.ps1:1189 char:5
+     throw "Failed to resolve the exact version number."
+     ~~~~~~~~~~~~~~~~~~~~~~~~~~~~~~~~~~~~~~~~~~~~~~~~~~~
    + CategoryInfo          : OperationStopped: (Failed to resol...version number.:String) [], RuntimeException
    + FullyQualifiedErrorId : Failed to resolve the exact version number.
        */

        // Unexpected Token may also appear

        return stderr.includes('FullyQualifiedErrorId') || stderr.includes('unexpectedToken')
    }

    private async badLanguageModeSet(powershellReference: string): Promise<boolean>
    {
        if (os.platform() !== 'win32')
        {
            return false;
        }

        try
        {
            const checkLanguageModeCmd = CommandExecutor.makeCommand(powershellReference, [`-command`, `$ExecutionContext.SessionState.LanguageMode`]);
            const languageModeOutput = await new CommandExecutor(this.workerContext, this.utilityContext).execute(checkLanguageModeCmd, { cwd: path.resolve(__dirname), shell: true });
            const languageMode = languageModeOutput.stdout.trim();
            return (languageMode === 'ConstrainedLanguage' || languageMode === 'NoLanguage');
        }
        catch (e: any)
        {
            return true;
        }
    }

    private async getInstallCommand(version: string, dotnetInstallDir: string, installMode?: DotnetInstallMode, architecture?: string | null): Promise<string>
    {
        const arch = this.fileUtilities.nodeArchToDotnetArch(architecture ?? DotnetCoreAcquisitionWorker.defaultArchitecture(), this.eventStream);
        let args = [
            '-InstallDir', this.escapeFilePath(dotnetInstallDir),
            '-Version', version,
            '-Verbose'
        ];
        if (installMode === 'runtime' || !installMode)
        {
            args = args.concat('-Runtime', 'dotnet');
        }
        else if (installMode === 'aspnetcore')
        {
            args = args.concat('-Runtime', 'aspnetcore');
        }
        if (arch !== 'auto')
        {
            args = args.concat('-Architecture', arch);
        }

        const scriptPath = await this.scriptWorker.getDotnetInstallScriptPath();
        return `${this.escapeFilePath(scriptPath)} ${args.join(' ')}`;
    }

    private escapeFilePath(pathToEsc: string): string
    {
        if (os.platform() === 'win32')
        {
            // Need to escape apostrophes with two apostrophes
            const dotnetInstallDirEscaped = pathToEsc.replace(/'/g, `''`);
            // Surround with single quotes instead of double quotes (see https://github.com/dotnet/cli/issues/11521)
            return `'${dotnetInstallDirEscaped}'`;
        }
        else
        {
            return `"${pathToEsc}"`;
        }
    }

    /**
     *
     * @remarks Some users have reported not having powershell.exe or having execution policy that fails property evaluation functions in powershell install scripts.
     * We use this function to throw better errors if powershell is not configured correctly.
     */
    private async verifyPowershellCanRun(installId: DotnetInstall): Promise<string>
    {
        let knownError = false;
        let error = null;
        let command = null;

        const possibleCommands = // create a bunch of commands that just return the index of the correct shell in powershell
            [
                CommandExecutor.makeCommand('0', []),
                CommandExecutor.makeCommand('1', []),
                CommandExecutor.makeCommand('2', []),
                CommandExecutor.makeCommand('3', []),
                CommandExecutor.makeCommand('4', []),
            ];
        const possiblePowershellPaths =
            [ // use shell as powershell and see if it passes or not. This is faster than doing it with the default shell, as that spawns a cmd to spawn a pwsh
                { shell: `powershell.exe` },
                { shell: `%SystemRoot%\\System32\\WindowsPowerShell\\v1.0\\powershell.exe` },
                { shell: `pwsh` },
                { shell: `powershell` }
            ]
        try
        {
            // Check if PowerShell exists and is on the path.
            command = await new CommandExecutor(this.workerContext, this.utilityContext).tryFindWorkingCommand(possibleCommands, possiblePowershellPaths);
            if (!command)
            {
                knownError = true;
                const err = Error(this.noPowershellError);
                error = err;
            }
        }
        catch (err: any)
        {
            if (!knownError)
            {
                error = new Error(`${this.noPowershellError} More details: ${(err as Error).message}`);
            }
        }

        if (error != null)
        {
            this.eventStream.post(new DotnetAcquisitionScriptError(error as Error, installId));
            throw new EventBasedError('DotnetAcquisitionScriptError', error?.message, error?.stack);
        }

        return possiblePowershellPaths.at(Number(command!.commandRoot))?.shell ?? 'powershell.exe';
    }
}
<|MERGE_RESOLUTION|>--- conflicted
+++ resolved
@@ -1,321 +1,312 @@
-/*---------------------------------------------------------------------------------------------
-*  Licensed to the .NET Foundation under one or more agreements.
-*  The .NET Foundation licenses this file to you under the MIT license.
-*--------------------------------------------------------------------------------------------*/
-import * as cp from 'child_process';
-import * as os from 'os';
-import path = require('path');
-
-/* eslint-disable */ // When editing this file, please remove this and fix the linting concerns.
-
-import
-{
-    DotnetAcquisitionCompleted,
-    DotnetAcquisitionInstallError,
-    DotnetAcquisitionScriptError,
-    DotnetAcquisitionScriptOutput,
-    DotnetAcquisitionTimeoutError,
-    DotnetAcquisitionUnexpectedError,
-    DotnetOfflineFailure,
-    EventBasedError,
-    PowershellBadExecutionPolicy,
-    PowershellBadLanguageMode,
-    SuppressedAcquisitionError,
-} from '../EventStream/EventStreamEvents';
-
-import { TelemetryUtilities } from '../EventStream/TelemetryUtilities';
-import { CommandExecutor } from '../Utils/CommandExecutor';
-import { timeoutConstants } from '../Utils/ErrorHandler';
-import { FileUtilities } from '../Utils/FileUtilities';
-import { InstallScriptAcquisitionWorker } from './InstallScriptAcquisitionWorker';
-
-import { IUtilityContext } from '../Utils/IUtilityContext';
-import { getDotnetExecutable } from '../Utils/TypescriptUtilities';
-import { WebRequestWorkerSingleton } from '../Utils/WebRequestWorkerSingleton';
-import { DotnetConditionValidator } from './DotnetConditionValidator';
-import { DotnetCoreAcquisitionWorker } from './DotnetCoreAcquisitionWorker';
-import { DotnetInstall } from './DotnetInstall';
-import { DotnetInstallMode } from './DotnetInstallMode';
-import { IAcquisitionInvoker } from './IAcquisitionInvoker';
-import { IAcquisitionWorkerContext } from './IAcquisitionWorkerContext';
-import { IInstallScriptAcquisitionWorker } from './IInstallScriptAcquisitionWorker';
-
-export class AcquisitionInvoker extends IAcquisitionInvoker
-{
-    protected readonly scriptWorker: IInstallScriptAcquisitionWorker;
-    protected fileUtilities: FileUtilities;
-    private noPowershellError = `powershell is not discoverable on your system. Is PowerShell added to your PATH and correctly installed? Please visit: https://aka.ms/install-powershell
-
-You will need to restart VS Code after these changes. If PowerShell is still not discoverable, try setting a custom existingDotnetPath following our instructions here: https://github.com/dotnet/vscode-dotnet-runtime/blob/main/Documentation/troubleshooting-runtime.md.`
-
-    constructor(private readonly workerContext: IAcquisitionWorkerContext, private readonly utilityContext: IUtilityContext)
-    {
-
-        super(workerContext.eventStream);
-        this.scriptWorker = new InstallScriptAcquisitionWorker(workerContext);
-        this.fileUtilities = new FileUtilities();
-    }
-
-    public async installDotnet(install: DotnetInstall): Promise<void>
-    {
-        const installDir = this.workerContext.installDirectoryProvider.getInstallDir(install.installId);
-        const winOS = os.platform() === 'win32';
-        const installCommand = await this.getInstallCommand(this.workerContext.acquisitionContext.version, installDir, this.workerContext.acquisitionContext.mode, this.workerContext.acquisitionContext.architecture);
-        const dotnetPath = path.join(installDir, getDotnetExecutable());
-
-        return new Promise<void>(async (resolve, reject) =>
-        {
-            try
-            {
-<<<<<<< HEAD
-                let windowsFullCommand = `powershell.exe -NoProfile -NonInteractive -NoLogo -ExecutionPolicy bypass -Command "& { [Net.ServicePointManager]::SecurityProtocol = [Net.ServicePointManager]::SecurityProtocol -bor [Net.SecurityProtocolType]::Tls12; & ${installCommand} }"`;
-                let powershellReference = 'powershell.exe';
-=======
-                let powershellReference = 'powershell.exe';
-                let windowsFullCommand = `${powershellReference} -NoProfile -NonInteractive -NoLogo -ExecutionPolicy bypass -Command "& { [Net.ServicePointManager]::SecurityProtocol = [Net.ServicePointManager]::SecurityProtocol -bor [Net.SecurityProtocolType]::Tls12; & ${installCommand} }"`;
->>>>>>> eb04b079
-                if (winOS)
-                {
-                    powershellReference = await this.verifyPowershellCanRun(install);
-                    windowsFullCommand = windowsFullCommand.replace('powershell.exe', powershellReference);
-                }
-
-                // The install script can leave behind a directory in an invalid install state. Make sure the executable is present at the very least.
-                if (await this.fileUtilities.exists(installDir))
-                {
-                    if (await this.fileUtilities.exists(dotnetPath))
-                    {
-                        const validator = new DotnetConditionValidator(this.workerContext, this.utilityContext);
-                        const meetsRequirement = await validator.dotnetMeetsRequirement(dotnetPath, { acquireContext: this.workerContext.acquisitionContext, versionSpecRequirement: 'equal' });
-                        if (meetsRequirement)
-                        {
-                            return resolve();
-                        }
-                    }
-
-                    try
-                    {
-<<<<<<< HEAD
-                        await this.fileUtilities.wipeDirectory(installDir, this.eventStream, undefined, true);
-=======
-                        await fs.promises.rm(installDir, { recursive: true, force: true });
->>>>>>> eb04b079
-                    }
-                    catch (err: any)
-                    {
-                        this.eventStream.post(new SuppressedAcquisitionError(err, `${installDir} could not be not removed, and it has a corrupted install. Please remove it manually.`));
-                    }
-                }
-
-                cp.exec(winOS ? windowsFullCommand : installCommand,
-                    { cwd: process.cwd(), maxBuffer: 500 * 1024, timeout: 1000 * this.workerContext.timeoutSeconds, killSignal: 'SIGKILL' },
-                    async (error, stdout, stderr) =>
-                    {
-                        if (stdout)
-                        {
-                            this.eventStream.post(new DotnetAcquisitionScriptOutput(install, TelemetryUtilities.HashAllPaths(stdout)));
-                        }
-                        if (stderr)
-                        {
-                            this.eventStream.post(new DotnetAcquisitionScriptOutput(install, `STDERR: ${TelemetryUtilities.HashAllPaths(stderr)}`));
-                        }
-                        if (this.looksLikeBadExecutionPolicyError(stderr))
-                        {
-                            const badPolicyError = new EventBasedError('PowershellBadExecutionPolicy', `Your powershell execution policy does not allow script execution, so we can't automate the installation.
-Please read more at https://go.microsoft.com/fwlink/?LinkID=135170`);
-                            this.eventStream.post(new PowershellBadExecutionPolicy(badPolicyError, install));
-                            reject(badPolicyError);
-                        }
-                        if ((this.looksLikeBadLanguageModeError(stderr) || error?.code === 1) && await this.badLanguageModeSet(powershellReference))
-                        {
-                            const badModeError = new EventBasedError('PowershellBadLanguageMode', `Your Language Mode disables PowerShell language features needed to install .NET. Read more at: https://learn.microsoft.com/powershell/module/microsoft.powershell.core/about/about_language_modes.
-If you cannot change this flag, try setting a custom existingDotnetPath via the instructions here: https://github.com/dotnet/vscode-dotnet-runtime/blob/main/Documentation/troubleshooting-runtime.md.`);
-                            this.eventStream.post(new PowershellBadLanguageMode(badModeError, install));
-                            reject(badModeError);
-                        }
-                        if (error)
-                        {
-                            if (!(await WebRequestWorkerSingleton.getInstance().isOnline(this.workerContext.timeoutSeconds, this.eventStream)))
-                            {
-                                const offlineError = new EventBasedError('DotnetOfflineFailure', 'No internet connection detected: Cannot install .NET');
-                                this.eventStream.post(new DotnetOfflineFailure(offlineError, install));
-                                reject(offlineError);
-                            }
-                            else if (error.signal === 'SIGKILL')
-                            {
-                                const newError = new EventBasedError('DotnetAcquisitionTimeoutError',
-                                    `${timeoutConstants.timeoutMessage}, MESSAGE: ${error.message}, CODE: ${error.code}, KILLED: ${error.killed}`, error.stack);
-                                this.eventStream.post(new DotnetAcquisitionTimeoutError(error, install, this.workerContext.timeoutSeconds));
-                                reject(newError);
-                            }
-                            else
-                            {
-                                const newError = new EventBasedError('DotnetAcquisitionInstallError',
-                                    `${timeoutConstants.timeoutMessage}, MESSAGE: ${error.message}, CODE: ${error.code}, SIGNAL: ${error.signal}`, error.stack);
-                                this.eventStream.post(new DotnetAcquisitionInstallError(newError, install));
-                                reject(newError);
-                            }
-                        }
-                        else if ((stderr?.length ?? 0) > 0)
-                        {
-                            this.eventStream.post(new DotnetAcquisitionCompleted(install, dotnetPath, this.workerContext.acquisitionContext.version));
-                            resolve();
-                        }
-                        else
-                        {
-                            this.eventStream.post(new DotnetAcquisitionCompleted(install, dotnetPath, this.workerContext.acquisitionContext.version));
-                            resolve();
-                        }
-                    });
-            }
-            catch (error: any)
-            {
-                // Remove this when https://github.com/typescript-eslint/typescript-eslint/issues/2728 is done
-                // eslint-disable-next-line @typescript-eslint/no-unsafe-member-access
-                const newError = new EventBasedError('DotnetAcquisitionUnexpectedError', error?.message, error?.stack);
-                this.eventStream.post(new DotnetAcquisitionUnexpectedError(newError, install));
-                reject(newError);
-            }
-        });
-    }
-
-    private looksLikeBadExecutionPolicyError(stderr: string): boolean
-    {
-        // tls12 is from the command output and gets truncated like so with this error
-        // 135170 is the link id to the error, which may be subject to change but is a good language agnostic way to catch this
-        // about_Execution_Policies this is a relatively language agnostic way to check as well
-        return stderr.includes('+ ... ]::Tls12;') || stderr.includes('135170') || stderr.includes('about_Execution_Policies');
-    }
-
-    private looksLikeBadLanguageModeError(stderr: string): boolean
-    {
-        /*
-This is one possible output of a failed command for this right now, but the install script might change so we account for multiple possibilities.
-
-        Failed to resolve the exact version number.
-At dotnet-install.ps1:1189 char:5
-+     throw "Failed to resolve the exact version number."
-+     ~~~~~~~~~~~~~~~~~~~~~~~~~~~~~~~~~~~~~~~~~~~~~~~~~~~
-    + CategoryInfo          : OperationStopped: (Failed to resol...version number.:String) [], RuntimeException
-    + FullyQualifiedErrorId : Failed to resolve the exact version number.
-        */
-
-        // Unexpected Token may also appear
-
-        return stderr.includes('FullyQualifiedErrorId') || stderr.includes('unexpectedToken')
-    }
-
-    private async badLanguageModeSet(powershellReference: string): Promise<boolean>
-    {
-        if (os.platform() !== 'win32')
-        {
-            return false;
-        }
-
-        try
-        {
-            const checkLanguageModeCmd = CommandExecutor.makeCommand(powershellReference, [`-command`, `$ExecutionContext.SessionState.LanguageMode`]);
-            const languageModeOutput = await new CommandExecutor(this.workerContext, this.utilityContext).execute(checkLanguageModeCmd, { cwd: path.resolve(__dirname), shell: true });
-            const languageMode = languageModeOutput.stdout.trim();
-            return (languageMode === 'ConstrainedLanguage' || languageMode === 'NoLanguage');
-        }
-        catch (e: any)
-        {
-            return true;
-        }
-    }
-
-    private async getInstallCommand(version: string, dotnetInstallDir: string, installMode?: DotnetInstallMode, architecture?: string | null): Promise<string>
-    {
-        const arch = this.fileUtilities.nodeArchToDotnetArch(architecture ?? DotnetCoreAcquisitionWorker.defaultArchitecture(), this.eventStream);
-        let args = [
-            '-InstallDir', this.escapeFilePath(dotnetInstallDir),
-            '-Version', version,
-            '-Verbose'
-        ];
-        if (installMode === 'runtime' || !installMode)
-        {
-            args = args.concat('-Runtime', 'dotnet');
-        }
-        else if (installMode === 'aspnetcore')
-        {
-            args = args.concat('-Runtime', 'aspnetcore');
-        }
-        if (arch !== 'auto')
-        {
-            args = args.concat('-Architecture', arch);
-        }
-
-        const scriptPath = await this.scriptWorker.getDotnetInstallScriptPath();
-        return `${this.escapeFilePath(scriptPath)} ${args.join(' ')}`;
-    }
-
-    private escapeFilePath(pathToEsc: string): string
-    {
-        if (os.platform() === 'win32')
-        {
-            // Need to escape apostrophes with two apostrophes
-            const dotnetInstallDirEscaped = pathToEsc.replace(/'/g, `''`);
-            // Surround with single quotes instead of double quotes (see https://github.com/dotnet/cli/issues/11521)
-            return `'${dotnetInstallDirEscaped}'`;
-        }
-        else
-        {
-            return `"${pathToEsc}"`;
-        }
-    }
-
-    /**
-     *
-     * @remarks Some users have reported not having powershell.exe or having execution policy that fails property evaluation functions in powershell install scripts.
-     * We use this function to throw better errors if powershell is not configured correctly.
-     */
-    private async verifyPowershellCanRun(installId: DotnetInstall): Promise<string>
-    {
-        let knownError = false;
-        let error = null;
-        let command = null;
-
-        const possibleCommands = // create a bunch of commands that just return the index of the correct shell in powershell
-            [
-                CommandExecutor.makeCommand('0', []),
-                CommandExecutor.makeCommand('1', []),
-                CommandExecutor.makeCommand('2', []),
-                CommandExecutor.makeCommand('3', []),
-                CommandExecutor.makeCommand('4', []),
-            ];
-        const possiblePowershellPaths =
-            [ // use shell as powershell and see if it passes or not. This is faster than doing it with the default shell, as that spawns a cmd to spawn a pwsh
-                { shell: `powershell.exe` },
-                { shell: `%SystemRoot%\\System32\\WindowsPowerShell\\v1.0\\powershell.exe` },
-                { shell: `pwsh` },
-                { shell: `powershell` }
-            ]
-        try
-        {
-            // Check if PowerShell exists and is on the path.
-            command = await new CommandExecutor(this.workerContext, this.utilityContext).tryFindWorkingCommand(possibleCommands, possiblePowershellPaths);
-            if (!command)
-            {
-                knownError = true;
-                const err = Error(this.noPowershellError);
-                error = err;
-            }
-        }
-        catch (err: any)
-        {
-            if (!knownError)
-            {
-                error = new Error(`${this.noPowershellError} More details: ${(err as Error).message}`);
-            }
-        }
-
-        if (error != null)
-        {
-            this.eventStream.post(new DotnetAcquisitionScriptError(error as Error, installId));
-            throw new EventBasedError('DotnetAcquisitionScriptError', error?.message, error?.stack);
-        }
-
-        return possiblePowershellPaths.at(Number(command!.commandRoot))?.shell ?? 'powershell.exe';
-    }
-}
+/*---------------------------------------------------------------------------------------------
+*  Licensed to the .NET Foundation under one or more agreements.
+*  The .NET Foundation licenses this file to you under the MIT license.
+*--------------------------------------------------------------------------------------------*/
+import * as cp from 'child_process';
+import * as os from 'os';
+import path = require('path');
+
+/* eslint-disable */ // When editing this file, please remove this and fix the linting concerns.
+
+import
+{
+    DotnetAcquisitionCompleted,
+    DotnetAcquisitionInstallError,
+    DotnetAcquisitionScriptError,
+    DotnetAcquisitionScriptOutput,
+    DotnetAcquisitionTimeoutError,
+    DotnetAcquisitionUnexpectedError,
+    DotnetOfflineFailure,
+    EventBasedError,
+    PowershellBadExecutionPolicy,
+    PowershellBadLanguageMode,
+    SuppressedAcquisitionError,
+} from '../EventStream/EventStreamEvents';
+
+import { TelemetryUtilities } from '../EventStream/TelemetryUtilities';
+import { CommandExecutor } from '../Utils/CommandExecutor';
+import { timeoutConstants } from '../Utils/ErrorHandler';
+import { FileUtilities } from '../Utils/FileUtilities';
+import { InstallScriptAcquisitionWorker } from './InstallScriptAcquisitionWorker';
+
+import { IUtilityContext } from '../Utils/IUtilityContext';
+import { getDotnetExecutable } from '../Utils/TypescriptUtilities';
+import { WebRequestWorkerSingleton } from '../Utils/WebRequestWorkerSingleton';
+import { DotnetConditionValidator } from './DotnetConditionValidator';
+import { DotnetCoreAcquisitionWorker } from './DotnetCoreAcquisitionWorker';
+import { DotnetInstall } from './DotnetInstall';
+import { DotnetInstallMode } from './DotnetInstallMode';
+import { IAcquisitionInvoker } from './IAcquisitionInvoker';
+import { IAcquisitionWorkerContext } from './IAcquisitionWorkerContext';
+import { IInstallScriptAcquisitionWorker } from './IInstallScriptAcquisitionWorker';
+
+export class AcquisitionInvoker extends IAcquisitionInvoker
+{
+    protected readonly scriptWorker: IInstallScriptAcquisitionWorker;
+    protected fileUtilities: FileUtilities;
+    private noPowershellError = `powershell is not discoverable on your system. Is PowerShell added to your PATH and correctly installed? Please visit: https://aka.ms/install-powershell
+
+You will need to restart VS Code after these changes. If PowerShell is still not discoverable, try setting a custom existingDotnetPath following our instructions here: https://github.com/dotnet/vscode-dotnet-runtime/blob/main/Documentation/troubleshooting-runtime.md.`
+
+    constructor(private readonly workerContext: IAcquisitionWorkerContext, private readonly utilityContext: IUtilityContext)
+    {
+
+        super(workerContext.eventStream);
+        this.scriptWorker = new InstallScriptAcquisitionWorker(workerContext);
+        this.fileUtilities = new FileUtilities();
+    }
+
+    public async installDotnet(install: DotnetInstall): Promise<void>
+    {
+        const installDir = this.workerContext.installDirectoryProvider.getInstallDir(install.installId);
+        const winOS = os.platform() === 'win32';
+        const installCommand = await this.getInstallCommand(this.workerContext.acquisitionContext.version, installDir, this.workerContext.acquisitionContext.mode, this.workerContext.acquisitionContext.architecture);
+        const dotnetPath = path.join(installDir, getDotnetExecutable());
+
+        return new Promise<void>(async (resolve, reject) =>
+        {
+            try
+            {
+                let powershellReference = 'powershell.exe';
+                let windowsFullCommand = `${powershellReference} -NoProfile -NonInteractive -NoLogo -ExecutionPolicy bypass -Command "& { [Net.ServicePointManager]::SecurityProtocol = [Net.ServicePointManager]::SecurityProtocol -bor [Net.SecurityProtocolType]::Tls12; & ${installCommand} }"`;
+                if (winOS)
+                {
+                    powershellReference = await this.verifyPowershellCanRun(install);
+                    windowsFullCommand = windowsFullCommand.replace('powershell.exe', powershellReference);
+                }
+
+                // The install script can leave behind a directory in an invalid install state. Make sure the executable is present at the very least.
+                if (await this.fileUtilities.exists(installDir))
+                {
+                    if (await this.fileUtilities.exists(dotnetPath))
+                    {
+                        const validator = new DotnetConditionValidator(this.workerContext, this.utilityContext);
+                        const meetsRequirement = await validator.dotnetMeetsRequirement(dotnetPath, { acquireContext: this.workerContext.acquisitionContext, versionSpecRequirement: 'equal' });
+                        if (meetsRequirement)
+                        {
+                            return resolve();
+                        }
+                    }
+
+                    try
+                    {
+                        await this.fileUtilities.wipeDirectory(installDir, this.eventStream, undefined, true);
+                    }
+                    catch (err: any)
+                    {
+                        this.eventStream.post(new SuppressedAcquisitionError(err, `${installDir} could not be not removed, and it has a corrupted install. Please remove it manually.`));
+                    }
+                }
+
+                cp.exec(winOS ? windowsFullCommand : installCommand,
+                    { cwd: process.cwd(), maxBuffer: 500 * 1024, timeout: 1000 * this.workerContext.timeoutSeconds, killSignal: 'SIGKILL' },
+                    async (error, stdout, stderr) =>
+                    {
+                        if (stdout)
+                        {
+                            this.eventStream.post(new DotnetAcquisitionScriptOutput(install, TelemetryUtilities.HashAllPaths(stdout)));
+                        }
+                        if (stderr)
+                        {
+                            this.eventStream.post(new DotnetAcquisitionScriptOutput(install, `STDERR: ${TelemetryUtilities.HashAllPaths(stderr)}`));
+                        }
+                        if (this.looksLikeBadExecutionPolicyError(stderr))
+                        {
+                            const badPolicyError = new EventBasedError('PowershellBadExecutionPolicy', `Your powershell execution policy does not allow script execution, so we can't automate the installation.
+Please read more at https://go.microsoft.com/fwlink/?LinkID=135170`);
+                            this.eventStream.post(new PowershellBadExecutionPolicy(badPolicyError, install));
+                            reject(badPolicyError);
+                        }
+                        if ((this.looksLikeBadLanguageModeError(stderr) || error?.code === 1) && await this.badLanguageModeSet(powershellReference))
+                        {
+                            const badModeError = new EventBasedError('PowershellBadLanguageMode', `Your Language Mode disables PowerShell language features needed to install .NET. Read more at: https://learn.microsoft.com/powershell/module/microsoft.powershell.core/about/about_language_modes.
+If you cannot change this flag, try setting a custom existingDotnetPath via the instructions here: https://github.com/dotnet/vscode-dotnet-runtime/blob/main/Documentation/troubleshooting-runtime.md.`);
+                            this.eventStream.post(new PowershellBadLanguageMode(badModeError, install));
+                            reject(badModeError);
+                        }
+                        if (error)
+                        {
+                            if (!(await WebRequestWorkerSingleton.getInstance().isOnline(this.workerContext.timeoutSeconds, this.eventStream)))
+                            {
+                                const offlineError = new EventBasedError('DotnetOfflineFailure', 'No internet connection detected: Cannot install .NET');
+                                this.eventStream.post(new DotnetOfflineFailure(offlineError, install));
+                                reject(offlineError);
+                            }
+                            else if (error.signal === 'SIGKILL')
+                            {
+                                const newError = new EventBasedError('DotnetAcquisitionTimeoutError',
+                                    `${timeoutConstants.timeoutMessage}, MESSAGE: ${error.message}, CODE: ${error.code}, KILLED: ${error.killed}`, error.stack);
+                                this.eventStream.post(new DotnetAcquisitionTimeoutError(error, install, this.workerContext.timeoutSeconds));
+                                reject(newError);
+                            }
+                            else
+                            {
+                                const newError = new EventBasedError('DotnetAcquisitionInstallError',
+                                    `${timeoutConstants.timeoutMessage}, MESSAGE: ${error.message}, CODE: ${error.code}, SIGNAL: ${error.signal}`, error.stack);
+                                this.eventStream.post(new DotnetAcquisitionInstallError(newError, install));
+                                reject(newError);
+                            }
+                        }
+                        else if ((stderr?.length ?? 0) > 0)
+                        {
+                            this.eventStream.post(new DotnetAcquisitionCompleted(install, dotnetPath, this.workerContext.acquisitionContext.version));
+                            resolve();
+                        }
+                        else
+                        {
+                            this.eventStream.post(new DotnetAcquisitionCompleted(install, dotnetPath, this.workerContext.acquisitionContext.version));
+                            resolve();
+                        }
+                    });
+            }
+            catch (error: any)
+            {
+                // Remove this when https://github.com/typescript-eslint/typescript-eslint/issues/2728 is done
+                // eslint-disable-next-line @typescript-eslint/no-unsafe-member-access
+                const newError = new EventBasedError('DotnetAcquisitionUnexpectedError', error?.message, error?.stack);
+                this.eventStream.post(new DotnetAcquisitionUnexpectedError(newError, install));
+                reject(newError);
+            }
+        });
+    }
+
+    private looksLikeBadExecutionPolicyError(stderr: string): boolean
+    {
+        // tls12 is from the command output and gets truncated like so with this error
+        // 135170 is the link id to the error, which may be subject to change but is a good language agnostic way to catch this
+        // about_Execution_Policies this is a relatively language agnostic way to check as well
+        return stderr.includes('+ ... ]::Tls12;') || stderr.includes('135170') || stderr.includes('about_Execution_Policies');
+    }
+
+    private looksLikeBadLanguageModeError(stderr: string): boolean
+    {
+        /*
+This is one possible output of a failed command for this right now, but the install script might change so we account for multiple possibilities.
+
+        Failed to resolve the exact version number.
+At dotnet-install.ps1:1189 char:5
++     throw "Failed to resolve the exact version number."
++     ~~~~~~~~~~~~~~~~~~~~~~~~~~~~~~~~~~~~~~~~~~~~~~~~~~~
+    + CategoryInfo          : OperationStopped: (Failed to resol...version number.:String) [], RuntimeException
+    + FullyQualifiedErrorId : Failed to resolve the exact version number.
+        */
+
+        // Unexpected Token may also appear
+
+        return stderr.includes('FullyQualifiedErrorId') || stderr.includes('unexpectedToken')
+    }
+
+    private async badLanguageModeSet(powershellReference: string): Promise<boolean>
+    {
+        if (os.platform() !== 'win32')
+        {
+            return false;
+        }
+
+        try
+        {
+            const checkLanguageModeCmd = CommandExecutor.makeCommand(powershellReference, [`-command`, `$ExecutionContext.SessionState.LanguageMode`]);
+            const languageModeOutput = await new CommandExecutor(this.workerContext, this.utilityContext).execute(checkLanguageModeCmd, { cwd: path.resolve(__dirname), shell: true });
+            const languageMode = languageModeOutput.stdout.trim();
+            return (languageMode === 'ConstrainedLanguage' || languageMode === 'NoLanguage');
+        }
+        catch (e: any)
+        {
+            return true;
+        }
+    }
+
+    private async getInstallCommand(version: string, dotnetInstallDir: string, installMode?: DotnetInstallMode, architecture?: string | null): Promise<string>
+    {
+        const arch = this.fileUtilities.nodeArchToDotnetArch(architecture ?? DotnetCoreAcquisitionWorker.defaultArchitecture(), this.eventStream);
+        let args = [
+            '-InstallDir', this.escapeFilePath(dotnetInstallDir),
+            '-Version', version,
+            '-Verbose'
+        ];
+        if (installMode === 'runtime' || !installMode)
+        {
+            args = args.concat('-Runtime', 'dotnet');
+        }
+        else if (installMode === 'aspnetcore')
+        {
+            args = args.concat('-Runtime', 'aspnetcore');
+        }
+        if (arch !== 'auto')
+        {
+            args = args.concat('-Architecture', arch);
+        }
+
+        const scriptPath = await this.scriptWorker.getDotnetInstallScriptPath();
+        return `${this.escapeFilePath(scriptPath)} ${args.join(' ')}`;
+    }
+
+    private escapeFilePath(pathToEsc: string): string
+    {
+        if (os.platform() === 'win32')
+        {
+            // Need to escape apostrophes with two apostrophes
+            const dotnetInstallDirEscaped = pathToEsc.replace(/'/g, `''`);
+            // Surround with single quotes instead of double quotes (see https://github.com/dotnet/cli/issues/11521)
+            return `'${dotnetInstallDirEscaped}'`;
+        }
+        else
+        {
+            return `"${pathToEsc}"`;
+        }
+    }
+
+    /**
+     *
+     * @remarks Some users have reported not having powershell.exe or having execution policy that fails property evaluation functions in powershell install scripts.
+     * We use this function to throw better errors if powershell is not configured correctly.
+     */
+    private async verifyPowershellCanRun(installId: DotnetInstall): Promise<string>
+    {
+        let knownError = false;
+        let error = null;
+        let command = null;
+
+        const possibleCommands = // create a bunch of commands that just return the index of the correct shell in powershell
+            [
+                CommandExecutor.makeCommand('0', []),
+                CommandExecutor.makeCommand('1', []),
+                CommandExecutor.makeCommand('2', []),
+                CommandExecutor.makeCommand('3', []),
+                CommandExecutor.makeCommand('4', []),
+            ];
+        const possiblePowershellPaths =
+            [ // use shell as powershell and see if it passes or not. This is faster than doing it with the default shell, as that spawns a cmd to spawn a pwsh
+                { shell: `powershell.exe` },
+                { shell: `%SystemRoot%\\System32\\WindowsPowerShell\\v1.0\\powershell.exe` },
+                { shell: `pwsh` },
+                { shell: `powershell` }
+            ]
+        try
+        {
+            // Check if PowerShell exists and is on the path.
+            command = await new CommandExecutor(this.workerContext, this.utilityContext).tryFindWorkingCommand(possibleCommands, possiblePowershellPaths);
+            if (!command)
+            {
+                knownError = true;
+                const err = Error(this.noPowershellError);
+                error = err;
+            }
+        }
+        catch (err: any)
+        {
+            if (!knownError)
+            {
+                error = new Error(`${this.noPowershellError} More details: ${(err as Error).message}`);
+            }
+        }
+
+        if (error != null)
+        {
+            this.eventStream.post(new DotnetAcquisitionScriptError(error as Error, installId));
+            throw new EventBasedError('DotnetAcquisitionScriptError', error?.message, error?.stack);
+        }
+
+        return possiblePowershellPaths.at(Number(command!.commandRoot))?.shell ?? 'powershell.exe';
+    }
+}