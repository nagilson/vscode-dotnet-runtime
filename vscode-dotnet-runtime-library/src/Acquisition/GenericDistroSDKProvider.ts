--- conflicted
+++ resolved
@@ -23,13 +23,8 @@
         }
 
         let command = this.myDistroCommands(this.installCommandKey);
-<<<<<<< HEAD
         const sdkPackage = await this.myDotnetVersionPackageName(fullySpecifiedVersion, installType);
-        command = CommandExecutor.replaceSubstringsInCommands(command, '{0}', sdkPackage);
-=======
-        const sdkPackage = this.myDotnetVersionPackages(fullySpecifiedVersion)[this.sdkKey];
         command = CommandExecutor.replaceSubstringsInCommands(command, this.missingPackageNameKey, sdkPackage);
->>>>>>> d3169a8f
         const commandResult = (await this.commandRunner.executeMultipleCommands(command))[0];
 
         return commandResult[0];
@@ -44,13 +39,8 @@
     public async dotnetPackageExistsOnSystem(fullySpecifiedDotnetVersion : string, installType : LinuxInstallType) : Promise<boolean>
     {
         let command = this.myDistroCommands(this.packageLookupCommandKey);
-<<<<<<< HEAD
         const sdkPackage = await this.myDotnetVersionPackageName(this.JsonDotnetVersion(fullySpecifiedDotnetVersion), installType);
-        command = CommandExecutor.replaceSubstringsInCommands(command, '{0}', sdkPackage);
-=======
-        const sdkPackage = this.myDotnetVersionPackages(this.JsonDotnetVersion(fullySpecifiedDotnetVersion))[this.sdkKey];
         command = CommandExecutor.replaceSubstringsInCommands(command, this.missingPackageNameKey, sdkPackage);
->>>>>>> d3169a8f
         const commandResult = (await this.commandRunner.executeMultipleCommands(command))[0];
 
         const noPackageResult = 'no packages found';
@@ -70,13 +60,8 @@
     public async upgradeDotnet(versionToUpgrade : string, installType : LinuxInstallType): Promise<string>
     {
         let command = this.myDistroCommands(this.updateCommandKey);
-<<<<<<< HEAD
         const sdkPackage = await this.myDotnetVersionPackageName(versionToUpgrade, installType);
-        command = CommandExecutor.replaceSubstringsInCommands(command, '{0}',sdkPackage);
-=======
-        const sdkPackage = this.myDotnetVersionPackages(versionToUpgrade)[this.sdkKey];
         command = CommandExecutor.replaceSubstringsInCommands(command, this.missingPackageNameKey, sdkPackage);
->>>>>>> d3169a8f
         const commandResult = (await this.commandRunner.executeMultipleCommands(command))[0];
 
         return commandResult[0];
@@ -85,13 +70,8 @@
     public async uninstallDotnet(versionToUninstall : string, installType : LinuxInstallType): Promise<string>
     {
         let command = this.myDistroCommands(this.uninstallCommandKey);
-<<<<<<< HEAD
         const sdkPackage = await this.myDotnetVersionPackageName(versionToUninstall, installType);
-        command = CommandExecutor.replaceSubstringsInCommands(command, '{0}', sdkPackage);
-=======
-        const sdkPackage = this.myDotnetVersionPackages(versionToUninstall)[this.sdkKey];
         command = CommandExecutor.replaceSubstringsInCommands(command, this.missingPackageNameKey, sdkPackage);
->>>>>>> d3169a8f
         const commandResult = (await this.commandRunner.executeMultipleCommands(command))[0];
 
         return commandResult[0];
