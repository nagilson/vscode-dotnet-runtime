<<<<<<< HEAD
/* --------------------------------------------------------------------------------------------
 * Copyright (c) Microsoft Corporation. All rights reserved.
 * Licensed under the MIT License. See License.txt in the project root for license information.
 * ------------------------------------------------------------------------------------------ */

export interface IVersionResolver
{
    getFullRuntimeVersion(version: string): Promise<string>;
    getFullSDKVersion(version: string): Promise<string>;
}
=======
/*---------------------------------------------------------------------------------------------
*  Licensed to the .NET Foundation under one or more agreements.
*  The .NET Foundation licenses this file to you under the MIT license.
*--------------------------------------------------------------------------------------------*/

export interface IVersionResolver {
    getFullRuntimeVersion(version: string): Promise<string>;
    getFullSDKVersion(version: string): Promise<string>;
}
>>>>>>> 8c56d3f2
<|MERGE_RESOLUTION|>--- conflicted
+++ resolved
@@ -1,15 +1,3 @@
-<<<<<<< HEAD
-/* --------------------------------------------------------------------------------------------
- * Copyright (c) Microsoft Corporation. All rights reserved.
- * Licensed under the MIT License. See License.txt in the project root for license information.
- * ------------------------------------------------------------------------------------------ */
-
-export interface IVersionResolver
-{
-    getFullRuntimeVersion(version: string): Promise<string>;
-    getFullSDKVersion(version: string): Promise<string>;
-}
-=======
 /*---------------------------------------------------------------------------------------------
 *  Licensed to the .NET Foundation under one or more agreements.
 *  The .NET Foundation licenses this file to you under the MIT license.
@@ -18,5 +6,4 @@
 export interface IVersionResolver {
     getFullRuntimeVersion(version: string): Promise<string>;
     getFullSDKVersion(version: string): Promise<string>;
-}
->>>>>>> 8c56d3f2
+}