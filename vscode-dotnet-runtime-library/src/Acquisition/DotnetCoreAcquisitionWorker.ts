--- conflicted
+++ resolved
@@ -26,16 +26,13 @@
     DotnetPreinstallDetectionError,
     DotnetUninstallAllCompleted,
     DotnetUninstallAllStarted,
-<<<<<<< HEAD
     DotnetGlobalAcquisitionBeginEvent,
     DotnetGlobalAcquisitionCompletionEvent,
     DotnetGlobalVersionResolutionCompletionEvent,
     DotnetBeginGlobalInstallerExecution,
     DotnetCompletedGlobalInstallerExecution,
     DotnetFakeSDKEnvironmentVariableTriggered,
-=======
     SuppressedAcquisitionError,
->>>>>>> a0d410da
 } from '../EventStream/EventStreamEvents';
 import { IDotnetAcquireResult } from '../IDotnetAcquireResult';
 import { IAcquisitionWorkerContext } from './IAcquisitionWorkerContext';
@@ -207,7 +204,6 @@
         return DotnetCoreAcquisitionWorker.getInstallKeyCustomArchitecture(version, this.installingArchitecture, this.globalResolver !== null);
     }
 
-<<<<<<< HEAD
     /**
      *
      * @param version The version of the object to acquire.
@@ -220,23 +216,6 @@
     private async acquireCore(version: string, installRuntime: boolean, installKey : string): Promise<string>
     {
         this.checkForPartialInstalls(installKey, version, installRuntime, !installRuntime);
-=======
-    private async acquireCore(version: string, installRuntime: boolean, installKey : string): Promise<string> {
-        const installingVersions = this.context.extensionState.get<string[]>(this.installingVersionsKey, []);
-        let installedVersions = this.context.extensionState.get<string[]>(this.installedVersionsKey, []);
-        const partialInstall = installingVersions.indexOf(installKey) >= 0;
-
-        if (partialInstall && installRuntime) {
-            // Partial install, we never updated our extension to no longer be 'installing'.
-            // uninstall everything and then re-install.
-            this.context.eventStream.post(new DotnetAcquisitionPartialInstallation(installKey));
-
-            await this.uninstallRuntimeOrSDK(installKey);
-        } else if (partialInstall) {
-            this.context.eventStream.post(new DotnetAcquisitionPartialInstallation(installKey));
-            await this.uninstallAll();
-        }
->>>>>>> a0d410da
 
         let installedVersions = this.context.extensionState.get<string[]>(this.installedVersionsKey, []);
         const dotnetInstallDir = this.context.installDirectoryProvider.getInstallDir(installKey);
@@ -298,7 +277,7 @@
             }
             if(uninstallLocalSDK)
             {
-                await this.uninstallRuntimeOrSDK(version, installKey);
+                await this.uninstallRuntimeOrSDK(installKey);
             }
         }
     }
