/*---------------------------------------------------------------------------------------------
*  Licensed to the .NET Foundation under one or more agreements.
*  The .NET Foundation licenses this file to you under the MIT license.
*--------------------------------------------------------------------------------------------*/
import * as fs from 'fs';
import * as os from 'os';
import * as path from 'path';
import rimraf = require('rimraf');

import
{
    DotnetAcquisitionAlreadyInstalled,
    DotnetAcquisitionCompleted,
    DotnetAcquisitionDeletion,
    DotnetAcquisitionPartialInstallation,
    DotnetAcquisitionStarted,
    DotnetAcquisitionStatusResolved,
    DotnetAcquisitionStatusUndefined,
    DotnetAcquisitionThoughtInstalledButNot,
    DotnetBeginGlobalInstallerExecution,
    DotnetCompletedGlobalInstallerExecution,
    DotnetFakeSDKEnvironmentVariableTriggered,
    DotnetGlobalAcquisitionCompletionEvent,
    DotnetGlobalVersionResolutionCompletionEvent,
    DotnetInstallIdCreatedEvent,
    DotnetLegacyInstallDetectedEvent,
    DotnetLegacyInstallRemovalRequestEvent,
    DotnetNonZeroInstallerExitCodeError,
    DotnetOfflineInstallUsed,
    DotnetUninstallAllCompleted,
    DotnetUninstallAllStarted,
    DotnetUninstallCompleted,
    DotnetUninstallFailed,
    DotnetUninstallStarted,
    DotnetWSLSecurityError,
    EventBasedError,
    EventCancellationError,
    SuppressedAcquisitionError,
    UtilizingExistingInstallPromise
} from '../EventStream/EventStreamEvents';
import * as versionUtils from './VersionUtilities';

import { promisify } from 'util';
import { IEventStream } from '../EventStream/EventStream';
import { TelemetryUtilities } from '../EventStream/TelemetryUtilities';
import { IDotnetAcquireResult } from '../IDotnetAcquireResult';
import { IExtensionState } from '../IExtensionState';
import { IVSCodeExtensionContext } from '../IVSCodeExtensionContext';
import { CommandExecutor } from '../Utils/CommandExecutor';
import { Debugging } from '../Utils/Debugging';
import { FileUtilities } from '../Utils/FileUtilities';
import { IFileUtilities } from '../Utils/IFileUtilities';
import { getInstallFromContext, getInstallIdCustomArchitecture } from '../Utils/InstallIdUtilities';
import { IUtilityContext } from '../Utils/IUtilityContext';
import { executeWithLock, isRunningUnderWSL } from '../Utils/TypescriptUtilities';
import { DOTNET_INFORMATION_CACHE_DURATION_MS, GLOBAL_LOCK_PING_DURATION_MS, LOCAL_LOCK_PING_DURATION_MS } from './CacheTimeConstants';
import { directoryProviderFactory } from './DirectoryProviderFactory';
import
{
    DotnetInstall,
    GetDotnetInstallInfo,
    IsEquivalentInstallation,
    IsEquivalentInstallationFile
} from './DotnetInstall';
import { DotnetInstallMode } from './DotnetInstallMode';
import { GlobalInstallerResolver } from './GlobalInstallerResolver';
import { IAcquisitionInvoker } from './IAcquisitionInvoker';
import { IAcquisitionWorkerContext } from './IAcquisitionWorkerContext';
import { IDotnetCoreAcquisitionWorker } from './IDotnetCoreAcquisitionWorker';
import { IGlobalInstaller } from './IGlobalInstaller';
import
{
    InstallRecord,
} from './InstallRecord';
import { InstallTrackerSingleton } from './InstallTrackerSingleton';
import { LinuxGlobalInstaller } from './LinuxGlobalInstaller';
import { GLOBAL_INSTALL_STATE_MODIFIER_LOCK } from './StringConstants';
import { WinMacGlobalInstaller } from './WinMacGlobalInstaller';


export class DotnetCoreAcquisitionWorker implements IDotnetCoreAcquisitionWorker
{
    private readonly dotnetExecutable: string;
    private globalResolver: GlobalInstallerResolver | null;

    private extensionContext: IVSCodeExtensionContext;

    // @member usingNoInstallInvoker - Only use this for test when using the No Install Invoker to fake the worker into thinking a path is on disk.
    protected usingNoInstallInvoker = false;

    protected file: IFileUtilities;

    constructor(private readonly utilityContext: IUtilityContext, extensionContext: IVSCodeExtensionContext)
    {
        const dotnetExtension = os.platform() === 'win32' ? '.exe' : '';
        this.dotnetExecutable = `dotnet${dotnetExtension}`;
        this.globalResolver = null;
        this.extensionContext = extensionContext;
        this.file = new FileUtilities();
    }

    public async uninstallAll(eventStream: IEventStream, storagePath: string, extensionState: IExtensionState): Promise<void>
    {
        eventStream.post(new DotnetUninstallAllStarted());
        InstallTrackerSingleton.getInstance(eventStream, extensionState).clearPromises();

        await this.removeFolderRecursively(eventStream, storagePath);

        await InstallTrackerSingleton.getInstance(eventStream, extensionState).uninstallAllRecords(directoryProviderFactory('runtime', storagePath)); // runtime mode is ignored here

        eventStream.post(new DotnetUninstallAllCompleted());
    }

    /**
     *
     * @remarks this is simply a wrapper around the acquire function.
     * @returns the requested dotnet path.
     */
    public async acquireLocalSDK(context: IAcquisitionWorkerContext, invoker: IAcquisitionInvoker): Promise<IDotnetAcquireResult>
    {
        return this.acquire(context, 'sdk', undefined, invoker);
    }

    public async acquireGlobalSDK(context: IAcquisitionWorkerContext, installerResolver: GlobalInstallerResolver): Promise<IDotnetAcquireResult>
    {
        this.globalResolver = installerResolver;
        return this.acquire(context, 'sdk', installerResolver);
    }

    public async acquireLocalASPNET(context: IAcquisitionWorkerContext, invoker: IAcquisitionInvoker)
    {
        return this.acquire(context, 'aspnetcore', undefined, invoker);
    }

    /**
     *
     * @remarks this is simply a wrapper around the acquire function.
     * @returns the requested dotnet path.
     */
    public async acquireLocalRuntime(context: IAcquisitionWorkerContext, invoker: IAcquisitionInvoker): Promise<IDotnetAcquireResult>
    {
        return this.acquire(context, 'runtime', undefined, invoker);
    }

    /**
     * A function that allows installations to work in offline mode by preventing us from pinging the server,
     * to check if the .NET is the newest installed version.
     *
     * @param context
     * @returns null if no existing install matches with the same major.minor.
     * Else, returns the newest existing install that matches the major.minor.
     */
    public async getSimilarExistingInstall(context: IAcquisitionWorkerContext): Promise<IDotnetAcquireResult | null>
    {
        const possibleInstallWithSameMajorMinor = getInstallFromContext(context);
        const installedVersions = await InstallTrackerSingleton.getInstance(context.eventStream, context.extensionState).getExistingInstalls('installed', context.installDirectoryProvider);

        for (const install of installedVersions)
        {
            if (install.dotnetInstall.installMode === possibleInstallWithSameMajorMinor.installMode &&
                install.dotnetInstall.architecture === possibleInstallWithSameMajorMinor.architecture &&
                install.dotnetInstall.isGlobal === possibleInstallWithSameMajorMinor.isGlobal &&
                versionUtils.getMajorMinor(install.dotnetInstall.version, context.eventStream, context) ===
                versionUtils.getMajorMinor(possibleInstallWithSameMajorMinor.version, context.eventStream, context))
            {
                // Requested version has already been installed.
                const dotnetExePath = install.dotnetInstall.isGlobal ?
                    os.platform() === 'linux' ?
                        await new LinuxGlobalInstaller(context, this.utilityContext, install.dotnetInstall.version).getExpectedGlobalSDKPath(
                            install.dotnetInstall.version, install.dotnetInstall.architecture) :
                        await new WinMacGlobalInstaller(context, this.utilityContext, install.dotnetInstall.version, '', '').getExpectedGlobalSDKPath(
                            install.dotnetInstall.version, install.dotnetInstall.architecture) :
                    path.join(context.installDirectoryProvider.getInstallDir(install.dotnetInstall.installId), this.dotnetExecutable);

                if ((await this.file.exists(dotnetExePath) || this.usingNoInstallInvoker))
                {
                    context.eventStream.post(new DotnetAcquisitionStatusResolved(possibleInstallWithSameMajorMinor,
                        possibleInstallWithSameMajorMinor.version));
                    context.eventStream.post(new DotnetOfflineInstallUsed(`We detected you are offline and are using the pre-existing .NET installation ${install.dotnetInstall.installId}.
To keep your .NET version up to date, please reconnect to the internet at your soonest convenience.`))
                    return { dotnetPath: dotnetExePath };
                }
            }
        }

        return null;
    }

    /**
     *
     * @param version The version of the runtime or sdk to check
     * @param installRuntime Whether this is a local runtime status check or a local SDK status check.
     * @param architecture The architecture of the install. Undefined means it will be the default arch, which is the node platform arch.
     * @returns The result of the install with the path to dotnet if installed, else undefined.
     */
    public async acquireStatus(context: IAcquisitionWorkerContext, installMode: DotnetInstallMode, architecture?: string): Promise<IDotnetAcquireResult | undefined>
    {
        const version = context.acquisitionContext.version!;
        const install = GetDotnetInstallInfo(version, installMode, 'local',
            architecture ? architecture : context.acquisitionContext.architecture ?? this.getDefaultInternalArchitecture(context.acquisitionContext.architecture))

        const existingAcquisitionPromise = await InstallTrackerSingleton.getInstance(context.eventStream, context.extensionState).getPromise(install, context.acquisitionContext, true);
        if (existingAcquisitionPromise)
        {
            return { dotnetPath: existingAcquisitionPromise } as IDotnetAcquireResult;
        }

        const dotnetInstallDir = context.installDirectoryProvider.getInstallDir(install.installId);
        const dotnetPath = path.join(dotnetInstallDir, this.dotnetExecutable);
        const installedVersions = await InstallTrackerSingleton.getInstance(context.eventStream, context.extensionState).getExistingInstalls('installed', context.installDirectoryProvider);
        const installExists = await this.file.exists(dotnetPath) || this.usingNoInstallInvoker;

        if (installedVersions.some(x => IsEquivalentInstallationFile(x.dotnetInstall, install)) && installExists)
        {
            // Requested version has already been installed.
            context.eventStream.post(new DotnetAcquisitionStatusResolved(install, version));
            return { dotnetPath };
        }
        else if (installMode === 'sdk' && context.acquisitionContext.installType === 'local' && await this.file.exists(dotnetPath))
        {
            const noInstallsInInstalledList = (installedVersions?.length ?? 0) === 0;
            if (installExists && noInstallsInInstalledList)
            {
                // The education bundle already laid down a local install, add it to our managed installs
                const preinstalledVersions = await InstallTrackerSingleton.getInstance(context.eventStream, context.extensionState).checkForUnrecordedLocalSDKSuccessfulInstall(
                    context, dotnetInstallDir, installedVersions);

                if (preinstalledVersions.some(x => IsEquivalentInstallationFile(x.dotnetInstall, install)))
                {
                    // Requested version has already been installed.
                    context.eventStream.post(new DotnetAcquisitionStatusResolved(install, version));
                    return { dotnetPath };
                }
            }
        }

        // Version is not installed
        context.eventStream.post(new DotnetAcquisitionStatusUndefined(install));
        return undefined;
    }

    /**
     *
     * @param version the version to get of the runtime or sdk.
     * @param installRuntime true for runtime acquisition, false for SDK.
     * @param globalInstallerResolver Create this and add it to install globally.
     * @returns the dotnet acquisition result.
     */
    private async acquire(context: IAcquisitionWorkerContext, mode: DotnetInstallMode,
        globalInstallerResolver: GlobalInstallerResolver | null = null, localInvoker?: IAcquisitionInvoker): Promise<IDotnetAcquireResult>
    {
        if (globalInstallerResolver)
        {
            context.acquisitionContext.version = await globalInstallerResolver.getFullySpecifiedVersion();
        }
        const version = context.acquisitionContext.version;
        let install = GetDotnetInstallInfo(version, mode, globalInstallerResolver ? 'global' : 'local',
            context.acquisitionContext.architecture ?? this.getDefaultInternalArchitecture(context.acquisitionContext.architecture));

        // Allow for the architecture to be null, which is a legacy behavior.
        if (context.acquisitionContext.architecture === null && context.acquisitionContext.architecture !== undefined)
        {
            install =
                {
                    installId: getInstallIdCustomArchitecture(version, context.acquisitionContext.architecture,
                        context.acquisitionContext.mode!, globalInstallerResolver ? 'global' : 'local'),
                    version: install.version,
                    isGlobal: install.isGlobal,
                    installMode: mode,
                } as DotnetInstall
        }

        context.eventStream.post(new DotnetInstallIdCreatedEvent(`The requested version ${version} is now marked under the install: ${JSON.stringify(install)}.`));
        const existingAcquisitionPromise = await InstallTrackerSingleton.getInstance(context.eventStream, context.extensionState).getPromise(install, context.acquisitionContext);
        if (existingAcquisitionPromise)
        {
            context.eventStream.post(new UtilizingExistingInstallPromise(`The requested version ${JSON.stringify(install)} is already being acquired by another extension. Returning the result of it's request when finished.`));
            return { dotnetPath: existingAcquisitionPromise } as IDotnetAcquireResult;
        }
        else
        {
            // We're the only one acquiring this version of dotnet, start the acquisition process.
            let acquisitionPromise = null;
            if (globalInstallerResolver)
            {
                Debugging.log(`The Acquisition Worker has Determined a Global Install was requested.`, context.eventStream);

                acquisitionPromise = this.acquireGlobalCore(context, globalInstallerResolver, install).catch(async (error: any) =>
                {
                    await InstallTrackerSingleton.getInstance(context.eventStream, context.extensionState).untrackInstallingVersion(context, install);
                    await new CommandExecutor(context, this.utilityContext).endSudoProcessMaster(context.eventStream).catch(() => {});
                    const err = this.getErrorOrStringAsEventError(error);
                    throw err;
                });
            }
            else
            {
                acquisitionPromise = this.acquireLocalCore(context, mode, install, localInvoker!).catch(async (error: any) =>
                {
                    await InstallTrackerSingleton.getInstance(context.eventStream, context.extensionState).untrackInstallingVersion(context, install);
                    const err = this.getErrorOrStringAsEventError(error);
                    throw err;
                });
            }

            // Put this promise into the list so we can let other requests run at the same time
            // Allows us to return the end result of this current request for any following duplicates while we are still running.
            InstallTrackerSingleton.getInstance(context.eventStream, context.extensionState).addPromise(install, acquisitionPromise);
            return acquisitionPromise.then((res) => ({ dotnetPath: res }));
        }
    }

    /**
     *
     * @param version The version of the object to acquire.
     * @param installRuntime true if the request is to install the runtime, false for the SDK.
     * @param install The install record / id of the version managed by us.
     * @returns the dotnet path of the acquired dotnet.
     *
     * @remarks it is called "core" because it is the meat of the actual acquisition work; this has nothing to do with .NET core vs framework.
     */
    private async acquireLocalCore(context: IAcquisitionWorkerContext, mode: DotnetInstallMode, install: DotnetInstall, acquisitionInvoker: IAcquisitionInvoker): Promise<string>
    {
        const version = context.acquisitionContext.version!;
        return executeWithLock(context.eventStream, false, install.installId, LOCAL_LOCK_PING_DURATION_MS, context.timeoutSeconds * 1000,
            async () =>
            {
                await this.checkForPartialInstalls(context, install, true).catch(() => {});

                let installedVersions = await InstallTrackerSingleton.getInstance(context.eventStream, context.extensionState).getExistingInstalls('installed', context.installDirectoryProvider);
                const dotnetInstallDir = context.installDirectoryProvider.getInstallDir(install.installId);
                const dotnetPath = path.join(dotnetInstallDir, this.dotnetExecutable);

                if (mode === 'sdk')
                {
                    const installExists = await this.file.exists(dotnetPath);
                    const noInstallsInInstalledList = (installedVersions?.length ?? 0) === 0;
                    if (installExists && noInstallsInInstalledList)
                    {
                        // The education bundle already laid down a local install, add it to our managed installs
                        installedVersions = await InstallTrackerSingleton.getInstance(context.eventStream,
                            context.extensionState).checkForUnrecordedLocalSDKSuccessfulInstall(context, dotnetInstallDir, installedVersions);
                    }
                }

                context.acquisitionContext.installType ??= 'local'; // Before this API param existed, all calls were for local types.
                context.acquisitionContext.architecture ??= this.getDefaultInternalArchitecture(context.acquisitionContext.architecture);

                const existingInstall = await this.getExistingInstall(context, installedVersions, install, dotnetPath);
                if (existingInstall !== null)
                {
                    return existingInstall;
                }

                // We update the extension state to indicate we're starting a .NET Core installation.
                await InstallTrackerSingleton.getInstance(context.eventStream, context.extensionState).trackInstallingVersion(context, install);
                context.eventStream.post(new DotnetAcquisitionStarted(install, version, context.acquisitionContext.requestingExtensionId));

<<<<<<< HEAD
        await this.removeMatchingLegacyInstall(context, installedVersions, version);
=======
                await acquisitionInvoker.installDotnet(install).catch((reason) =>
                {
                    throw reason; // This will get handled and cast into an event based error by its caller.
                });
>>>>>>> ddae4084

                context.installationValidator.validateDotnetInstall(install, dotnetPath);

                await this.removeMatchingLegacyInstall(context, installedVersions, version);
                await this.tryCleanUpInstallGraveyard(context);

                await InstallTrackerSingleton.getInstance(context.eventStream, context.extensionState).reclassifyInstallingVersionToInstalled(context, install);
                return dotnetPath;
            }
        );
    }

    private async getExistingInstall(context: IAcquisitionWorkerContext, installedVersions: InstallRecord[], install: DotnetInstall, dotnetPath: string): Promise<string | null>
    {
        const installExists = await this.file.exists(dotnetPath) || this.usingNoInstallInvoker;
        const installIsInInstalledVersionsList = installedVersions.some(x => IsEquivalentInstallation(x.dotnetInstall, install));

        if (installIsInInstalledVersionsList && installExists)
        {
            // Version requested has already been installed.
            try
            {
                context.installationValidator.validateDotnetInstall(install, dotnetPath, false, true);
            }
            catch (error: any)
            {
                context.eventStream.post(new DotnetAcquisitionThoughtInstalledButNot(`Local Install ${JSON.stringify(install)} at ${dotnetPath} was tracked under installed but it wasn't found. Maybe it got removed externally.`));
                await InstallTrackerSingleton.getInstance(context.eventStream, context.extensionState).untrackInstalledVersion(context, install, true);
                return null;
            }

            if (context.acquisitionContext.installType === 'global')
            {
                if (!(await this.sdkIsFound(context, context.acquisitionContext.version)))
                {
                    context.eventStream.post(new DotnetAcquisitionThoughtInstalledButNot(`Global Install ${JSON.stringify(install)} at ${dotnetPath} was tracked under installed but it wasn't found. Maybe it got removed externally.`));
                    await InstallTrackerSingleton.getInstance(context.eventStream, context.extensionState).untrackInstalledVersion(context, install, true);
                    return null;
                }
            }

            context.eventStream.post(new DotnetAcquisitionAlreadyInstalled(install,
                (context.acquisitionContext && context.acquisitionContext.requestingExtensionId)
                    ? context.acquisitionContext.requestingExtensionId : null));

            await InstallTrackerSingleton.getInstance(context.eventStream, context.extensionState).trackInstalledVersion(context, install);
            return dotnetPath;
        }
        return null;
    }

    private async sdkIsFound(context: IAcquisitionWorkerContext, version: string): Promise<boolean>
    {
        const executor = new CommandExecutor(context, this.utilityContext);
        const listSDKsCommand = CommandExecutor.makeCommand('dotnet', ['--list-sdks']);
        const result = await executor.execute(listSDKsCommand, { dotnetInstallToolCacheTtlMs: DOTNET_INFORMATION_CACHE_DURATION_MS }, false);

        if (result.status !== '0')
        {
            return false;
        }

        if (os.platform() === 'linux' && context?.acquisitionContext?.mode === 'sdk' && context.acquisitionContext?.installType === 'global')
        {
            // There is a bug where the version marked in the folder / install is not latest if ubuntu is out of date for global installs
            return result.stdout.includes(versionUtils.getMajorMinor(version, context.eventStream, context));
        }

        return result.stdout.includes(version);
    }

    private async checkForPartialInstalls(context: IAcquisitionWorkerContext, install: DotnetInstall, alreadyHoldingLock = false)
    {
        await executeWithLock(context.eventStream, alreadyHoldingLock, install.isGlobal ? GLOBAL_INSTALL_STATE_MODIFIER_LOCK(context.installDirectoryProvider, install) : install.installId,
            LOCAL_LOCK_PING_DURATION_MS, context.timeoutSeconds * 1000,
            async () =>
            {

                const installingVersions = await InstallTrackerSingleton.getInstance(context.eventStream, context.extensionState).getExistingInstalls('installing', context.installDirectoryProvider);
                const partialInstall = installingVersions?.some(x => x.dotnetInstall.installId === install.installId);

                // Don't count it as partial if the promise is still being resolved.
                // The promises get wiped out upon reload, so we can check this.
                if (partialInstall && await InstallTrackerSingleton.getInstance(context.eventStream, context.extensionState).getPromise(install, context.acquisitionContext, true) === null)
                {
                    // Partial install, we never updated our extension to no longer be 'installing'. Maybe someone killed the vscode process or we failed in an unexpected way.
                    context.eventStream.post(new DotnetAcquisitionPartialInstallation(install));

                    // Delete the existing local files so we can re-install. For global installs, let the installer handle it.
                    await this.uninstallLocal(context, install);
                }
            }
        );
    }

    private getDefaultInternalArchitecture(existingArch: string | null | undefined)
    {
        if (existingArch !== null && existingArch !== undefined)
        {
            return existingArch;
        }
        if (existingArch === null)
        {
            return 'null';
        }
        return DotnetCoreAcquisitionWorker.defaultArchitecture();
    }

    public static defaultArchitecture(): string
    {
        return os.arch();
    }

    private getErrorOrStringAsEventError(error: any)
    {
        if (error instanceof EventBasedError || error instanceof EventCancellationError)
        {
            error.message = `.NET Acquisition Failed: ${error.message}, ${error?.stack}`;
            return error;
        }
        else
        {
            // Remove this when https://github.com/typescript-eslint/typescript-eslint/issues/2728 is done
            // eslint-disable-next-line @typescript-eslint/no-unsafe-member-access
            const newError = new EventBasedError('DotnetAcquisitionError', `.NET Acquisition Failed: ${error?.message ?? JSON.stringify(error)}`);
            return newError;
        }
    }

    private async acquireGlobalCore(context: IAcquisitionWorkerContext, globalInstallerResolver: GlobalInstallerResolver, install: DotnetInstall): Promise<string>
    {
        if (await isRunningUnderWSL(context, this.utilityContext))
        {
            const err = new DotnetWSLSecurityError(new EventCancellationError('DotnetWSLSecurityError',
                `Automatic .NET SDK Installation is not yet supported in WSL due to VS Code & WSL limitations.
            Please install the .NET SDK manually by following https://learn.microsoft.com/en-us/dotnet/core/install/linux-ubuntu. Then, add it to the path by following https://github.com/dotnet/vscode-dotnet-runtime/blob/main/Documentation/troubleshooting-runtime.md#manually-installing-net`,
            ), getInstallFromContext(context));
            context.eventStream.post(err);
            throw err.error;
        }

        const installingVersion = await globalInstallerResolver.getFullySpecifiedVersion();
        context.eventStream.post(new DotnetGlobalVersionResolutionCompletionEvent(`The version we resolved that was requested is: ${installingVersion}.`));
        await this.checkForPartialInstalls(context, install).catch(() => {});

        const installedVersions = await InstallTrackerSingleton.getInstance(context.eventStream, context.extensionState).getExistingInstalls('installed', context.installDirectoryProvider);

        const installer: IGlobalInstaller = os.platform() === 'linux' ?
            new LinuxGlobalInstaller(context, this.utilityContext, installingVersion) :
            new WinMacGlobalInstaller(context, this.utilityContext, installingVersion, await globalInstallerResolver.getInstallerUrl(), await globalInstallerResolver.getInstallerHash());

        // See if we should return a fake path instead of running the install
        if (process.env.VSCODE_DOTNET_GLOBAL_INSTALL_FAKE_PATH && process.env.VSCODE_DOTNET_GLOBAL_INSTALL_FAKE_PATH === 'true')
        {
            context.eventStream.post(new DotnetFakeSDKEnvironmentVariableTriggered(`VSCODE_DOTNET_GLOBAL_INSTALL_FAKE_PATH has been set.`));
            return 'fake-sdk';
        }

        let dotnetPath: string = await installer.getExpectedGlobalSDKPath(installingVersion,
            context.acquisitionContext.architecture ?? this.getDefaultInternalArchitecture(context.acquisitionContext.architecture), false);
        const existingInstall = await this.getExistingInstall(context, installedVersions, install, dotnetPath);
        if (existingInstall)
        {
            return existingInstall;
        }

        context.eventStream.post(new DotnetAcquisitionStarted(install, installingVersion, context.acquisitionContext.requestingExtensionId));
        await InstallTrackerSingleton.getInstance(context.eventStream, context.extensionState).trackInstallingVersion(context, install);

        context.eventStream.post(new DotnetBeginGlobalInstallerExecution(`Beginning to run installer for ${JSON.stringify(install)} in ${os.platform()}.`))
        const installerResult = await installer.installSDK(install);
        context.eventStream.post(new DotnetCompletedGlobalInstallerExecution(`Completed installer for ${JSON.stringify(install)} in ${os.platform()}.`))

        if (installerResult !== '0')
        {
            const err = new DotnetNonZeroInstallerExitCodeError(new EventBasedError('DotnetNonZeroInstallerExitCodeError',
                `An error was raised by the .NET SDK installer. The exit code it gave us: ${installerResult}.
${WinMacGlobalInstaller.InterpretExitCode(installerResult)}`), install);
            context.eventStream.post(err);
            throw err;
        }

        TelemetryUtilities.setDotnetSDKTelemetryToMatch(context.isExtensionTelemetryInitiallyEnabled, this.extensionContext, context, this.utilityContext).catch(() => {});

        // in case the path does not exist, try resetting the path using an automatic path search setting
        dotnetPath = await installer.getExpectedGlobalSDKPath(installingVersion,
            context.acquisitionContext.architecture ?? this.getDefaultInternalArchitecture(context.acquisitionContext.architecture));

        context.installationValidator.validateDotnetInstall(install, dotnetPath, os.platform() === 'darwin', os.platform() !== 'darwin');

        context.eventStream.post(new DotnetAcquisitionCompleted(install, dotnetPath, installingVersion));

        await InstallTrackerSingleton.getInstance(context.eventStream, context.extensionState).reclassifyInstallingVersionToInstalled(context, install);

        await new CommandExecutor(context, this.utilityContext).endSudoProcessMaster(context.eventStream);
        context.eventStream.post(new DotnetGlobalAcquisitionCompletionEvent(`The version ${JSON.stringify(install)} completed successfully.`));
        return dotnetPath;
    }

    /**
     *
     * @param installedVersions - all of the currently installed versions of dotnet managed by the extension
     * @param version - the version that is about to be installed
     *
     * @remarks Before, installed versions used their version as the 'install id' in the promises and folder structure.
     * We changed this install id to include architecture so different architectures could be installed side-by-side.
     * This means any installs that were made before version 1.8.0 will not have the architecture in their install id.
     * They should be removed. This is what makes an install 'legacy'.
     *
     * This function only removes the legacy install with the same version as 'version'.
     * That's because removing other legacy installs may cause a breaking change.
     * Assuming the install succeeds, this will not break as the legacy install of 'version' will be replaced by a non-legacy one upon completion.
     *
     * Many (if not most) legacy installs will actually hold the same content as the newly installed runtime/sdk.
     * But since we don't want to be in the business of detecting their architecture, we chose this option as opposed to renaming and install id and folder
     * ... for the legacy install.
     *
     * Note : only local installs were ever 'legacy.'
     */
    private async removeMatchingLegacyInstall(context: IAcquisitionWorkerContext, installedVersions: InstallRecord[], version: string)
    {
        const legacyInstalls = this.existingLegacyInstalls(context, installedVersions);
        for (const legacyInstall of legacyInstalls)
        {
            if (legacyInstall.dotnetInstall.installId.includes(version))
            {
                context.eventStream.post(new DotnetLegacyInstallRemovalRequestEvent(`Trying to remove legacy install: ${JSON.stringify(legacyInstall)} of ${version}.`));
                await this.uninstallLocal(context, legacyInstall.dotnetInstall);
            }
        }
    }

    /**
     *
     * @param allInstalls all of the existing installs.
     * @returns All existing installs made by the extension that don't include a - for the architecture. Not all of the ones which use a string type.
     */
    private existingLegacyInstalls(context: IAcquisitionWorkerContext, allInstalls: InstallRecord[]): InstallRecord[]
    {
        let legacyInstalls: InstallRecord[] = [];
        for (const install of allInstalls)
        {
            // Assumption: .NET versions so far did not include ~ in them, but we do for our non-legacy ids.
            if (!install.dotnetInstall.installId.includes('~'))
            {
                context.eventStream.post(new DotnetLegacyInstallDetectedEvent(`A legacy install was detected -- ${JSON.stringify(install)}.`));
                legacyInstalls = legacyInstalls.concat(install);
            }
        }
        return legacyInstalls;
    }


    public async uninstallLocal(context: IAcquisitionWorkerContext, install: DotnetInstall, force = false): Promise<string>
    {
        if (install.isGlobal)
        {
            return '0';
        }

        try
        {
            const dotnetInstallDir = context.installDirectoryProvider.getInstallDir(install.installId);

            await InstallTrackerSingleton.getInstance(context.eventStream, context.extensionState).untrackInstalledVersion(context, install, force);
            // this is the only place where installed and installing could deal with pre existing installing id
            await InstallTrackerSingleton.getInstance(context.eventStream, context.extensionState).untrackInstallingVersion(context, install, force);

            if (force || await InstallTrackerSingleton.getInstance(context.eventStream, context.extensionState).canUninstall('installed', install, context.installDirectoryProvider))
            {
                context.eventStream.post(new DotnetUninstallStarted(`Attempting to remove .NET ${install.installId}.`));
                await this.removeFolderRecursively(context.eventStream, dotnetInstallDir);
                context.eventStream.post(new DotnetUninstallCompleted(`Uninstalled .NET ${install.installId}.`));
            }
            else
            {
                context.eventStream.post(new DotnetUninstallFailed(`Removed reference of ${JSON.stringify(install)} in path ${dotnetInstallDir}, but did not uninstall.
Other dependents remain.`));
            }

            return '0';
        }
        catch (error: any)
        {
            context.eventStream.post(new SuppressedAcquisitionError(error, `The attempt to uninstall .NET ${install.installId} failed - was .NET in use?`));
            // eslint-disable-next-line @typescript-eslint/no-unsafe-member-access
            return error?.message ?? '1';
        }
    }

    public async uninstallGlobal(context: IAcquisitionWorkerContext, install: DotnetInstall, globalInstallerResolver: GlobalInstallerResolver, force = false): Promise<string>
    {
        return executeWithLock(context.eventStream, false, GLOBAL_INSTALL_STATE_MODIFIER_LOCK(context.installDirectoryProvider,
            install), GLOBAL_LOCK_PING_DURATION_MS, context.timeoutSeconds * 1000,
            async () =>
            {
                try
                {
                    context.eventStream.post(new DotnetUninstallStarted(`Attempting to remove .NET ${install.installId}.`));

                    await InstallTrackerSingleton.getInstance(context.eventStream, context.extensionState).untrackInstalledVersion(context, install, force);
                    // this is the only place where installed and installing could deal with pre existing installing id
                    await InstallTrackerSingleton.getInstance(context.eventStream, context.extensionState).untrackInstallingVersion(context, install, force);

                    if (force || await InstallTrackerSingleton.getInstance(context.eventStream, context.extensionState).canUninstall('installed', install, context.installDirectoryProvider))
                    {
                        const installingVersion = await globalInstallerResolver.getFullySpecifiedVersion();
                        const installer: IGlobalInstaller = os.platform() === 'linux' ?
                            new LinuxGlobalInstaller(context, this.utilityContext, installingVersion) :
                            new WinMacGlobalInstaller(context, this.utilityContext, installingVersion, await globalInstallerResolver.getInstallerUrl(), await globalInstallerResolver.getInstallerHash());

                        const ok = await installer.uninstallSDK(install);
                        await new CommandExecutor(context, this.utilityContext).endSudoProcessMaster(context.eventStream);
                        if (ok === '0')
                        {
                            context.eventStream.post(new DotnetUninstallCompleted(`Uninstalled .NET ${install.installId}.`));
                            return '0';
                        }
                    }
                    context.eventStream.post(new DotnetUninstallFailed(`Failed to uninstall .NET ${install.installId}. Another install may be in progress? Uninstall manually or delete the folder.`));
                    return '117778'; // arbitrary error code to indicate uninstall failed without error.
                }
                catch (error: any)
                {
                    await new CommandExecutor(context, this.utilityContext).endSudoProcessMaster(context.eventStream);
                    context.eventStream.post(new SuppressedAcquisitionError(error, `The attempt to uninstall .NET ${install.installId} failed - was .NET in use?`));
                    // eslint-disable-next-line @typescript-eslint/no-unsafe-member-access
                    return error?.message ?? '1';
                }
            });
    }

    private async removeFolderRecursively(eventStream: IEventStream, folderPath: string)
    {
        eventStream.post(new DotnetAcquisitionDeletion(folderPath));
        try
        {
            await fs.promises.chmod(folderPath, 0o744);
        }
        catch (error: any)
        {
            eventStream.post(new SuppressedAcquisitionError(error, `Failed to chmod +x on .NET folder ${folderPath} when marked for deletion.`));
        }

        try
        {
            await promisify(rimraf)(folderPath);
            eventStream.post(new DotnetAcquisitionDeletion(`Deleted .NET folder ${folderPath} when marked for deletion.`));
        }
        catch (error: any)
        {
            eventStream.post(new SuppressedAcquisitionError(error, `Failed to delete .NET folder ${folderPath} when marked for deletion.`));
        }
    }
}
<|MERGE_RESOLUTION|>--- conflicted
+++ resolved
@@ -356,19 +356,14 @@
                 await InstallTrackerSingleton.getInstance(context.eventStream, context.extensionState).trackInstallingVersion(context, install);
                 context.eventStream.post(new DotnetAcquisitionStarted(install, version, context.acquisitionContext.requestingExtensionId));
 
-<<<<<<< HEAD
-        await this.removeMatchingLegacyInstall(context, installedVersions, version);
-=======
                 await acquisitionInvoker.installDotnet(install).catch((reason) =>
                 {
                     throw reason; // This will get handled and cast into an event based error by its caller.
                 });
->>>>>>> ddae4084
 
                 context.installationValidator.validateDotnetInstall(install, dotnetPath);
 
                 await this.removeMatchingLegacyInstall(context, installedVersions, version);
-                await this.tryCleanUpInstallGraveyard(context);
 
                 await InstallTrackerSingleton.getInstance(context.eventStream, context.extensionState).reclassifyInstallingVersionToInstalled(context, install);
                 return dotnetPath;
