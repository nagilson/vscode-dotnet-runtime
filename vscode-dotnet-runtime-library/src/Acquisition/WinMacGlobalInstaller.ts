/* --------------------------------------------------------------------------------------------
 *  Licensed to the .NET Foundation under one or more agreements.
*  The .NET Foundation licenses this file to you under the MIT license.
 * Licensed under the MIT License. See License.txt in the project root for license information.
 * ------------------------------------------------------------------------------------------ */
import * as fs from 'fs';
import * as os from 'os';
import * as path from 'path';
import * as https from 'https';
import * as vscode from 'vscode';

import { FileUtilities } from '../Utils/FileUtilities';
import { IGlobalInstaller } from './IGlobalInstaller';
import { IAcquisitionWorkerContext } from './IAcquisitionWorkerContext';
import { VersionResolver } from './VersionResolver';
import { DotnetAcquisitionDistroUnknownError, DotnetAcquisitionError, DotnetConflictingGlobalWindowsInstallError, DotnetUnexpectedInstallerOSError, OSXOpenNotAvailableError } from '../EventStream/EventStreamEvents';
import { ICommandExecutor } from '../Utils/ICommandExecutor';
import { CommandExecutor } from '../Utils/CommandExecutor';
<<<<<<< HEAD
import exp = require('constants');
import { expect } from 'chai';
import { IFileUtilities } from '../Utils/IFileUtilities';
=======
import { WebRequestWorker } from '../Utils/WebRequestWorker';
>>>>>>> 4877e05b
/* tslint:disable:only-arrow-functions */
/* tslint:disable:no-empty */

namespace validationPromptConstants
{
    export const noSignatureMessage = `The .NET install file could not be validated. It may be insecure or too new to verify. Would you like to continue installing .NET and accept the risks?`;
    export const cancelOption = 'Cancel Install';
    export const allowOption = 'Install Anyways';
}

/**
 * @remarks
 * This class manages global .NET SDK installations for windows and mac.
 * Both of these OS's have official installers that we can download and run on the machine.
 * Since Linux does not, it is delegated into its own set of classes.
 */
export class WinMacGlobalInstaller extends IGlobalInstaller {

    private installerUrl : string;
    private installingVersion : string;
    private installerHash : string;
    protected commandRunner : ICommandExecutor;
    public cleanupInstallFiles = true;
    protected versionResolver : VersionResolver;
<<<<<<< HEAD
    public file : IFileUtilities;
=======
    protected file : FileUtilities;
    protected webWorker : WebRequestWorker;
>>>>>>> 4877e05b

    constructor(context : IAcquisitionWorkerContext, installingVersion : string, installerUrl : string, installerHash : string, executor : ICommandExecutor | null = null)
    {
        super(context);
        this.installerUrl = installerUrl;
        this.installingVersion = installingVersion;
<<<<<<< HEAD
        this.installerHash = installerHash;
        this.commandRunner = executor ?? new CommandExecutor();
        this.versionResolver = new VersionResolver(context.extensionState, context.eventStream);
=======
        this.commandRunner = executor ?? new CommandExecutor(context.eventStream);
        this.versionResolver = new VersionResolver(context.extensionState, context.eventStream, context.timeoutValue, context.proxyUrl);
>>>>>>> 4877e05b
        this.file = new FileUtilities();
        this.webWorker = new WebRequestWorker(context.extensionState, context.eventStream,
            installerUrl, this.acquisitionContext.timeoutValue, this.acquisitionContext.proxyUrl);
    }

    public async installSDK(): Promise<string>
    {
        // Check for conflicting windows installs
        if(os.platform() === 'win32')
        {
            const conflictingVersion = await this.GlobalWindowsInstallWithConflictingVersionAlreadyExists(this.installingVersion);
            if(conflictingVersion !== '')
            {
                if(conflictingVersion === this.installingVersion)
                {
                    // The install already exists, we can just exit with Ok.
                    return '0';
                }
                const err = new DotnetConflictingGlobalWindowsInstallError(new Error(`An global install is already on the machine: version ${conflictingVersion}, that conflicts with the requested version.
                    Please uninstall this version first if you would like to continue.
                    If Visual Studio is installed, you may need to use the VS Setup Window to uninstall the SDK component.`));
                this.acquisitionContext.eventStream.post(err);
                throw err.error;
            }
        }

        const installerFile : string = await this.downloadInstaller(this.installerUrl);
        const canContinue = await this.installerFileHasValidIntegrity(installerFile);
        if(!canContinue)
        {
            const err = new DotnetConflictingGlobalWindowsInstallError(new Error(`The integrity of the .NET install file is invalid, or there was no integrity to check and you denied the request to continue with those risks.
We cannot verify .NET is safe to download at this time. Please try again later.`));
        this.acquisitionContext.eventStream.post(err);
        throw err.error;
        }
        const installerResult : string = await this.executeInstall(installerFile);

        if(this.cleanupInstallFiles)
        {
            this.file.wipeDirectory(path.dirname(installerFile));
        }

        const validInstallerStatusCodes = ['0', '1641', '3010']; // Ok, Pending Reboot, + Reboot Starting Now
        if(validInstallerStatusCodes.includes(installerResult))
        {
            return '0'; // These statuses are a success, we don't want to throw.
        }
        else
        {
            return installerResult;
        }
    }

    /**
     *
     * @param installerUrl the url of the installer to download.
     * @returns the path to the installer which was downloaded into a directory managed by us.
     */
    private async downloadInstaller(installerUrl : string) : Promise<string>
    {
        const ourInstallerDownloadFolder = IGlobalInstaller.getDownloadedInstallFilesFolder();
        this.file.wipeDirectory(ourInstallerDownloadFolder);
        const installerPath = path.join(ourInstallerDownloadFolder, `${installerUrl.split('/').slice(-1)}`);

        const installerDir = path.dirname(installerPath);
        if (!fs.existsSync(installerDir)){
            fs.mkdirSync(installerDir);
        }

        await this.webWorker.downloadFile(installerUrl, installerPath);
        return installerPath;
    }

    private async installerFileHasValidIntegrity(installerFile : string) : Promise<boolean>
    {
        const realFileHash = await this.file.getFileHash(installerFile);
        const expectedFileHash = this.installerHash;

        if(expectedFileHash === null)
        {
            const yes = validationPromptConstants.allowOption
            const no = validationPromptConstants.cancelOption;
            const message = validationPromptConstants.noSignatureMessage;

            const pick = await vscode.window.showWarningMessage(message, { modal: true }, no, yes);
            const userConsentsToContinue = pick === yes;
            return userConsentsToContinue;
        }

        if(realFileHash !== expectedFileHash)
        {
            return false;
        }
        else
        {
            return true;
        }
    }

    public async getExpectedGlobalSDKPath(specificSDKVersionInstalled : string, installedArch : string) : Promise<string>
    {
        if(os.platform() === 'win32')
        {
            // The program files should always be set, but in the off chance they are wiped, we can try to use the default as backup.
            // Both ia32 and x64 machines will use 'Program Files'
            // We don't anticipate a user would need to install the x86 SDK, and we don't have any routes that support that yet.
            return process.env.programfiles ? path.resolve(path.join(process.env.programfiles, 'dotnet', 'sdk')) : path.resolve(`C:\\Program Files\\dotnet\\sdk\\`);
        }
        else if(os.platform() === 'darwin')
        {
            // On an arm machine we would install to /usr/local/share/dotnet/x64/dotnet/sdk` for a 64 bit sdk
            // but we don't currently allow customizing the install architecture so that would never happen.
            return path.resolve(`/usr/local/share/dotnet/sdk`);
        }

        const err = new DotnetUnexpectedInstallerOSError(new Error(`The operating system ${os.platform()} is unsupported.`));
        this.acquisitionContext.eventStream.post(err);
        throw err.error;
    }

    /**
     *
     * @param installerPath The path to the installer file to run.
     * @returns The exit result from running the global install.
     */
    public async executeInstall(installerPath : string) : Promise<string>
    {
        this.commandRunner.returnStatus = true;
        if(os.platform() === 'darwin')
        {
            // For Mac:
            // We don't rely on the installer because it doesn't allow us to run without sudo, and we don't want to handle the user password.
            // The -W flag makes it so we wait for the installer .pkg to exit, though we are unable to get the exit code.
            let commandToExecute = `open`

            const openAvailable = await this.commandRunner.TryFindWorkingCommand([`command -v open`, `/usr/bin/open`]);
            if(openAvailable[1] && openAvailable[0] !== 'command -v open')
            {
                commandToExecute = openAvailable[0];
            }
            else if(!openAvailable[1])
            {
                const error = new Error(`The 'open' command on OSX was not detected. This is likely due to the PATH environment variable on your system being clobbered by another program.
Please correct your PATH variable or make sure the 'open' utility is installed so .NET can properly execute.`);
                this.acquisitionContext.eventStream.post(new OSXOpenNotAvailableError(error));
                throw error;
            }

            const commandResult = await this.commandRunner.execute(`${commandToExecute} -W ${path.resolve(installerPath)}`);
            this.commandRunner.returnStatus = false;
            return commandResult[0];
        }
        else
        {
            let command = `${path.resolve(installerPath)}`;
            if(this.file.isElevated(this.acquisitionContext.eventStream))
            {
                command += ' /quiet /install /norestart';
            }
            const commandResult = await this.commandRunner.execute(command);
            this.commandRunner.returnStatus = false;
            return commandResult[0];
        }
    }

    /**
     *
     * @param registryQueryResult the raw output of a registry query converted into a string
     * @returns
     */
    private extractVersionsOutOfRegistryKeyStrings(registryQueryResult : string) : string[]
    {
        if(registryQueryResult.includes('ERROR') || registryQueryResult === '')
        {
                return [];
        }
        else
        {
            return registryQueryResult.split(' ')
            .filter
            (
                function(value : string, i : number) { return value !== '' && i !== 0; } // Filter out the whitespace & query as the query return value starts with the query.
            )
            .filter
            (
                function(value : string, i : number) { return i % 3 === 0; } // Every 0th, 4th, etc item will be a value name AKA the SDK version. The rest will be REGTYPE and REGHEXVALUE.
            );
        }
    }

    /**
     *
     * @returns Returns '' if no conflicting version was found on the machine.
     * Returns the existing version if a global install with the requested version already exists.
     * OR: If a global install exists for the same band with a higher version.
     * For non-windows cases: In Mac the installer is always shown so that will show users this. For Linux, it's handled by the distro specific code.
     */
    public async GlobalWindowsInstallWithConflictingVersionAlreadyExists(requestedVersion : string) : Promise<string>
    {
        // Note that we could be more intelligent here and consider only if the SDKs conflict within an architecture, but for now we won't do this.
        const sdks : Array<string> = await this.getGlobalSdkVersionsInstalledOnMachine();
        for (const sdk of sdks)
        {
            if
            ( // Side by side installs of the same major.minor and band can cause issues in some cases. So we decided to just not allow it unless upgrading to a newer patch version.
              // The installer can catch this but we can avoid unnecessary work this way,
              // and for windows the installer may never appear to the user. With this approach, we don't need to handle installer error codes.
                Number(this.versionResolver.getMajorMinor(requestedVersion)) === Number(this.versionResolver.getMajorMinor(sdk)) &&
                Number(this.versionResolver.getFeatureBandFromVersion(requestedVersion)) === Number(this.versionResolver.getFeatureBandFromVersion(sdk)) &&
                Number(this.versionResolver.getFeatureBandPatchVersion(requestedVersion)) <= Number(this.versionResolver.getFeatureBandPatchVersion(sdk))
            )
            {
                return sdk;
            }
        }

        return '';
    }

    /**
     *
     * @returns an array containing fully specified / specific versions of all globally installed sdks on the machine in windows for 32 and 64 bit sdks.
     */
    public async getGlobalSdkVersionsInstalledOnMachine() : Promise<Array<string>>
    {
        let sdks: string[] = [];


        if (os.platform() === 'win32')
        {
            const sdkInstallRecords64Bit = 'HKEY_LOCAL_MACHINE\\SOFTWARE\\dotnet\\Setup\\InstalledVersions\\x64\\sdk';
            const sdkInstallRecords32Bit = sdkInstallRecords64Bit.replace('x64', 'x86');

            const queries = [sdkInstallRecords32Bit, sdkInstallRecords64Bit];
            for ( const query of queries)
            {
                try
                {
                    const registryQueryCommand = path.join(`${process.env.SystemRoot}`, `System32\\reg.exe`);
                    // /reg:32 is added because all keys on 64 bit machines are all put into the WOW node. They won't be on the WOW node on a 32 bit machine.
                    const fullQuery = `${registryQueryCommand} query ${query} \/reg:32`;
                    const installRecordKeysOfXBit = (await this.commandRunner.execute(fullQuery))[0];
                    const installedSdks = this.extractVersionsOutOfRegistryKeyStrings(installRecordKeysOfXBit);
                    // Append any newly found sdk versions
                    sdks = sdks.concat(installedSdks.filter((item) => sdks.indexOf(item) < 0));
                }
                catch(e)
                {
                    // There are no "X" bit sdks on the machine.
                }
            }
        }

        return sdks;
    }
}<|MERGE_RESOLUTION|>--- conflicted
+++ resolved
@@ -16,13 +16,10 @@
 import { DotnetAcquisitionDistroUnknownError, DotnetAcquisitionError, DotnetConflictingGlobalWindowsInstallError, DotnetUnexpectedInstallerOSError, OSXOpenNotAvailableError } from '../EventStream/EventStreamEvents';
 import { ICommandExecutor } from '../Utils/ICommandExecutor';
 import { CommandExecutor } from '../Utils/CommandExecutor';
-<<<<<<< HEAD
 import exp = require('constants');
 import { expect } from 'chai';
 import { IFileUtilities } from '../Utils/IFileUtilities';
-=======
 import { WebRequestWorker } from '../Utils/WebRequestWorker';
->>>>>>> 4877e05b
 /* tslint:disable:only-arrow-functions */
 /* tslint:disable:no-empty */
 
@@ -47,26 +44,17 @@
     protected commandRunner : ICommandExecutor;
     public cleanupInstallFiles = true;
     protected versionResolver : VersionResolver;
-<<<<<<< HEAD
     public file : IFileUtilities;
-=======
-    protected file : FileUtilities;
     protected webWorker : WebRequestWorker;
->>>>>>> 4877e05b
 
     constructor(context : IAcquisitionWorkerContext, installingVersion : string, installerUrl : string, installerHash : string, executor : ICommandExecutor | null = null)
     {
         super(context);
         this.installerUrl = installerUrl;
         this.installingVersion = installingVersion;
-<<<<<<< HEAD
         this.installerHash = installerHash;
-        this.commandRunner = executor ?? new CommandExecutor();
-        this.versionResolver = new VersionResolver(context.extensionState, context.eventStream);
-=======
         this.commandRunner = executor ?? new CommandExecutor(context.eventStream);
         this.versionResolver = new VersionResolver(context.extensionState, context.eventStream, context.timeoutValue, context.proxyUrl);
->>>>>>> 4877e05b
         this.file = new FileUtilities();
         this.webWorker = new WebRequestWorker(context.extensionState, context.eventStream,
             installerUrl, this.acquisitionContext.timeoutValue, this.acquisitionContext.proxyUrl);
