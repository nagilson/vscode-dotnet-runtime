/*---------------------------------------------------------------------------------------------
*  Licensed to the .NET Foundation under one or more agreements.
*  The .NET Foundation licenses this file to you under the MIT license.
*--------------------------------------------------------------------------------------------*/
import * as fs from 'fs';
import * as path from 'path';
import { IEventStream } from '../EventStream/EventStream';
import
{
    AddTrackingVersions,
    ConvertingLegacyInstallRecord,
    DotnetAcquisitionInProgress,
    DotnetAcquisitionStatusResolved,
    DotnetPreinstallDetected,
    DotnetPreinstallDetectionError,
    DuplicateInstallDetected,
    FoundTrackingVersions,
    NoMatchingInstallToStopTracking,
    RemovingExtensionFromList,
    RemovingOwnerFromList,
    RemovingVersionFromExtensionState,
    SkipAddingInstallEvent
} from '../EventStream/EventStreamEvents';
import { IDotnetAcquireContext } from '../IDotnetAcquireContext';
import { IExtensionState } from '../IExtensionState';
import { getAssumedInstallInfo, getVersionFromLegacyInstallId } from '../Utils/InstallIdUtilities';
import { executeWithLock } from '../Utils/TypescriptUtilities';
import { DotnetCoreAcquisitionWorker } from './DotnetCoreAcquisitionWorker';
import
{
    DotnetInstall,
    DotnetInstallWithKey,
    GetDotnetInstallInfo,
    InstallToStrings,
    IsEquivalentInstallation,
    IsEquivalentInstallationFile
} from './DotnetInstall';
import { IAcquisitionWorkerContext } from './IAcquisitionWorkerContext';
import { IInstallationDirectoryProvider } from './IInstallationDirectoryProvider';
import { InstallRecord, InstallRecordOrStr } from './InstallRecord';

interface InProgressInstall
{
    dotnetInstall: DotnetInstall;
    // The string is the path of the install once completed.
    installingPromise: Promise<string>;
}

export type InstallState = 'installing' | 'installed';

export class InstallTrackerSingleton
{
    protected static instance: InstallTrackerSingleton;

    protected inProgressInstalls: Set<InProgressInstall> = new Set<InProgressInstall>();


    protected constructor(protected eventStream: IEventStream, protected extensionState: IExtensionState)
    {

    }

    public static getInstance(eventStream: IEventStream, extensionState: IExtensionState): InstallTrackerSingleton
    {
        if (!InstallTrackerSingleton.instance)
        {
            InstallTrackerSingleton.instance = new InstallTrackerSingleton(eventStream, extensionState);
        }

        return InstallTrackerSingleton.instance;
    }

    protected overrideMembers(eventStream: IEventStream, extensionState: IExtensionState)
    {
        InstallTrackerSingleton.instance.eventStream = eventStream;
        InstallTrackerSingleton.instance.extensionState = extensionState;
    }

    public clearPromises(): void
    {
        this.inProgressInstalls.clear();
    }

    /**
     *
     * @param install the install id to get a working install promise for.
     */
    public async getPromise(install: DotnetInstall, acquisitionContext: IDotnetAcquireContext, disableOutput = false): Promise<string | null>
    {
        for (const x of this.inProgressInstalls)
        {
            const xAsId = x.dotnetInstall as DotnetInstall;
            if (IsEquivalentInstallationFile(xAsId, install))
            {
                this.eventStream.post(new DotnetAcquisitionStatusResolved(install, install.version));

                if (!disableOutput)
                {
                    this.eventStream.post(new DotnetAcquisitionInProgress(install,
                        (acquisitionContext && acquisitionContext.requestingExtensionId)
                            ? acquisitionContext.requestingExtensionId : 'unknown'));
                }
                const result = await x.installingPromise;
                return result;
            }
        }
        return null;
    }

    public addPromise(install: DotnetInstall, installPromise: Promise<string>): void
    {
        this.inProgressInstalls.add({ dotnetInstall: install, installingPromise: installPromise });
    }

    protected removePromise(install: DotnetInstall): void
    {
        const resolvedInstall: InProgressInstall | undefined = [...this.inProgressInstalls].find(x => IsEquivalentInstallation(x.dotnetInstall as DotnetInstall, install));
        if (!resolvedInstall)
        {
            this.eventStream.post(new NoMatchingInstallToStopTracking(`No matching install to stop tracking for ${install.installId}.
    Installs: ${[...this.inProgressInstalls].map(x => x.dotnetInstall.installId).join(', ')}`));
            return;
        }
        this.inProgressInstalls.delete(resolvedInstall);
    }

    public async canUninstall(state: InstallState, dotnetInstall: DotnetInstall, dirProvider: IInstallationDirectoryProvider, allowUninstallUserOnlyInstall = false): Promise<boolean>
    {
        return executeWithLock(this.eventStream, false, this.getLockFilePathForKey(dirProvider, state), 5, 200000,
            async (installationState: InstallState, install: DotnetInstall) =>
            {
                this.eventStream.post(new RemovingVersionFromExtensionState(`Removing ${JSON.stringify(install)} with id ${installationState} from the state.`));
                const existingInstalls = await this.getExistingInstalls(installationState, dirProvider, true);
                const installRecord = existingInstalls.filter(x => IsEquivalentInstallation(x.dotnetInstall, install));

<<<<<<< HEAD
            const zeroInstalledRecordsLeft = (installRecord?.length ?? 0) === 0;
            const installedRecordsLeftButNoOwnersRemain = installRecord[0]?.installingExtensions?.length === 0;
            const installWasMadeByUserAndHasNoExtensionDependencies = (allowUninstallUserOnlyInstall &&
                installRecord[0]?.installingExtensions?.length === 1 && installRecord[0]?.installingExtensions?.includes('user'))

            return zeroInstalledRecordsLeft || installedRecordsLeftButNoOwnersRemain || installWasMadeByUserAndHasNoExtensionDependencies;
        }, isFinishedInstall ? this.installedVersionsId : this.installingVersionsId, dotnetInstall);
=======
                return (installRecord?.length ?? 0) === 0 || installRecord[0]?.installingExtensions?.length === 0 ||
                    (allowUninstallUserOnlyInstall && installRecord[0]?.installingExtensions?.length === 1 && installRecord[0]?.installingExtensions?.includes('user'));
            }, state, dotnetInstall);
>>>>>>> c0390238
    }

    public async uninstallAllRecords(provider: IInstallationDirectoryProvider): Promise<void>
    {
        await executeWithLock(this.eventStream, false, this.getLockFilePathForKey(provider, 'installing'), 5, 200000,
            async () =>
            {
                // This does not uninstall global things yet, so don't remove their ids.
                const installingVersions = await this.getExistingInstalls('installing', provider, true);
                const remainingInstallingVersions = installingVersions.filter(x => x.dotnetInstall.isGlobal);
                await this.extensionState.update('installing', remainingInstallingVersions);
            },);

        return executeWithLock(this.eventStream, false, this.getLockFilePathForKey(provider, 'installed'), 5, 200000,
            async () =>
            {
                const installedVersions = await this.getExistingInstalls('installed', provider, true);
                const remainingInstalledVersions = installedVersions.filter(x => x.dotnetInstall.isGlobal);
                await this.extensionState.update('installed', remainingInstalledVersions);
            },);
    }

    private getLockFilePathForKey(provider: IInstallationDirectoryProvider, dataKey: string): string
    {
        const providerPath = provider.getInstallDir('foo');
        const hasNumber = /\d/;

        const dir = hasNumber.test(providerPath) ? path.dirname(providerPath) : providerPath; // bad codependency I dont want to untangle atm : sdk local itnstall providers dont create a separate folder, runtime ones do
        // but installing state should be at the root folder (not trustable from __dirname and can't access vscode storage folder) ... so if the folder is like 8.0 or 8.0~aspnetcore~x64 e go up to root

        return path.join(dir, `${dataKey}.lock`); // install object required but we call the dir of it
    }

    /**
     *
     * @param getAlreadyInstalledVersions - Whether to get the versions that are already installed. If true, gets installed, if false, gets what's still being installed / installing.
     */
    public async getExistingInstalls(installationState: InstallState, dirProvider: IInstallationDirectoryProvider, alreadyHoldingLock = false): Promise<InstallRecord[]>
    {
        return executeWithLock(this.eventStream, alreadyHoldingLock, this.getLockFilePathForKey(dirProvider, installationState),
            5, 200000, (installState: InstallState) =>
        {
            const existingInstalls = this.extensionState.get<InstallRecordOrStr[]>(installState, []);
            const convertedInstalls: InstallRecord[] = [];

            existingInstalls.forEach((install: InstallRecordOrStr) =>
            {
                if (typeof install === 'string')
                {
                    this.eventStream.post(new ConvertingLegacyInstallRecord(`Converting legacy install record ${install} to a null owner. Assuming:
                    ${JSON.stringify(InstallToStrings(getAssumedInstallInfo(install, null)))}`));
                    convertedInstalls.push(
                        {
                            dotnetInstall: getAssumedInstallInfo(install, null),
                            installingExtensions: [null],
                        } as InstallRecord
                    );
                }
                else if (install.dotnetInstall.hasOwnProperty('installKey'))
                {
                    convertedInstalls.push(
                        {
                            dotnetInstall: {
                                installId: (install.dotnetInstall as DotnetInstallWithKey).installKey,
                                version: install.dotnetInstall.version,
                                architecture: install.dotnetInstall.architecture,
                                isGlobal: install.dotnetInstall.isGlobal,
                                installMode: install.dotnetInstall.installMode
                            } as DotnetInstall,
                            installingExtensions: install.installingExtensions,
                        } as InstallRecord
                    )
                }
                else if (!install.dotnetInstall.hasOwnProperty('installId') && !install.dotnetInstall.hasOwnProperty('installKey'))
                {
                    ; // This is a corrupted install which was cast to the incorrect type. We can install on top of it without causing a problem, lets get rid of this record.
                }
                else
                {
                    convertedInstalls.push(install as InstallRecord);
                }
            });

            this.extensionState.update(installState, convertedInstalls);

            this.eventStream.post(new FoundTrackingVersions(`${installState} :
${convertedInstalls.map(x => `${JSON.stringify(x.dotnetInstall)} owned by ${x.installingExtensions.map(owner => owner ?? 'null').join(', ')}\n`)}`));
            return convertedInstalls;
        }, installationState);
    }


    public async reclassifyInstallingVersionToInstalled(context: IAcquisitionWorkerContext, install: DotnetInstall)
    {
        await this.untrackInstallingVersion(context, install);
        await this.trackInstalledVersion(context, install);
    }

    public async untrackInstallingVersion(context: IAcquisitionWorkerContext, install: DotnetInstall, force = false)
    {
        await this.removeVersionFromExtensionState(context, 'installing', install, force);
        this.removePromise(install);
    }

    public async untrackInstalledVersion(context: IAcquisitionWorkerContext, install: DotnetInstall, force = false)
    {
        await this.removeVersionFromExtensionState(context, 'installed', install, force);
    }

    protected async removeVersionFromExtensionState(context: IAcquisitionWorkerContext, installationState: InstallState, installIdObj: DotnetInstall, forceUninstall = false)
    {
        return executeWithLock(this.eventStream, false, this.getLockFilePathForKey(context.installDirectoryProvider, installationState), 5, 200000,
            async (installState: InstallState, install: DotnetInstall, ctx: IAcquisitionWorkerContext) =>
            {
                this.eventStream.post(new RemovingVersionFromExtensionState(`Removing ${JSON.stringify(install)} with id ${installState} from the state.`));
                const existingInstalls = await this.getExistingInstalls(installState, ctx.installDirectoryProvider, true);
                const installRecord = existingInstalls.filter(x => IsEquivalentInstallation(x.dotnetInstall, install));

                if (installRecord)
                {
                    if ((installRecord?.length ?? 0) > 1)
                    {
                        this.eventStream.post(new DuplicateInstallDetected(`The install ${(JSON.stringify(install))} has a duplicated record ${installRecord.length} times in the extension state.
${installRecord.map(x => `${x.installingExtensions.join(' ')} ${JSON.stringify(InstallToStrings(x.dotnetInstall))}`)}\n`));
                    }

                    const preExistingRecord = installRecord.at(0);
                    const owners = preExistingRecord?.installingExtensions.filter(x => x !== ctx.acquisitionContext?.requestingExtensionId);
                    if (forceUninstall || (owners?.length ?? 0) < 1)
                    {
                        // There are no more references/extensions that depend on this install, so remove the install from the list entirely.
                        // For installing versions, there should only ever be 1 owner.
                        // For installed versions, there can be N owners.
                        this.eventStream.post(new RemovingExtensionFromList(forceUninstall ? `At the request of ${ctx.acquisitionContext?.requestingExtensionId}, we force uninstalled ${JSON.stringify(install)}.` :
                            `The last owner ${ctx.acquisitionContext?.requestingExtensionId} removed ${JSON.stringify(install)} entirely from the state.`));
                        await this.extensionState.update(installState, existingInstalls.filter(x => !IsEquivalentInstallation(x.dotnetInstall, install)));
                    }
                    else
                    {
                        // There are still other extensions that depend on this install, so merely remove this requesting extension from the list of owners.
                        this.eventStream.post(new RemovingOwnerFromList(`The owner ${ctx.acquisitionContext?.requestingExtensionId} removed ${JSON.stringify(install)} itself from the list, but ${owners?.join(', ')} remain.`));
                        await this.extensionState.update(installState, existingInstalls.map(x => IsEquivalentInstallation(x.dotnetInstall, install) ?
                            { dotnetInstall: install, installingExtensions: owners } as InstallRecord : x));
                    }
                }
            }, installationState, installIdObj, context);
    }

    public async trackInstallingVersion(context: IAcquisitionWorkerContext, install: DotnetInstall)
    {
        await this.addVersionToExtensionState(context, 'installing', install);
    }

    public async trackInstalledVersion(context: IAcquisitionWorkerContext, install: DotnetInstall)
    {
        await this.addVersionToExtensionState(context, 'installed', install);
    }

    protected async addVersionToExtensionState(context: IAcquisitionWorkerContext, installState: InstallState, installObj: DotnetInstall, alreadyHoldingLock = false)
    {
<<<<<<< HEAD
        return this.executeWithLock(alreadyHoldingLock, idStr, async (id: string, install: DotnetInstall) =>
        {
            this.eventStream.post(new AddTrackingVersions(`Adding ${JSON.stringify(install)} with id ${id} from the state.`));
=======
        return executeWithLock(this.eventStream, alreadyHoldingLock, this.getLockFilePathForKey(context.installDirectoryProvider, installState), 5, 200000,
            async (installationState: InstallState, install: DotnetInstall, ctx: IAcquisitionWorkerContext) =>
            {
                this.eventStream.post(new RemovingVersionFromExtensionState(`Adding ${JSON.stringify(install)} with id ${installationState} from the state.`));
>>>>>>> c0390238

                const existingVersions = await this.getExistingInstalls(installationState, ctx.installDirectoryProvider, true);
                const preExistingInstallIndex = existingVersions.findIndex(x => IsEquivalentInstallation(x.dotnetInstall, install));

                if (preExistingInstallIndex !== -1)
                {
                    const existingInstall = existingVersions.find(x => IsEquivalentInstallation(x.dotnetInstall, install));

                    // Did this extension already mark itself as having ownership of this install? If so, we can skip re-adding it.
                    if (!(existingInstall?.installingExtensions?.includes(ctx.acquisitionContext?.requestingExtensionId ?? null)))
                    {
                        this.eventStream.post(new SkipAddingInstallEvent(`Skipped adding ${JSON.stringify(install)} to the state because it was already there with the same owner.`));
                        existingInstall!.installingExtensions.push(ctx.acquisitionContext?.requestingExtensionId ?? null);
                        existingVersions[preExistingInstallIndex] = existingInstall!;
                    }
                }
                else
                {
                    existingVersions.push(
                        {
                            dotnetInstall: install,
                            installingExtensions: [ctx.acquisitionContext?.requestingExtensionId ?? null]
                        } as InstallRecord
                    );
                }

                this.eventStream.post(new AddTrackingVersions(`Updated ${installationState} :
${existingVersions.map(x => `${JSON.stringify(x.dotnetInstall)} owned by ${x.installingExtensions.map(owner => owner ?? 'null').join(', ')}\n`)}`));
                await this.extensionState.update(installationState, existingVersions);
            }, installState, installObj, context);
    }

    public async checkForUnrecordedLocalSDKSuccessfulInstall(context: IAcquisitionWorkerContext, dotnetInstallDirectory: string, installedInstallIdsList: InstallRecord[]): Promise<InstallRecord[]>
    {
        return executeWithLock(this.eventStream, false, this.getLockFilePathForKey(context.installDirectoryProvider, 'installed'), 5, 200000,
            async (dotnetInstallDir: string, installedInstallIds: InstallRecord[], ctx: IAcquisitionWorkerContext) =>
            {
                let localSDKDirectoryIdIter = '';
                try
                {
                    // Determine installed version(s) of local SDKs for the EDU bundle.
                    const installIds = fs.readdirSync(path.join(dotnetInstallDir, 'sdk'));

                    // Update extension state
                    for (const installId of installIds)
                    {
                        localSDKDirectoryIdIter = installId;
                        const installRecord = GetDotnetInstallInfo(getVersionFromLegacyInstallId(installId), 'sdk', 'local', DotnetCoreAcquisitionWorker.defaultArchitecture());
                        this.eventStream.post(new DotnetPreinstallDetected(installRecord));
                        await this.addVersionToExtensionState(ctx, 'installed', installRecord, true);
                        installedInstallIds.push({ dotnetInstall: installRecord, installingExtensions: [null] } as InstallRecord);
                    }
                }
                catch (error)
                {
                    this.eventStream.post(new DotnetPreinstallDetectionError(error as Error, GetDotnetInstallInfo(localSDKDirectoryIdIter, 'sdk', 'local',
                        DotnetCoreAcquisitionWorker.defaultArchitecture())));
                }
                return installedInstallIds;
            }, dotnetInstallDirectory, installedInstallIdsList, context);
    }
}<|MERGE_RESOLUTION|>--- conflicted
+++ resolved
@@ -133,19 +133,13 @@
                 const existingInstalls = await this.getExistingInstalls(installationState, dirProvider, true);
                 const installRecord = existingInstalls.filter(x => IsEquivalentInstallation(x.dotnetInstall, install));
 
-<<<<<<< HEAD
-            const zeroInstalledRecordsLeft = (installRecord?.length ?? 0) === 0;
-            const installedRecordsLeftButNoOwnersRemain = installRecord[0]?.installingExtensions?.length === 0;
-            const installWasMadeByUserAndHasNoExtensionDependencies = (allowUninstallUserOnlyInstall &&
-                installRecord[0]?.installingExtensions?.length === 1 && installRecord[0]?.installingExtensions?.includes('user'))
-
-            return zeroInstalledRecordsLeft || installedRecordsLeftButNoOwnersRemain || installWasMadeByUserAndHasNoExtensionDependencies;
-        }, isFinishedInstall ? this.installedVersionsId : this.installingVersionsId, dotnetInstall);
-=======
-                return (installRecord?.length ?? 0) === 0 || installRecord[0]?.installingExtensions?.length === 0 ||
-                    (allowUninstallUserOnlyInstall && installRecord[0]?.installingExtensions?.length === 1 && installRecord[0]?.installingExtensions?.includes('user'));
+                const zeroInstalledRecordsLeft = (installRecord?.length ?? 0) === 0;
+                const installedRecordsLeftButNoOwnersRemain = installRecord[0]?.installingExtensions?.length === 0;
+                const installWasMadeByUserAndHasNoExtensionDependencies = (allowUninstallUserOnlyInstall &&
+                    installRecord[0]?.installingExtensions?.length === 1 && installRecord[0]?.installingExtensions?.includes('user'));
+
+                return zeroInstalledRecordsLeft || installedRecordsLeftButNoOwnersRemain || installWasMadeByUserAndHasNoExtensionDependencies;
             }, state, dotnetInstall);
->>>>>>> c0390238
     }
 
     public async uninstallAllRecords(provider: IInstallationDirectoryProvider): Promise<void>
@@ -306,18 +300,12 @@
 
     protected async addVersionToExtensionState(context: IAcquisitionWorkerContext, installState: InstallState, installObj: DotnetInstall, alreadyHoldingLock = false)
     {
-<<<<<<< HEAD
-        return this.executeWithLock(alreadyHoldingLock, idStr, async (id: string, install: DotnetInstall) =>
-        {
-            this.eventStream.post(new AddTrackingVersions(`Adding ${JSON.stringify(install)} with id ${id} from the state.`));
-=======
         return executeWithLock(this.eventStream, alreadyHoldingLock, this.getLockFilePathForKey(context.installDirectoryProvider, installState), 5, 200000,
             async (installationState: InstallState, install: DotnetInstall, ctx: IAcquisitionWorkerContext) =>
             {
-                this.eventStream.post(new RemovingVersionFromExtensionState(`Adding ${JSON.stringify(install)} with id ${installationState} from the state.`));
->>>>>>> c0390238
-
-                const existingVersions = await this.getExistingInstalls(installationState, ctx.installDirectoryProvider, true);
+                this.eventStream.post(new AddTrackingVersions(`Adding ${JSON.stringify(install)} with id ${id} from the state.`));
+
+                const existingVersions = await this.getExistingInstalls(installState, context.installDirectoryProvider, true);
                 const preExistingInstallIndex = existingVersions.findIndex(x => IsEquivalentInstallation(x.dotnetInstall, install));
 
                 if (preExistingInstallIndex !== -1)
