--- conflicted
+++ resolved
@@ -270,11 +270,7 @@
      */
     public async downloadFile(url: string, dest: string)
     {
-<<<<<<< HEAD
         if (await new FileUtilities().exists(dest))
-=======
-        if (fs.existsSync(dest))
->>>>>>> 88a60163
         {
             return;
         }
@@ -348,17 +344,10 @@
             this.context.eventStream.post(new WebRequestSent(this.url));
             const response = await this.axiosGet(
                 this.url,
-<<<<<<< HEAD
-                { transformResponse: (x: any) => x, ...options }
-            );
-
-            if (response !== null && response?.headers['content-type'] === 'application/json')
-=======
                 { transformResponse: (x: any) => x as any, ...options }
             );
 
             if (response?.headers?.['content-type'] === 'application/json')
->>>>>>> 88a60163
             {
                 try
                 {
