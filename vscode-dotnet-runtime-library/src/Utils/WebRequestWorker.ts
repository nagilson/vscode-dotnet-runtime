/*---------------------------------------------------------------------------------------------
*  Licensed to the .NET Foundation under one or more agreements.
*  The .NET Foundation licenses this file to you under the MIT license.
*--------------------------------------------------------------------------------------------*/
import Axios from 'axios';
import axiosRetry from 'axios-retry';
import { HttpsProxyAgent } from 'https-proxy-agent';
import { getProxySettings } from 'get-proxy-settings';
import { AxiosCacheInstance, buildStorage, setupCache, StorageValue } from 'axios-cache-interceptor';
import { IEventStream } from '../EventStream/EventStream';
import { SuppressedAcquisitionError, WebRequestError, WebRequestSent } from '../EventStream/EventStreamEvents';
import { IExtensionState } from '../IExtensionState';
import { Debugging } from '../Utils/Debugging';
/* tslint:disable:no-any */

<<<<<<< HEAD
export class WebRequestWorker {
    private cachedData: string | undefined;
    private currentRequest: Promise<string | undefined> | undefined;
=======
/*
This wraps the VSCode memento state blob into an axios-cache-interceptor-compatible Storage.
(The momento state is used to save extensionState/data across runs of the extension.)
All the calls are synchronous.
*/
const mementoStorage = (extensionStorage: IExtensionState) => {
    const cachePrefix = 'axios-cache'; // Used to make it easier to tell what part of the extension state is from the cache
    return buildStorage({
        // tslint:disable-next-line
        set(key: string, value: any) {
            extensionStorage.update(`${cachePrefix}:${key}`, value);
        },
        remove(key: string) {
            extensionStorage.update(`${cachePrefix}:${key}`, undefined);
        },
        find(key: string) {
            return extensionStorage.get(`${cachePrefix}:${key}`) as StorageValue;
        }
    });
}

export class WebRequestWorker
{
    /**
     * @remarks
     * An interface for sending get requests to APIS.
     * The responses from GET requests are cached with a 'time-to-live' of 5 minutes by default.
     */
    private client: AxiosCacheInstance;

    private proxyAgent : HttpsProxyAgent<string> | null = null;
>>>>>>> 8c56d3f2

    constructor(
        private readonly extensionState: IExtensionState,
        private readonly eventStream: IEventStream,
<<<<<<< HEAD
    )
    {
    }

    public async getCachedData(url : string, retriesCount = 2): Promise<string | undefined> {
        this.cachedData = this.extensionState.get<string>(url);
        if (!this.cachedData) {
            // Have to acquire data before continuing
            this.cachedData = await this.makeWebRequestWithRetries(url, true, retriesCount);
        } else if (!this.currentRequest) {
            // Update without blocking, continue with cached information
            this.currentRequest = this.makeWebRequest(url, false);
            this.currentRequest.then((result) => {
                if (result) {
                    this.cachedData = result;
=======
        private readonly url: string,
        private readonly websiteTimeoutMs: number, // Match the default timeout time of 10 minutes.
        private proxy = '',
        private cacheTimeToLive = -1
        )
        {
            this.cacheTimeToLive = this.cacheTimeToLive === -1 ? this.websiteTimeoutMs * 100 : this.cacheTimeToLive; // make things live 100x the default time, which is ~16 hrs
            const uncachedAxiosClient = Axios.create({});
            Debugging.log(`Axios client instantiated: ${uncachedAxiosClient}`);

            // Wrap the client with a retry interceptor. We don't need to return a new client, it should be applied automatically.
            axiosRetry(uncachedAxiosClient, {
                // Inject a custom retry delay to exponentially increase the time until we retry.
                retryDelay(retryCount: number) {
                    return Math.pow(2, retryCount); // Takes in the int as (ms) to delay.
>>>>>>> 8c56d3f2
                }
            });

            Debugging.log(`Axios client wrapped around axios-retry: ${uncachedAxiosClient}`);

            this.client = setupCache(uncachedAxiosClient,
                {
                    storage: mementoStorage(this.extensionState),
                    ttl: this.cacheTimeToLive
                }
            );

            Debugging.log(`Cached Axios Client Created: ${this.client}`);
    }

    /**
     *
     * @param url The URL of the website to send a get request to.
     * @param options The AXIOS flavor options dictionary which will be forwarded to an axios call.
     * @returns The response from AXIOS. The response may be in ANY type, string by default, but maybe even JSON ...
     * depending on whatever the request return content can be casted to.
     * @remarks This function is used as a custom axios.get with a timeout because axios does not correctly handle CONNECTION-based timeouts:
     * https://github.com/axios/axios/issues/647 (e.g. bad URL/site down).
     */
    private async axiosGet(url : string, options = {})
    {
        if(url === '' || !url)
        {
            throw new Error(`Request to the url ${this.url} failed, as the URL is invalid.`);
        }
        const timeoutCancelTokenHook = new AbortController();
        const timeout = setTimeout(() =>
        {
            timeoutCancelTokenHook.abort();
            const formattedError = new Error(`TIMEOUT: The request to ${this.url} timed out at ${this.websiteTimeoutMs} ms. This only occurs if your internet
 or the url are experiencing connection difficulties; not if the server is being slow to respond. Check your connection, the url, and or increase the timeout value here: https://github.com/dotnet/vscode-dotnet-runtime/blob/main/Documentation/troubleshooting-runtime.md#install-script-timeouts`);
            this.eventStream.post(new WebRequestError(formattedError));
            throw formattedError;
        }, this.websiteTimeoutMs);

        const response = await this.client.get(url, { signal: timeoutCancelTokenHook.signal, ...options });
        clearTimeout(timeout);

        return response;
    }

    /**
     * @returns The data from a web request that was hopefully cached. Even if it wasn't cached, we will make an attempt to get the data.
     * @remarks This function is no longer needed as the data is cached either way if you call makeWebRequest, but it was kept to prevent breaking APIs.
     */
    public async getCachedData(retriesCount = 2): Promise<string | undefined>
    {
        return this.makeWebRequest(true, retriesCount);
    }

    /**
     *
     * @param urlInQuestion
     * @returns true if the url was in the cache before this function executes, false else.
     *
     * @remarks Calling this WILL put the url data in the cache as we need to poke the cache to properly get the information.
     * (Checking the storage cache state results in invalid results.)
     * Returns false if the url is unavailable.
     */
    protected async isUrlCached(urlInQuestion : string = this.url) : Promise<boolean>
    {
        if(urlInQuestion === '' || !urlInQuestion)
        {
            return false;
        }
        try
        {
            const requestFunction = this.axiosGet(urlInQuestion,  {timeout: this.websiteTimeoutMs});
            const requestResult = await Promise.resolve(requestFunction);
            const cachedState = requestResult.cached;
            return cachedState;
        }
        catch (error) // The url was unavailable.
        {
            return false;
        }
    }

    private async ActivateProxyAgentIfFound()
    {
        if(!this.proxyEnabled())
        {
            try
            {
                const autoDetectProxies = await getProxySettings();
                if(autoDetectProxies?.https)
                {
                    this.proxy = autoDetectProxies.https.toString();
                }
                else if(autoDetectProxies?.http)
                {
                    this.proxy = autoDetectProxies.http.toString();
                }
            }
            catch(error : any)
            {
                this.eventStream.post(new SuppressedAcquisitionError(error, `The proxy lookup failed, most likely due to limited registry access. Skipping automatic proxy lookup.`));
            }
        }
        if(this.proxyEnabled())
        {
            this.proxyAgent = new HttpsProxyAgent(this.proxy);
        }
    }

    /**
     *
<<<<<<< HEAD
     * @param url The url containing raw json data to parse.
     * @returns a serizled JSON object.
     */
    public async fetchJsonObjectFromUrl(url : string)
    {
        const jsonStringData = await this.getCachedData(url, 1); // 1 retry should be good enough.
        if(jsonStringData === undefined)
        {
            const err = new WebRequestError(new Error(`The requested url ${url} is unreachable. Please check your internet connection?`));
            this.eventStream.post(err);
            throw err.error;
        }

        return JSON.parse(jsonStringData);
    }

    // Protected for ease of testing
    protected async makeWebRequest(desiredUrl : string, throwOnError: boolean): Promise<string | undefined> {
        const options =
        {
            url: desiredUrl,
            Connection: 'keep-alive',
        };

        try
        {
            this.eventStream.post(new WebRequestSent(desiredUrl));
            const response = await request.get(options);
            this.cacheResults(desiredUrl, response);
            return response;
        }
        catch (error)
        {
            if (throwOnError) {
                let formattedError = error as Error;
                if ((formattedError.message as string).toLowerCase().includes('block')) {
                    formattedError = new Error(`Software restriction policy is blocking .NET installation: Request to ${desiredUrl} Failed: ${formattedError.message}`);
                } else {
                    formattedError = new Error(`Please ensure that you are online: Request to ${desiredUrl} Failed: ${formattedError.message}`);
=======
     * @param throwOnError Should we throw if the connection fails, there's a bad URL passed in, or something else goes wrong?
     * @param numRetries The number of retry attempts if the url is not giving a good response.
     * @returns The data returned from a get request to the url. It may be of string type, but it may also be of another type if the return result is convert-able (e.g. JSON.)
     * @remarks protected for ease of testing.
     */
    protected async makeWebRequest(throwOnError: boolean, numRetries: number): Promise<string | undefined>
    {
        await this.ActivateProxyAgentIfFound();

        try
        {
            this.eventStream.post(new WebRequestSent(this.url));
            const options = {
                timeout: this.websiteTimeoutMs,
                headers: { 'Connection': 'keep-alive' },
                'axios-retry': { retries: numRetries },
                ...(this.proxyEnabled() && {proxy : false}),
                ...(this.proxyEnabled() && {httpsAgent : this.proxyAgent}),
            };

            const response = await this.axiosGet(
                this.url,
                options
            );

            return response.data;
        }
        catch (error)
        {
            if (throwOnError)
            {
                let formattedError = error as Error;
                if ((formattedError.message as string).toLowerCase().includes('block')) {
                    formattedError = new Error(`Software restriction policy is blocking .NET installation: Request to ${this.url} Failed: ${formattedError.message}`);
                }
                else
                {
                    formattedError = new Error(`Please ensure that you are online: Request to ${this.url} Failed: ${formattedError.message}.
If you are on a corporate proxy with a result of 400, you may need to manually set the proxy in our extension settings. Please see https://github.com/dotnet/vscode-dotnet-runtime/blob/main/Documentation/troubleshooting-runtime.md for more details.
If your proxy requires credentials and the result is 407: we cannot currently handle your request, and you should configure dotnet manually following the above link.`);
>>>>>>> 8c56d3f2
                }
                this.eventStream.post(new WebRequestError(formattedError));
                throw formattedError;
            }
            return undefined;
        }
    }

<<<<<<< HEAD
    protected async cacheResults(url : string, response: string) {
        await this.extensionState.update(url, response);
    }

    private async makeWebRequestWithRetries(url : string, throwOnError: boolean, retriesCount: number): Promise<string | undefined> {
        return retry(async () => {
            return this.makeWebRequest(url, throwOnError);
        }, { retries: retriesCount, onFailedAttempt: async (error: { attemptNumber: number; }) => {
            await this.delay(Math.pow(2, error.attemptNumber));
        }});
    }

    private delay(ms: number) {
        return new Promise( resolve => setTimeout(resolve, ms) );
=======
    private proxyEnabled() : boolean
    {
        return this.proxy !== '';
>>>>>>> 8c56d3f2
    }
}<|MERGE_RESOLUTION|>--- conflicted
+++ resolved
@@ -13,11 +13,6 @@
 import { Debugging } from '../Utils/Debugging';
 /* tslint:disable:no-any */
 
-<<<<<<< HEAD
-export class WebRequestWorker {
-    private cachedData: string | undefined;
-    private currentRequest: Promise<string | undefined> | undefined;
-=======
 /*
 This wraps the VSCode memento state blob into an axios-cache-interceptor-compatible Storage.
 (The momento state is used to save extensionState/data across runs of the extension.)
@@ -49,29 +44,11 @@
     private client: AxiosCacheInstance;
 
     private proxyAgent : HttpsProxyAgent<string> | null = null;
->>>>>>> 8c56d3f2
 
     constructor(
         private readonly extensionState: IExtensionState,
         private readonly eventStream: IEventStream,
-<<<<<<< HEAD
-    )
-    {
-    }
-
-    public async getCachedData(url : string, retriesCount = 2): Promise<string | undefined> {
-        this.cachedData = this.extensionState.get<string>(url);
-        if (!this.cachedData) {
-            // Have to acquire data before continuing
-            this.cachedData = await this.makeWebRequestWithRetries(url, true, retriesCount);
-        } else if (!this.currentRequest) {
-            // Update without blocking, continue with cached information
-            this.currentRequest = this.makeWebRequest(url, false);
-            this.currentRequest.then((result) => {
-                if (result) {
-                    this.cachedData = result;
-=======
-        private readonly url: string,
+        protected readonly url: string,
         private readonly websiteTimeoutMs: number, // Match the default timeout time of 10 minutes.
         private proxy = '',
         private cacheTimeToLive = -1
@@ -86,7 +63,6 @@
                 // Inject a custom retry delay to exponentially increase the time until we retry.
                 retryDelay(retryCount: number) {
                     return Math.pow(2, retryCount); // Takes in the int as (ms) to delay.
->>>>>>> 8c56d3f2
                 }
             });
 
@@ -199,47 +175,6 @@
 
     /**
      *
-<<<<<<< HEAD
-     * @param url The url containing raw json data to parse.
-     * @returns a serizled JSON object.
-     */
-    public async fetchJsonObjectFromUrl(url : string)
-    {
-        const jsonStringData = await this.getCachedData(url, 1); // 1 retry should be good enough.
-        if(jsonStringData === undefined)
-        {
-            const err = new WebRequestError(new Error(`The requested url ${url} is unreachable. Please check your internet connection?`));
-            this.eventStream.post(err);
-            throw err.error;
-        }
-
-        return JSON.parse(jsonStringData);
-    }
-
-    // Protected for ease of testing
-    protected async makeWebRequest(desiredUrl : string, throwOnError: boolean): Promise<string | undefined> {
-        const options =
-        {
-            url: desiredUrl,
-            Connection: 'keep-alive',
-        };
-
-        try
-        {
-            this.eventStream.post(new WebRequestSent(desiredUrl));
-            const response = await request.get(options);
-            this.cacheResults(desiredUrl, response);
-            return response;
-        }
-        catch (error)
-        {
-            if (throwOnError) {
-                let formattedError = error as Error;
-                if ((formattedError.message as string).toLowerCase().includes('block')) {
-                    formattedError = new Error(`Software restriction policy is blocking .NET installation: Request to ${desiredUrl} Failed: ${formattedError.message}`);
-                } else {
-                    formattedError = new Error(`Please ensure that you are online: Request to ${desiredUrl} Failed: ${formattedError.message}`);
-=======
      * @param throwOnError Should we throw if the connection fails, there's a bad URL passed in, or something else goes wrong?
      * @param numRetries The number of retry attempts if the url is not giving a good response.
      * @returns The data returned from a get request to the url. It may be of string type, but it may also be of another type if the return result is convert-able (e.g. JSON.)
@@ -280,7 +215,6 @@
                     formattedError = new Error(`Please ensure that you are online: Request to ${this.url} Failed: ${formattedError.message}.
 If you are on a corporate proxy with a result of 400, you may need to manually set the proxy in our extension settings. Please see https://github.com/dotnet/vscode-dotnet-runtime/blob/main/Documentation/troubleshooting-runtime.md for more details.
 If your proxy requires credentials and the result is 407: we cannot currently handle your request, and you should configure dotnet manually following the above link.`);
->>>>>>> 8c56d3f2
                 }
                 this.eventStream.post(new WebRequestError(formattedError));
                 throw formattedError;
@@ -289,25 +223,8 @@
         }
     }
 
-<<<<<<< HEAD
-    protected async cacheResults(url : string, response: string) {
-        await this.extensionState.update(url, response);
-    }
-
-    private async makeWebRequestWithRetries(url : string, throwOnError: boolean, retriesCount: number): Promise<string | undefined> {
-        return retry(async () => {
-            return this.makeWebRequest(url, throwOnError);
-        }, { retries: retriesCount, onFailedAttempt: async (error: { attemptNumber: number; }) => {
-            await this.delay(Math.pow(2, error.attemptNumber));
-        }});
-    }
-
-    private delay(ms: number) {
-        return new Promise( resolve => setTimeout(resolve, ms) );
-=======
     private proxyEnabled() : boolean
     {
         return this.proxy !== '';
->>>>>>> 8c56d3f2
     }
 }