--- conflicted
+++ resolved
@@ -2,35 +2,18 @@
 *  Licensed to the .NET Foundation under one or more agreements.
 *  The .NET Foundation licenses this file to you under the MIT license.
 *--------------------------------------------------------------------------------------------*/
-<<<<<<< HEAD
-import * as fs from 'fs';
-import Axios from 'axios';
-=======
 import Axios, { AxiosError, isAxiosError } from 'axios';
->>>>>>> d4b89c35
 import axiosRetry from 'axios-retry';
-import { promisify } from 'util';
-import stream = require('stream');
 import { HttpsProxyAgent } from 'https-proxy-agent';
 import { getProxySettings } from 'get-proxy-settings';
-<<<<<<< HEAD
-import { AxiosCacheInstance, buildStorage, setupCache, StorageValue } from 'axios-cache-interceptor';
-=======
-import { AxiosCacheInstance, buildMemoryStorage, buildStorage, CacheRequestConfig, NotEmptyStorageValue, setupCache, StorageValue } from 'axios-cache-interceptor';
-import { IEventStream } from '../EventStream/EventStream';
->>>>>>> d4b89c35
+import { AxiosCacheInstance, buildMemoryStorage, setupCache } from 'axios-cache-interceptor';
 import {SuppressedAcquisitionError, WebRequestError, WebRequestSent } from '../EventStream/EventStreamEvents';
 import { getInstallKeyFromContext } from '../Utils/InstallKeyGenerator';
 
-import { IExtensionState } from '../IExtensionState';
-<<<<<<< HEAD
-import { IAcquisitionWorkerContext } from '../Acquisition/IAcquisitionWorkerContext';
-import { Debugging } from '../Utils/Debugging';
-=======
 import * as fs from 'fs';
 import { promisify } from 'util';
 import stream = require('stream');
->>>>>>> d4b89c35
+import { IAcquisitionWorkerContext } from '../Acquisition/IAcquisitionWorkerContext';
 /* tslint:disable:no-any */
 
 export class WebRequestWorker
@@ -50,20 +33,12 @@
         private readonly context: IAcquisitionWorkerContext,
         protected readonly url: string,
         private cacheTimeToLive = -1
-<<<<<<< HEAD
     )
     {
         this.websiteTimeoutMs = this.context.timeoutSeconds * 1000;
         this.proxy = this.context.proxyUrl;
         this.cacheTimeToLive = this.cacheTimeToLive === -1 ? this.websiteTimeoutMs * 100 : this.cacheTimeToLive; // make things live 100x the default time, which is ~16 hrs
         const uncachedAxiosClient = Axios.create({});
-        Debugging.log(`Axios client instantiated: ${uncachedAxiosClient}`);
-=======
-        )
-        {
-            this.cacheTimeToLive = this.cacheTimeToLive === -1 ? this.websiteTimeoutMs * 100 : this.cacheTimeToLive; // make things live 100x the default time, which is ~16 hrs
-            const uncachedAxiosClient = Axios.create({});
->>>>>>> d4b89c35
 
         // Wrap the client with a retry interceptor. We don't need to return a new client, it should be applied automatically.
         axiosRetry(uncachedAxiosClient, {
@@ -73,25 +48,12 @@
             }
         });
 
-<<<<<<< HEAD
-        Debugging.log(`Axios client wrapped around axios-retry: ${uncachedAxiosClient}`);
-
-        this.client = setupCache(uncachedAxiosClient,
-            {
-                storage: mementoStorage(this.context.extensionState),
-                ttl: this.cacheTimeToLive
-            }
-        );
-
-        Debugging.log(`Cached Axios Client Created: ${this.client}`);
-=======
             this.client = setupCache(uncachedAxiosClient,
                 {
                     storage: buildMemoryStorage(),
                     ttl: this.cacheTimeToLive
                 }
             );
->>>>>>> d4b89c35
     }
 
     /**
@@ -109,18 +71,6 @@
         {
             throw new Error(`Request to the url ${this.url} failed, as the URL is invalid.`);
         }
-<<<<<<< HEAD
-        const timeoutCancelTokenHook = new AbortController();
-        const timeout = setTimeout(() =>
-        {
-            timeoutCancelTokenHook.abort();
-            const formattedError = new Error(`TIMEOUT: The request to ${this.url} timed out at ${this.websiteTimeoutMs} ms. This only occurs if your internet
- or the url are experiencing connection difficulties; not if the server is being slow to respond. Check your connection, the url, and or increase the timeout value here: https://github.com/dotnet/vscode-dotnet-runtime/blob/main/Documentation/troubleshooting-runtime.md#install-script-timeouts`);
-            this.context.eventStream.post(new WebRequestError(formattedError, getInstallKeyFromContext(this.context.acquisitionContext!)));
-            throw formattedError;
-        }, this.websiteTimeoutMs);
-=======
->>>>>>> d4b89c35
 
         const response = await this.client.get(url, { ...options });
 
@@ -263,20 +213,15 @@
 Please ensure that you are online.
 
 If you're on a proxy and disable registry access, you must set the proxy in our extension settings. See https://github.com/dotnet/vscode-dotnet-runtime/blob/main/Documentation/troubleshooting-runtime.md.`);
-                    this.eventStream.post(new WebRequestError(summarizedError));
+                    this.context.eventStream.post(new WebRequestError(summarizedError));
                     throw summarizedError;
                 }
                 else
                 {
                     const genericError = new Error(`Web Request to ${this.url} Failed: ${error.message}. Aborting. Please ensure that you are online.`);
-                    this.eventStream.post(new WebRequestError(genericError));
+                    this.context.eventStream.post(new WebRequestError(genericError));
                     throw genericError;
                 }
-<<<<<<< HEAD
-                this.context.eventStream.post(new WebRequestError(formattedError, getInstallKeyFromContext(this.context.acquisitionContext!)));
-                throw formattedError;
-=======
->>>>>>> d4b89c35
             }
             return undefined;
         }
