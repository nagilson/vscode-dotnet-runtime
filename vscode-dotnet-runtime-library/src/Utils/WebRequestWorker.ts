/*---------------------------------------------------------------------------------------------
 *  Copyright (c) Microsoft Corporation. All rights reserved.
 *  Licensed under the MIT License. See License.txt in the project root for license information.
 *--------------------------------------------------------------------------------------------*/
import Axios from 'axios';
import axiosRetry from 'axios-retry';
import { AxiosCacheInstance, buildStorage, setupCache, StorageValue } from 'axios-cache-interceptor';
import { IEventStream } from '../EventStream/EventStream';
import { WebRequestError, WebRequestSent } from '../EventStream/EventStreamEvents';
import { IExtensionState } from '../IExtensionState';
import { Debugging } from '../Utils/Debugging';

/*
This wraps the VSCode memento state blob into an axios-cache-interceptor-compatible Storage.
(The momento state is used to save extensionState/data across runs of the extension.)
All the calls are synchronous.
*/
const mementoStorage = (extensionStorage: IExtensionState) => {
    const cachePrefix = 'axios-cache'; // Used to make it easier to tell what part of the extension state is from the cache
    return buildStorage({
        // tslint:disable-next-line
        set(key: string, value: any) {
            extensionStorage.update(`${cachePrefix}:${key}`, value);
        },
        remove(key: string) {
            extensionStorage.update(`${cachePrefix}:${key}`, undefined);
        },
        find(key: string) {
            return extensionStorage.get(`${cachePrefix}:${key}`) as StorageValue;
        }
    });
}

export class WebRequestWorker {
    /**
     * @remarks
     * An interface for sending get requests to APIS.
     * The responses from GET requests are cached with a 'time-to-live' of 5 minutes by default.
     */
    private client: AxiosCacheInstance;

    constructor(
        private readonly extensionState: IExtensionState,
        private readonly eventStream: IEventStream,
<<<<<<< HEAD
    )
    {
    }

    public async getCachedData(url : string, retriesCount = 2): Promise<string | undefined> {
        this.cachedData = this.extensionState.get<string>(url);
        if (!this.cachedData) {
            // Have to acquire data before continuing
            this.cachedData = await this.makeWebRequestWithRetries(url, true, retriesCount);
        } else if (!this.currentRequest) {
            // Update without blocking, continue with cached information
            this.currentRequest = this.makeWebRequest(url, false);
            this.currentRequest.then((result) => {
                if (result) {
                    this.cachedData = result;
=======
        private readonly url: string,
        private readonly websiteTimeoutMs: number, // Match the default timeout time of 10 minutes.
        private cacheTimeToLive = -1
        )
        {
            this.cacheTimeToLive = this.cacheTimeToLive === -1 ? this.websiteTimeoutMs * 100 : this.cacheTimeToLive; // make things live 100x the default time, which is ~16 hrs
            const uncachedAxiosClient = Axios.create({});
            Debugging.log(`Axios client instantiated: ${uncachedAxiosClient}`);

            // Wrap the client with a retry interceptor. We don't need to return a new client, it should be applied automatically.
            axiosRetry(uncachedAxiosClient, {
                // Inject a custom retry delay to expoentially increase the time until we retry.
                retryDelay(retryCount: number) {
                    return Math.pow(2, retryCount); // Takes in the int as (ms) to delay.
>>>>>>> 9deffdcf
                }
            });

            Debugging.log(`Axios client wrapped around axios-retry: ${uncachedAxiosClient}`);

            this.client = setupCache(uncachedAxiosClient,
                {
                    storage: mementoStorage(this.extensionState),
                    ttl: this.cacheTimeToLive
                }
            );

            Debugging.log(`Cached Axios Client Created: ${this.client}`);
    }

    /**
     *
     * @param url The URL of the website to send a get request to.
     * @param options The AXIOS flavor options dictonary which will be forwarded to an axios call.
     * @returns The response from AXIOS. The response may be in ANY type, string by default, but maybe even JSON ...
     * depending on whatever the request return content can be casted to.
     * @remarks This function is used as a custom axios.get with a timeout because axios does not correctly handle CONNECTION-based timeouts:
     * https://github.com/axios/axios/issues/647 (e.g. bad URL/site down).
     */
    private async axiosGet(url : string, options = {})
    {
        if(url === '' || !url)
        {
            throw new Error(`Request to the url ${this.url} failed, as the URL is invalid.`);
        }
        const timeoutCancelTokenHook = new AbortController();
        const timeout = setTimeout(() =>
        {
            timeoutCancelTokenHook.abort();
            const formattedError = new Error(`TIMEOUT: The request to ${this.url} timed out at ${this.websiteTimeoutMs} ms. This only occurs if your internet
 or the url are experiencing connection difficulties; not if the server is being slow to respond. Check your connection, the url, and or increase the timeout value here: https://github.com/dotnet/vscode-dotnet-runtime/blob/main/Documentation/troubleshooting-runtime.md#install-script-timeouts`);
            this.eventStream.post(new WebRequestError(formattedError));
            throw formattedError;
        }, this.websiteTimeoutMs);

        const response = await this.client.get(url, { signal: timeoutCancelTokenHook.signal, ...options });
        clearTimeout(timeout);

        return response;
    }

    /**
<<<<<<< HEAD
     *
     * @param url The url containing raw json data to parse.
     * @returns a serizled JSON object.
     */
    public async fetchJsonObjectFromUrl(url : string)
    {
        const jsonStringData = await this.getCachedData(url, 1); // 1 retry should be good enough.
        if(jsonStringData === undefined)
        {
            const err = new WebRequestError(new Error(`The requested url ${url} is unreachable. Please check your internet connection?`));
            this.eventStream.post(err);
            throw err.error;
        }

        return JSON.parse(jsonStringData);
    }

    // Protected for ease of testing
    protected async makeWebRequest(desiredUrl : string, throwOnError: boolean): Promise<string | undefined> {
        const options =
        {
            url: desiredUrl,
            Connection: 'keep-alive',
        };

        try
        {
            this.eventStream.post(new WebRequestSent(desiredUrl));
            const response = await request.get(options);
            this.cacheResults(desiredUrl, response);
            return response;
        }
        catch (error)
        {
            if (throwOnError) {
                let formattedError = error as Error;
                if ((formattedError.message as string).toLowerCase().includes('block')) {
                    formattedError = new Error(`Software restriction policy is blocking .NET installation: Request to ${desiredUrl} Failed: ${formattedError.message}`);
                } else {
                    formattedError = new Error(`Please ensure that you are online: Request to ${desiredUrl} Failed: ${formattedError.message}`);
=======
     * @returns The data from a web request that was hopefully cached. Even if it wasn't cached, we will make an attempt to get the data.
     * @remarks This function is no longer needed as the data is cached either way if you call makeWebRequest, but it was kept to prevent breaking APIs.
     */
    public async getCachedData(retriesCount = 2): Promise<string | undefined>
    {
        return this.makeWebRequest(true, retriesCount);
    }

    /**
     *
     * @param urlInQuestion
     * @returns true if the url was in the cache before this function executes, false elsewise.
     *
     * @remarks Calling this WILL put the url data in the cache as we need to poke the cache to properly get the information.
     * (Checking the storage cache state results in invalid results.)
     * Returns false if the url is unavailable.
     */
    protected async isUrlCached(urlInQuestion : string = this.url) : Promise<boolean>
    {
        if(urlInQuestion === '' || !urlInQuestion)
        {
            return false;
        }
        try
        {
            const requestFunction = this.axiosGet(urlInQuestion,  {timeout: this.websiteTimeoutMs});
            const requestResult = await Promise.resolve(requestFunction);
            const cachedState = requestResult.cached;
            return cachedState;
        }
        catch (error) // The url was unavailable.
        {
            return false;
        }
    }

    /**
     *
     * @param throwOnError Should we throw if the connection fails, there's a bad URL passed in, or something else goes wrong?
     * @param numRetries The number of retry attempts if the url is not giving a good response.
     * @returns The data returned from a get request to the url. It may be of string type, but it may also be of another type if the return result is convertable (e.g. JSON.)
     * @remarks protected for ease of testing.
     */
    protected async makeWebRequest(throwOnError: boolean, numRetries: number): Promise<string | undefined> {
        try
        {
            this.eventStream.post(new WebRequestSent(this.url));
            const response = await this.axiosGet(
                this.url,
                {
                    timeout: this.websiteTimeoutMs,
                    headers: { 'Connection': 'keep-alive' },
                    'axios-retry': { retries: numRetries }
                }
            );

            return response.data;
        }
        catch (error)
        {
            if (throwOnError)
            {
                let formattedError = error as Error;
                if ((formattedError.message as string).toLowerCase().includes('block')) {
                    formattedError = new Error(`Software restriction policy is blocking .NET installation: Request to ${this.url} Failed: ${formattedError.message}`);
                }
                else
                {
                    formattedError = new Error(`Please ensure that you are online: Request to ${this.url} Failed: ${formattedError.message}`);
>>>>>>> 9deffdcf
                }
                this.eventStream.post(new WebRequestError(formattedError));
                throw formattedError;
            }
            return undefined;
        }
    }
<<<<<<< HEAD

    protected async cacheResults(url : string, response: string) {
        await this.extensionState.update(url, response);
    }

    private async makeWebRequestWithRetries(url : string, throwOnError: boolean, retriesCount: number): Promise<string | undefined> {
        return retry(async () => {
            return this.makeWebRequest(url, throwOnError);
        }, { retries: retriesCount, onFailedAttempt: async (error: { attemptNumber: number; }) => {
            await this.delay(Math.pow(2, error.attemptNumber));
        }});
    }

    private delay(ms: number) {
        return new Promise( resolve => setTimeout(resolve, ms) );
    }
=======
>>>>>>> 9deffdcf
}<|MERGE_RESOLUTION|>--- conflicted
+++ resolved
@@ -42,23 +42,6 @@
     constructor(
         private readonly extensionState: IExtensionState,
         private readonly eventStream: IEventStream,
-<<<<<<< HEAD
-    )
-    {
-    }
-
-    public async getCachedData(url : string, retriesCount = 2): Promise<string | undefined> {
-        this.cachedData = this.extensionState.get<string>(url);
-        if (!this.cachedData) {
-            // Have to acquire data before continuing
-            this.cachedData = await this.makeWebRequestWithRetries(url, true, retriesCount);
-        } else if (!this.currentRequest) {
-            // Update without blocking, continue with cached information
-            this.currentRequest = this.makeWebRequest(url, false);
-            this.currentRequest.then((result) => {
-                if (result) {
-                    this.cachedData = result;
-=======
         private readonly url: string,
         private readonly websiteTimeoutMs: number, // Match the default timeout time of 10 minutes.
         private cacheTimeToLive = -1
@@ -73,7 +56,6 @@
                 // Inject a custom retry delay to expoentially increase the time until we retry.
                 retryDelay(retryCount: number) {
                     return Math.pow(2, retryCount); // Takes in the int as (ms) to delay.
->>>>>>> 9deffdcf
                 }
             });
 
@@ -121,48 +103,6 @@
     }
 
     /**
-<<<<<<< HEAD
-     *
-     * @param url The url containing raw json data to parse.
-     * @returns a serizled JSON object.
-     */
-    public async fetchJsonObjectFromUrl(url : string)
-    {
-        const jsonStringData = await this.getCachedData(url, 1); // 1 retry should be good enough.
-        if(jsonStringData === undefined)
-        {
-            const err = new WebRequestError(new Error(`The requested url ${url} is unreachable. Please check your internet connection?`));
-            this.eventStream.post(err);
-            throw err.error;
-        }
-
-        return JSON.parse(jsonStringData);
-    }
-
-    // Protected for ease of testing
-    protected async makeWebRequest(desiredUrl : string, throwOnError: boolean): Promise<string | undefined> {
-        const options =
-        {
-            url: desiredUrl,
-            Connection: 'keep-alive',
-        };
-
-        try
-        {
-            this.eventStream.post(new WebRequestSent(desiredUrl));
-            const response = await request.get(options);
-            this.cacheResults(desiredUrl, response);
-            return response;
-        }
-        catch (error)
-        {
-            if (throwOnError) {
-                let formattedError = error as Error;
-                if ((formattedError.message as string).toLowerCase().includes('block')) {
-                    formattedError = new Error(`Software restriction policy is blocking .NET installation: Request to ${desiredUrl} Failed: ${formattedError.message}`);
-                } else {
-                    formattedError = new Error(`Please ensure that you are online: Request to ${desiredUrl} Failed: ${formattedError.message}`);
-=======
      * @returns The data from a web request that was hopefully cached. Even if it wasn't cached, we will make an attempt to get the data.
      * @remarks This function is no longer needed as the data is cached either way if you call makeWebRequest, but it was kept to prevent breaking APIs.
      */
@@ -232,7 +172,6 @@
                 else
                 {
                     formattedError = new Error(`Please ensure that you are online: Request to ${this.url} Failed: ${formattedError.message}`);
->>>>>>> 9deffdcf
                 }
                 this.eventStream.post(new WebRequestError(formattedError));
                 throw formattedError;
@@ -240,23 +179,4 @@
             return undefined;
         }
     }
-<<<<<<< HEAD
-
-    protected async cacheResults(url : string, response: string) {
-        await this.extensionState.update(url, response);
-    }
-
-    private async makeWebRequestWithRetries(url : string, throwOnError: boolean, retriesCount: number): Promise<string | undefined> {
-        return retry(async () => {
-            return this.makeWebRequest(url, throwOnError);
-        }, { retries: retriesCount, onFailedAttempt: async (error: { attemptNumber: number; }) => {
-            await this.delay(Math.pow(2, error.attemptNumber));
-        }});
-    }
-
-    private delay(ms: number) {
-        return new Promise( resolve => setTimeout(resolve, ms) );
-    }
-=======
->>>>>>> 9deffdcf
 }