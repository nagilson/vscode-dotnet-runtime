--- conflicted
+++ resolved
@@ -23,7 +23,6 @@
 
 sdk.sln.DotSettings.user
 
-<<<<<<< HEAD
 # Debian and python stuff
 *.dsc
 *.tar.gz
@@ -36,12 +35,8 @@
 # OSX Packaging temp files
 *.pkg
 
-# OS X Device Services Store
-.DS_Store
-
 # CMake generated files
 cmake/
-=======
+
 # Helix payload
-.dotnet.payload
->>>>>>> 37c7965d
+.dotnet.payload